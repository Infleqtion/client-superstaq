--- conflicted
+++ resolved
@@ -148,14 +148,11 @@
     "            samples.append(\n",
     "                Sample(circuit_realization=index, circuit=circuit, data={\"depth\": depth})\n",
     "            )\n",
-<<<<<<< HEAD
-=======
     "\n",
     "        return samples\n",
     "\n",
     "    def _json_dict_(self) -> dict[str, Any]:\n",
     "        return super()._json_dict_()\n",
->>>>>>> a126b9ea
     "\n",
     "    @classmethod\n",
     "    def _from_json_dict_(\n",
