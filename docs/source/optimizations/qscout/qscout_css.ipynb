{
 "cells": [
  {
   "attachments": {},
   "cell_type": "markdown",
   "id": "295b5202",
   "metadata": {},
   "source": [
    "# QSCOUT Optimizations with Cirq"
   ]
  },
  {
   "attachments": {},
   "cell_type": "markdown",
   "id": "stone-aerospace",
   "metadata": {},
   "source": [
<<<<<<< HEAD
    "Below is a brief tutorial on Superstaq optimizations for QSCOUT using Cirq. For more information on QSCOUT, visit their website [here](https://www.sandia.gov/quantum/quantum-information-sciences/projects/qscout/). "
=======
    "<a target=\"_blank\" href=\"https://colab.research.google.com/github/SupertechLabs/client-superstaq/blob/main/docs/source/optimizations/qscout/qscout_css.ipynb\">\n",
    "  <img src=\"https://colab.research.google.com/assets/colab-badge.svg\" alt=\"Open In Colab\" align=\"left\"/>\n",
    "</a>\n",
    "<a target=\"_blank\" href=\"https://mybinder.org/v2/gh/SupertechLabs/client-superstaq/HEAD?labpath=docs/source/optimizations/qscout/qscout_css.ipynb\">\n",
    "  <img src=\"https://mybinder.org/badge_logo.svg\" alt=\"Launch Binder\" align=\"left\" style=\"margin-left: 10px;\"/>\n",
    "</a>"
   ]
  },
  {
   "cell_type": "markdown",
   "id": "related-museum",
   "metadata": {},
   "source": [
    "Below is a brief tutorial on SuperstaQ optimizations for Quantum Scientific Computing Open User Testbed (QSCOUT), a trapped ion quantum computing testbed at Sandia National Laboratory. For more information on QSCOUT, visit their website [here](https://www.sandia.gov/quantum/quantum-information-sciences/projects/qscout/)."
>>>>>>> 64be0e54
   ]
  },
  {
   "attachments": {},
   "cell_type": "markdown",
   "id": "8c861954",
   "metadata": {},
   "source": [
    "## Imports and API Token\n",
    "\n",
    "For this tutorial, we will just need the imports listed below to run the Superstaq optimizations. If you do not have `cirq-superstaq` installed on your machine, you can follow the guide [here](https://docs-superstaq.readthedocs.io/en/latest/get_started/installation.html#installing-cirq-superstaq) to set it up and its dependencies. "
   ]
  },
  {
   "cell_type": "code",
   "execution_count": 1,
   "id": "af13cd74",
   "metadata": {},
   "outputs": [],
   "source": [
    "# Required imports\n",
    "import numpy as np\n",
    "import cirq\n",
    "import cirq_superstaq as css\n",
    "\n",
    "# Optional imports\n",
    "import os  # used if setting a token as an environment variable"
   ]
  },
  {
   "cell_type": "markdown",
   "id": "5ce5dfc5",
   "metadata": {},
   "source": [
    "To interface Superstaq via Cirq, we must first instantiate a service provider in `cirq-superstaq` with `Service()`. We then supply a Superstaq API token (or key) by either providing the API token as an argument of `css.Service()` or by setting it as an environment variable (see more details [here](https://docs-superstaq.readthedocs.io/en/latest/get_started/basics.html#Set-up-access-to-SuperstaQ%E2%80%99s-API))"
   ]
  },
  {
   "cell_type": "code",
   "execution_count": 2,
   "id": "b4cd3b9b",
   "metadata": {},
   "outputs": [],
   "source": [
    "# Get cirq superstaq service for Superstaq backend\n",
    "service = css.Service()"
   ]
  },
  {
   "attachments": {},
   "cell_type": "markdown",
   "id": "dcc8201d",
   "metadata": {},
   "source": [
    "## Single Circuit Compilation\n",
    "\n",
    "Let us start by creating an example qiskit circuit that we will then compile and optimize for the QSCOUT trapped-ion testbed at Sandia National Laboratories."
   ]
  },
  {
   "cell_type": "code",
   "execution_count": 3,
   "id": "76b4c436",
   "metadata": {},
   "outputs": [
    {
     "name": "stdout",
     "output_type": "stream",
     "text": [
      "0: ───@─────────────────@───M───\n",
      "      │                 │   │\n",
      "1: ───X───Rz(-0.635π)───X───M───\n"
     ]
    }
   ],
   "source": [
    "# Create a two-qubit cirq circuit\n",
    "theta = np.random.uniform(0, 4 * np.pi)\n",
    "qubits = cirq.LineQubit.range(2)\n",
    "circuit1 = cirq.Circuit(\n",
    "    cirq.CX(qubits[0], qubits[1]),\n",
    "    cirq.rz(theta).on(qubits[1]),\n",
    "    cirq.CX(qubits[0], qubits[1]),\n",
    "    cirq.measure(qubits[0], qubits[1]),\n",
    ")\n",
    "\n",
    "# Draw circuit for visualization\n",
    "print(circuit1)"
   ]
  },
  {
   "attachments": {},
   "cell_type": "markdown",
   "id": "1bdb0a4d",
   "metadata": {},
   "source": [
    "Using the same circuit from above as input, we will now compile it for QSCOUT and visualize the differences by printing the compiled circuit. "
   ]
  },
  {
   "cell_type": "code",
   "execution_count": 4,
   "id": "6ccdb44d",
   "metadata": {},
   "outputs": [
    {
     "name": "stdout",
     "output_type": "stream",
     "text": [
      "0: ───PhX(-0.5)^0.5───Z───MS(0.182π)───PhX(-0.5)^0.5───M───\n",
      "                          │                            │\n",
      "1: ───PhX(-0.5)^0.5───Z───MS(0.182π)───PhX(-0.5)^0.5───M───\n"
     ]
    }
   ],
   "source": [
    "# Compile with qscout compile\n",
    "compiler_output = service.qscout_compile(circuit1)\n",
    "\n",
    "# Call circuit from the compiler output to get the corresponding output circuit\n",
    "output_circuit = compiler_output.circuit\n",
    "\n",
    "# Visualize the compiled circuit\n",
    "print(compiler_output.circuit)"
   ]
  },
  {
   "attachments": {},
   "cell_type": "markdown",
   "id": "7ae21f23",
   "metadata": {},
   "source": [
    "The resulting output is now a circuit compiled to QSCOUT's native operations. And with Superstaq compilation, you can also get the corresponding Jaqal (see [Just another quantum assembly language](https://arxiv.org/abs/2008.08042)) program for the compiled circuit by running the following:"
   ]
  },
  {
   "cell_type": "code",
   "execution_count": 5,
   "id": "901dfd9d",
   "metadata": {},
   "outputs": [
    {
     "name": "stdout",
     "output_type": "stream",
     "text": [
      "from qscout.v1.std usepulses *\n",
      "\n",
      "register allqubits[2]\n",
      "\n",
      "prepare_all\n",
      "<\n",
      "\tR allqubits[0] -1.5707963267948966 1.5707963267948966\n",
      "\tR allqubits[1] -1.5707963267948966 1.5707963267948966\n",
      ">\n",
      "<\n",
      "\tRz allqubits[0] -3.141592653589793\n",
      "\tRz allqubits[1] -3.141592653589793\n",
      ">\n",
      "MS allqubits[0] allqubits[1] 0 1.1480635877027257\n",
      "<\n",
      "\tR allqubits[0] -1.5707963267948966 1.5707963267948966\n",
      "\tR allqubits[1] -1.5707963267948966 1.5707963267948966\n",
      ">\n",
      "measure_all\n",
      "\n"
     ]
    }
   ],
   "source": [
    "# Get jaqal program\n",
    "print(compiler_output.jaqal_program)"
   ]
  },
  {
   "attachments": {},
   "cell_type": "markdown",
   "id": "af41c8b6",
   "metadata": {},
   "source": [
    "## Multiple Circuits Compilation\n",
    "\n",
    "All the functionalities we have seen so far can also be used on a multiple circuits input as well. To illustrate this, let us create a different, example two-qubit circuit (say, a Bell-state circuit):"
   ]
  },
  {
   "cell_type": "code",
   "execution_count": 6,
   "id": "9dc38d6a",
   "metadata": {},
   "outputs": [
    {
     "name": "stdout",
     "output_type": "stream",
     "text": [
      "0: ───H───@───M───\n",
      "          │   │\n",
      "1: ───────X───M───\n"
     ]
    }
   ],
   "source": [
    "# Create second circuit\n",
    "qubits = cirq.LineQubit.range(2)\n",
    "circuit2 = cirq.Circuit(\n",
    "    cirq.H(qubits[0]),\n",
    "    cirq.CX(qubits[0], qubits[1]),\n",
    "    cirq.measure(qubits[0], qubits[1]),\n",
    ")\n",
    "\n",
    "# Printing second circuit for visualization\n",
    "print(circuit2)"
   ]
  },
  {
   "attachments": {},
   "cell_type": "markdown",
   "id": "279d5dca",
   "metadata": {},
   "source": [
    "By passing multiple circuits as a list to the `qscout_compile` endpoint, we can compile all of them individually with a single call to `qscout_compile`. This will return all the corresponding compiled circuits and Jaqal programs back as a list, like so:  "
   ]
  },
  {
   "cell_type": "code",
   "execution_count": 7,
   "id": "0d317286",
   "metadata": {},
   "outputs": [],
   "source": [
    "# Create list of circuits\n",
    "circuit_list = [circuit1, circuit2]\n",
    "\n",
    "# Compile a list of circuits and their respective jaqal programs\n",
    "compiler_output_list = service.qscout_compile(circuit_list)\n",
    "jaqal_output_list = compiler_output_list.jaqal_programs"
   ]
  },
  {
   "cell_type": "code",
   "execution_count": 8,
   "id": "31276b76",
   "metadata": {},
   "outputs": [
    {
     "name": "stdout",
     "output_type": "stream",
     "text": [
      "----------------------------------------------------------------- \n",
      "\n",
      "from qscout.v1.std usepulses *\n",
      "\n",
      "register allqubits[2]\n",
      "\n",
      "prepare_all\n",
      "<\n",
      "\tR allqubits[0] -1.5707963267948966 1.5707963267948966\n",
      "\tR allqubits[1] -1.5707963267948966 1.5707963267948966\n",
      ">\n",
      "<\n",
      "\tRz allqubits[0] -3.141592653589793\n",
      "\tRz allqubits[1] -3.141592653589793\n",
      ">\n",
      "MS allqubits[0] allqubits[1] 0 1.1480635877027257\n",
      "<\n",
      "\tR allqubits[0] -1.5707963267948966 1.5707963267948966\n",
      "\tR allqubits[1] -1.5707963267948966 1.5707963267948966\n",
      ">\n",
      "measure_all\n",
      "\n",
      "----------------------------------------------------------------- \n",
      "\n",
      "Compiled circuit 1 \n",
      "\n",
      "0: ───PhX(-0.5)^0.5───Z───MS(0.182π)───PhX(-0.5)^0.5───M───\n",
      "                          │                            │\n",
      "1: ───PhX(-0.5)^0.5───Z───MS(0.182π)───PhX(-0.5)^0.5───M───\n"
     ]
    }
   ],
   "source": [
    "# To get the list of compiled output circuits from the compiler output list, call `circuits` instead of just `circuit` that is called for a single circuit input\n",
    "output_circuits = compiler_output_list.circuits\n",
    "\n",
    "# Visualize and get the jaqal program of the first compiled circuit\n",
    "print(\"-\" * 65, \"\\n\")\n",
    "print(jaqal_output_list[0])\n",
    "print(\"-\" * 65, \"\\n\")\n",
    "print(\"Compiled circuit 1 \\n\")\n",
    "print(output_circuits[0])"
   ]
  },
  {
   "cell_type": "code",
   "execution_count": 9,
   "id": "59ec6e17",
   "metadata": {},
   "outputs": [
    {
     "name": "stdout",
     "output_type": "stream",
     "text": [
      "----------------------------------------------------------------- \n",
      "\n",
      "from qscout.v1.std usepulses *\n",
      "\n",
      "register allqubits[2]\n",
      "\n",
      "prepare_all\n",
      "<\n",
      "\tR allqubits[0] 3.141592653589793 3.141592653589793\n",
      "\tR allqubits[1] 3.141592653589793 3.141592653589793\n",
      ">\n",
      "MS allqubits[0] allqubits[1] 0 -1.5707963267948966\n",
      "<\n",
      "\tR allqubits[0] -1.5707963267948966 1.5707963267948966\n",
      "\tR allqubits[1] 3.141592653589793 1.5707963267948966\n",
      ">\n",
      "measure_all\n",
      "\n",
      "----------------------------------------------------------------- \n",
      "\n",
      "Compiled circuit 2 \n",
      "\n",
      "0: ───PhX(1)───MS(-0.25π)───PhX(-0.5)^0.5───M───\n",
      "               │                            │\n",
      "1: ───PhX(1)───MS(-0.25π)───PhX(1)^0.5──────M───\n"
     ]
    }
   ],
   "source": [
    "# Visualize and get the jaqal program of second compiled circuit\n",
    "print(\"-\" * 65, \"\\n\")\n",
    "print(jaqal_output_list[1])\n",
    "print(\"-\" * 65, \"\\n\")\n",
    "print(\"Compiled circuit 2 \\n\")\n",
    "print(output_circuits[1])"
   ]
  },
  {
   "attachments": {},
   "cell_type": "markdown",
   "id": "1d50dcd1",
   "metadata": {},
   "source": [
    "## Entangling Basis Compilation\n",
    "\n",
    "When compiling to the QSCOUT gateset, we can also specify the type of entangling basis gate to utilize during the compilation -- either a $XX$ or $ZZ$. Let's consider the first circuit example for earlier but with a different, random $R_Z$ angle and single measurement:"
   ]
  },
  {
   "cell_type": "code",
   "execution_count": 10,
   "id": "7b6affee",
   "metadata": {},
   "outputs": [
    {
     "name": "stdout",
     "output_type": "stream",
     "text": [
      "0: ───@───────────────@───M───\n",
      "      │               │\n",
      "1: ───X───Rz(1.04π)───X───────\n"
     ]
    }
   ],
   "source": [
    "# Create circuit\n",
    "theta = np.random.uniform(0, 4 * np.pi)\n",
    "qubits = cirq.LineQubit.range(2)\n",
    "circuit = cirq.Circuit(\n",
    "    cirq.CX(qubits[0], qubits[1]),\n",
    "    cirq.rz(theta).on(qubits[1]),\n",
    "    cirq.CX(qubits[0], qubits[1]),\n",
    "    cirq.measure(qubits[0]),\n",
    ")\n",
    "\n",
    "# Print circuit for visualization\n",
    "print(circuit)"
   ]
  },
  {
   "cell_type": "code",
   "execution_count": 11,
   "id": "686c40ca",
   "metadata": {},
   "outputs": [
    {
     "name": "stdout",
     "output_type": "stream",
     "text": [
      "---------------------------------------------------------------------- \n",
      "\n",
      "from qscout.v1.std usepulses *\n",
      "\n",
      "register allqubits[2]\n",
      "\n",
      "prepare_all\n",
      "<\n",
      "\tR allqubits[0] -1.5707963267948966 1.5707963267948966\n",
      "\tR allqubits[1] -1.5707963267948966 1.5707963267948966\n",
      ">\n",
      "<\n",
      "\tRz allqubits[0] -3.141592653589793\n",
      "\tRz allqubits[1] -3.141592653589793\n",
      ">\n",
      "MS allqubits[0] allqubits[1] 0 0.1363977891010566\n",
      "<\n",
      "\tR allqubits[0] -1.5707963267948966 1.5707963267948966\n",
      "\tR allqubits[1] -1.5707963267948966 1.5707963267948966\n",
      ">\n",
      "measure_all\n",
      "\n",
      "---------------------------------------------------------------------- \n",
      "\n",
      "0: ───PhX(-0.5)^0.5───Z───MS(0.0215π)───PhX(-0.5)^0.5───M───\n",
      "                          │\n",
      "1: ───PhX(-0.5)^0.5───Z───MS(0.0215π)───PhX(-0.5)^0.5───────\n"
     ]
    }
   ],
   "source": [
    "# Compile with XX entangling basis\n",
    "compiler_output = service.qscout_compile(circuit, base_entangling_gate=\"xx\")\n",
    "\n",
    "# Visualize and get jaqal program of the compiled circuit\n",
    "print(\"-\" * 70, \"\\n\")\n",
    "print(compiler_output.jaqal_program)\n",
    "print(\"-\" * 70, \"\\n\")\n",
    "print(compiler_output.circuit)"
   ]
  },
  {
   "attachments": {},
   "cell_type": "markdown",
   "id": "2c7855be",
   "metadata": {},
   "source": [
    "As we can see above, we get the same compiled gate structure as before. This is because, by default, the $XX$ interaction is used, and we observe that it uses an $MS$ gate as the base entangling gate in the compiled circuit. Similarly, let's take a look at the compiled circuit if we now specify the compiler to use the $ZZ$ interaction instead:"
   ]
  },
  {
   "cell_type": "code",
   "execution_count": 12,
   "id": "03b5a411",
   "metadata": {},
   "outputs": [
    {
     "name": "stdout",
     "output_type": "stream",
     "text": [
      "---------------------------------------------------------------------- \n",
      "\n",
      "from qscout.v1.std usepulses *\n",
      "\n",
      "register allqubits[2]\n",
      "\n",
      "prepare_all\n",
      "ZZ allqubits[0] allqubits[1] 0.1363977891010566\n",
      "Rz allqubits[1] -3.141592653589793\n",
      "measure_all\n",
      "\n",
      "---------------------------------------------------------------------- \n",
      "\n",
      "0: ───ZZ─────────────M───\n",
      "      │\n",
      "1: ───ZZ^0.043───Z───────\n"
     ]
    }
   ],
   "source": [
    "# Compile with zz entangling basis\n",
    "compiler_output = service.qscout_compile(circuit, base_entangling_gate=\"zz\")\n",
    "\n",
    "# Get jaqal program and print circuit\n",
    "print(\"-\" * 70, \"\\n\")\n",
    "print(compiler_output.jaqal_program)\n",
    "print(\"-\" * 70, \"\\n\")\n",
    "print(compiler_output.circuit)"
   ]
  },
  {
   "attachments": {},
   "cell_type": "markdown",
   "id": "82fd9743",
   "metadata": {},
   "source": [
    "Looking at the compiled circuit above, we can see that by specifying the $ZZ$ entangling basis, we use $R_{ZZ}$ gate as the base entangling gate and the remaining single-qubit gates are compiled and optimized accordingly. "
   ]
  },
  {
   "attachments": {},
   "cell_type": "markdown",
   "id": "3df7bb28",
   "metadata": {},
   "source": [
    "## Swap Mirroring\n",
    "\n",
    "In addition to specifying the type of base entangling gate to use for the compilation and optimization, we can also specify whether to use mirror swapping to help reduce the two-qubit gate overhead of the circuit. By default, it is not enabled; but we will see the differences in circuit compilation by compiling a random quantum volume model circuit. "
   ]
  },
  {
   "attachments": {},
   "cell_type": "markdown",
   "id": "a3bf3246",
   "metadata": {},
   "source": [
    "### Create random Quantum Volume (QV) circuit"
   ]
  },
  {
   "cell_type": "code",
   "execution_count": 13,
   "id": "af253d10",
   "metadata": {},
   "outputs": [],
   "source": [
    "from cirq.contrib import quantum_volume"
   ]
  },
  {
   "cell_type": "code",
   "execution_count": 14,
   "id": "9cc395bf",
   "metadata": {},
   "outputs": [],
   "source": [
    "# Generate a random QV circuit\n",
    "circ = quantum_volume.generate_model_circuit(\n",
    "    num_qubits=2, depth=2, random_state=np.random.RandomState()\n",
    ")\n",
    "circ.append([cirq.measure(*cirq.LineQubit.range(2))])"
   ]
  },
  {
   "attachments": {},
   "cell_type": "markdown",
   "id": "551650d1",
   "metadata": {},
   "source": [
    "### Compile without swap mirroring"
   ]
  },
  {
   "cell_type": "code",
   "execution_count": 15,
   "id": "90e10bf6",
   "metadata": {},
   "outputs": [
    {
     "name": "stdout",
     "output_type": "stream",
     "text": [
      "0: ───PhX(-0.953)^0.156───ZZ──────────PhX(-0.74)^0.5─────ZZ──────────PhX(-0.24)^0.5───ZZ───────────PhX(0.645)^0.399───M───\n",
      "                          │                              │                            │                               │\n",
      "1: ───PhX(0.975)^0.493────ZZ^-0.398───PhX(0.00374)^0.5───ZZ^-0.316───PhX(0.504)^0.5───ZZ^(-2/11)───PhX(0.605)^0.274───M───\n"
     ]
    }
   ],
   "source": [
    "# Compile with no swap mirroring\n",
    "output_nsm = service.qscout_compile(circ, mirror_swaps=False, base_entangling_gate=\"zz\")\n",
    "\n",
    "# Visualize the circuit\n",
    "circ_nsm = output_nsm.circuit\n",
    "print(circ_nsm)"
   ]
  },
  {
   "attachments": {},
   "cell_type": "markdown",
   "id": "fa10c4af",
   "metadata": {},
   "source": [
    "### Compile with swap mirroring"
   ]
  },
  {
   "cell_type": "code",
   "execution_count": 16,
   "id": "6b6be06f",
   "metadata": {},
   "outputs": [
    {
     "name": "stdout",
     "output_type": "stream",
     "text": [
      "0: ───PhX(0.741)^0.594───ZZ──────────PhX(-0.884)^0.5───ZZ──────────PhX(-0.384)^0.5───ZZ─────────PhX(-0.618)^0.424───M────────────────\n",
      "                         │                             │                             │                              │\n",
      "1: ───PhX(0.476)^0.528───ZZ^-0.319───PhX(0.483)^0.5────ZZ^-0.184───PhX(0.983)^0.5────ZZ^0.102───PhX(-0.91)^0.39─────M('q(0),q(1)')───\n"
     ]
    }
   ],
   "source": [
    "# Compile with swap mirroring\n",
    "output_wsm = service.qscout_compile(circ, mirror_swaps=True, base_entangling_gate=\"zz\")\n",
    "\n",
    "# Visualize the circuit\n",
    "circ_wsm = output_wsm.circuit\n",
    "print(circ_wsm)"
   ]
  },
  {
   "attachments": {},
   "cell_type": "markdown",
   "id": "028a48bd",
   "metadata": {},
   "source": [
    "### Return final logical to physical qubit mapping"
   ]
  },
  {
   "cell_type": "code",
   "execution_count": 17,
   "id": "ba0a3966",
   "metadata": {},
   "outputs": [
    {
     "name": "stdout",
     "output_type": "stream",
     "text": [
      "Non swap-mirrored mapping: {cirq.LineQubit(0): cirq.LineQubit(0), cirq.LineQubit(1): cirq.LineQubit(1)}\n",
      "Swap-mirrored mapping: {cirq.LineQubit(0): cirq.LineQubit(1), cirq.LineQubit(1): cirq.LineQubit(0)}\n"
     ]
    }
   ],
   "source": [
    "# Return final qubit map for non swap-mirrored circuit\n",
    "map_nsm = output_nsm.final_logical_to_physical\n",
    "print(\"Non swap-mirrored mapping:\", map_nsm)\n",
    "\n",
    "# Return final qubit map for swap-mirrored circuit\n",
    "map_wsm = output_wsm.final_logical_to_physical\n",
    "print(\"Swap-mirrored mapping:\", map_wsm)"
   ]
  },
  {
   "attachments": {},
   "cell_type": "markdown",
   "id": "742089ac",
   "metadata": {},
   "source": [
    "## Using Superstaq Simulator\n",
    "\n",
    "Lastly, we will go over how to submit a circuit to a backend and simulate it. This feature is available to free trial users, and can be done by passing the `\"dry-run\"` method parameter when calling `create_job()` to instruct Superstaq to simulate the circuit. "
   ]
  },
  {
   "cell_type": "code",
   "execution_count": 18,
   "id": "4f1b9455",
   "metadata": {},
   "outputs": [
    {
     "name": "stdout",
     "output_type": "stream",
     "text": [
      "{'00': 45, '11': 55}\n"
     ]
    }
   ],
   "source": [
    "# Example Bell state circuit\n",
    "qubits = cirq.LineQubit.range(2)\n",
    "qc = cirq.Circuit(\n",
    "    cirq.H(qubits[0]),\n",
    "    cirq.CX(qubits[0], qubits[1]),\n",
    "    cirq.measure(qubits[0], qubits[1]),\n",
    ")\n",
    "\n",
    "# Get qscout backend from service provider\n",
    "job = service.create_job(\n",
    "    circuit=qc, repetitions=100, target=\"sandia_qscout_qpu\", method=\"dry-run\"\n",
    ")  # specify \"dry-run\" as the method to run Superstaq simulation\n",
    "\n",
    "# Get the counts from the measurement\n",
    "print(job.counts())"
   ]
  }
 ],
 "metadata": {
  "kernelspec": {
   "display_name": "Python 3",
   "language": "python",
   "name": "python3"
  },
  "language_info": {
   "codemirror_mode": {
    "name": "ipython",
    "version": 3
   },
   "file_extension": ".py",
   "mimetype": "text/x-python",
   "name": "python",
   "nbconvert_exporter": "python",
   "pygments_lexer": "ipython3",
<<<<<<< HEAD
   "version": "3.10.11"
=======
   "version": "3.9.16"
  },
  "vscode": {
   "interpreter": {
    "hash": "916dbcbb3f70747c44a77c7bcd40155683ae19c65e1c03b4aa3499c5328201f1"
   }
>>>>>>> 64be0e54
  }
 },
 "nbformat": 4,
 "nbformat_minor": 5
}<|MERGE_RESOLUTION|>--- conflicted
+++ resolved
@@ -15,9 +15,6 @@
    "id": "stone-aerospace",
    "metadata": {},
    "source": [
-<<<<<<< HEAD
-    "Below is a brief tutorial on Superstaq optimizations for QSCOUT using Cirq. For more information on QSCOUT, visit their website [here](https://www.sandia.gov/quantum/quantum-information-sciences/projects/qscout/). "
-=======
     "<a target=\"_blank\" href=\"https://colab.research.google.com/github/SupertechLabs/client-superstaq/blob/main/docs/source/optimizations/qscout/qscout_css.ipynb\">\n",
     "  <img src=\"https://colab.research.google.com/assets/colab-badge.svg\" alt=\"Open In Colab\" align=\"left\"/>\n",
     "</a>\n",
@@ -32,7 +29,6 @@
    "metadata": {},
    "source": [
     "Below is a brief tutorial on SuperstaQ optimizations for Quantum Scientific Computing Open User Testbed (QSCOUT), a trapped ion quantum computing testbed at Sandia National Laboratory. For more information on QSCOUT, visit their website [here](https://www.sandia.gov/quantum/quantum-information-sciences/projects/qscout/)."
->>>>>>> 64be0e54
    ]
   },
   {
@@ -728,16 +724,7 @@
    "name": "python",
    "nbconvert_exporter": "python",
    "pygments_lexer": "ipython3",
-<<<<<<< HEAD
-   "version": "3.10.11"
-=======
    "version": "3.9.16"
-  },
-  "vscode": {
-   "interpreter": {
-    "hash": "916dbcbb3f70747c44a77c7bcd40155683ae19c65e1c03b4aa3499c5328201f1"
-   }
->>>>>>> 64be0e54
   }
  },
  "nbformat": 4,
