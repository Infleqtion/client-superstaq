--- conflicted
+++ resolved
@@ -230,16 +230,11 @@
             pattern: "'*_qss.ipynb' qiskit-superstaq -x 'docs/source/apps/*'"
             dependencies: "-e ./checks-superstaq -e ./general-superstaq -e ./qiskit-superstaq[examples] -e ./cirq-superstaq"
           - type: "cirq-superstaq"
-<<<<<<< HEAD
-            pattern: "*_css.ipynb cirq-superstaq"
-            dependencies: "-e ./checks-superstaq -e ./general-superstaq -e ./qiskit-superstaq -e ./cirq-superstaq[examples] -e ./supermarq-benchmarks"
-=======
             pattern: "'*_css.ipynb' cirq-superstaq -x 'docs/source/apps/*'"
             dependencies: "-e ./checks-superstaq -e ./general-superstaq -e ./qiskit-superstaq -e ./cirq-superstaq[examples]"
           - type: "supermarq"
             pattern: "docs/source/apps/supermarq"
             dependencies: "-e ./checks-superstaq -e ./general-superstaq -e ./qiskit-superstaq -e ./cirq-superstaq -e ./supermarq-benchmarks"
->>>>>>> 8771c8ff
     name: Notebook check for ${{ matrix.type }}
     steps:
       - uses: actions/checkout@v4
