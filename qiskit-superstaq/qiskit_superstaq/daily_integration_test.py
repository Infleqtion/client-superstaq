--- conflicted
+++ resolved
@@ -218,9 +218,6 @@
     assert fidelities.shape == (32, 32)
 
 
-<<<<<<< HEAD
-def test_submit_to_provider_simulators(provider: qss.superstaq_provider.SuperstaqProvider) -> None:
-=======
 def test_dfe(provider: qss.superstaq_provider.SuperstaqProvider) -> None:
     qc = qiskit.QuantumCircuit(1)
     qc.h(0)
@@ -241,7 +238,6 @@
     "target", ["cq_hilbert_simulator", "aws_sv1_simulator", "ibmq_qasm_simulator"]
 )
 def test_submit_to_provider_simulators(target: str, provider: qss.SuperstaqProvider) -> None:
->>>>>>> 7bc66de7
     qc = qiskit.QuantumCircuit(2, 2)
     qc.x(0)
     qc.cx(0, 1)
