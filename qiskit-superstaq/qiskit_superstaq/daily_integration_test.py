# pylint: disable=missing-function-docstring,missing-class-docstring
"""Integration checks that run daily (via Github action) between client and prod server."""

import os

import numpy as np
import pytest
import qiskit
from general_superstaq import ResourceEstimate, SuperstaqServerException

import general_superstaq as gss
import qiskit_superstaq as qss


@pytest.fixture
def provider() -> qss.SuperstaqProvider:
    return qss.SuperstaqProvider()


def test_backends(provider: qss.SuperstaqProvider) -> None:
    result = provider.backends()
    assert provider.get_backend("ibmq_qasm_simulator") in result


def test_ibmq_set_token(provider: qss.SuperstaqProvider) -> None:
    try:
        ibmq_token = os.environ["TEST_USER_IBMQ_TOKEN"]
    except KeyError as key:
        raise KeyError(f"To run the integration tests, please export to {key} a valid IBMQ token")

    assert provider.ibmq_set_token(ibmq_token) == "Your IBMQ account token has been updated"

    with pytest.raises(SuperstaqServerException, match="IBMQ token is invalid."):
        assert provider.ibmq_set_token("INVALID_TOKEN")


def test_ibmq_compile(provider: qss.SuperstaqProvider) -> None:
    qc = qiskit.QuantumCircuit(2)
    qc.append(qss.AceCR("+-"), [0, 1])
    out = provider.ibmq_compile(qc, target="ibmq_jakarta_qpu")
    assert isinstance(out, qss.compiler_output.CompilerOutput)
    assert isinstance(out.circuit, qiskit.QuantumCircuit)
    assert isinstance(out.pulse_sequence, qiskit.pulse.Schedule)


def test_acecr_ibmq_compile(provider: qss.SuperstaqProvider) -> None:
    """Tests ibmq_compile method running without error.

    This test was originally written to make sure compilation to ibmq_casablanca would not fail, but
    IBM has since taken casablanca down.
    """
    qc = qiskit.QuantumCircuit(4)
    qc.append(qss.AceCR("-+"), [0, 1])
    qc.append(qss.AceCR("-+"), [1, 2])
    qc.append(qss.AceCR("-+"), [2, 3])
    out = provider.ibmq_compile(qc, target="ibmq_jakarta_qpu")
    assert isinstance(out, qss.compiler_output.CompilerOutput)
    assert isinstance(out.circuit, qiskit.QuantumCircuit)
    assert isinstance(out.pulse_sequence, qiskit.pulse.Schedule)

    out = provider.ibmq_compile(qc, target="ibmq_perth_qpu")
    assert isinstance(out, qss.compiler_output.CompilerOutput)
    assert isinstance(out.circuit, qiskit.QuantumCircuit)
    assert isinstance(out.pulse_sequence, qiskit.pulse.Schedule)

    out = provider.ibmq_compile(qc, target="ibmq_lagos_qpu")
    assert isinstance(out, qss.compiler_output.CompilerOutput)
    assert isinstance(out.circuit, qiskit.QuantumCircuit)
    assert isinstance(out.pulse_sequence, qiskit.pulse.Schedule)


def test_aqt_compile(provider: qss.SuperstaqProvider) -> None:
    circuit = qiskit.QuantumCircuit(8)
    circuit.h(4)
    expected = qiskit.QuantumCircuit(8)
    expected.rz(np.pi / 2, 4)
    expected.rx(np.pi / 2, 4)
    expected.rz(np.pi / 2, 4)
    assert provider.aqt_compile(circuit).circuit == expected
    assert provider.aqt_compile([circuit]).circuits == [expected]
    assert provider.aqt_compile([circuit, circuit]).circuits == [expected, expected]


def test_aqt_compile_eca(provider: qss.SuperstaqProvider) -> None:
    circuit = qiskit.QuantumCircuit(8)
    circuit.h(4)
    circuit.crx(0.7 * np.pi, 4, 5)

    eca_circuits = provider.aqt_compile(circuit, num_eca_circuits=3, random_seed=123).circuits
    assert len(eca_circuits) == 3
    assert all(isinstance(circuit, qiskit.QuantumCircuit) for circuit in eca_circuits)

    # multiple circuits:
    eca_circuits = provider.aqt_compile([circuit, circuit], num_eca_circuits=3).circuits
    assert len(eca_circuits) == 2
    for circuits in eca_circuits:
        assert len(circuits) == 3
        assert all(isinstance(circuit, qiskit.QuantumCircuit) for circuit in circuits)


@pytest.mark.skip(reason="Won't pass until server issue related to this is fixed")
def test_aqt_compile_eca_regression(provider: qss.SuperstaqProvider) -> None:
    circuit = qiskit.QuantumCircuit(8)
    circuit.h(4)
    circuit.crx(0.7 * np.pi, 4, 5)

    eca_circuits = provider.aqt_compile(circuit, num_eca_circuits=3, random_seed=123).circuits

    # test with same and different seed
    assert (
        eca_circuits == provider.aqt_compile(circuit, num_eca_circuits=3, random_seed=123).circuits
    )
    assert (
        eca_circuits != provider.aqt_compile(circuit, num_eca_circuits=3, random_seed=456).circuits
    )


def test_get_balance(provider: qss.SuperstaqProvider) -> None:
    balance_str = provider.get_balance()
    assert isinstance(balance_str, str)
    assert balance_str.startswith("$")

    assert isinstance(provider.get_balance(pretty_output=False), float)


def test_get_resource_estimate(provider: qss.SuperstaqProvider) -> None:
    circuit1 = qiskit.QuantumCircuit(2)
    circuit1.cnot(0, 1)
    circuit1.h(1)

    resource_estimate = provider.resource_estimate(circuit1, "ss_unconstrained_simulator")

    assert resource_estimate == ResourceEstimate(1, 1, 2)

    circuit2 = qiskit.QuantumCircuit(2)
    circuit2.h(1)
    circuit2.cnot(0, 1)
    circuit2.cz(1, 0)

    resource_estimates = provider.resource_estimate(
        [circuit1, circuit2], "ss_unconstrained_simulator"
    )

    assert resource_estimates == [resource_estimate, ResourceEstimate(1, 2, 3)]


def test_qscout_compile(provider: qss.SuperstaqProvider) -> None:
    circuit = qiskit.QuantumCircuit(1)
    circuit.h(0)

    compiled_circuit = provider.qscout_compile(circuit).circuit
    assert isinstance(compiled_circuit, qiskit.QuantumCircuit)
    assert qiskit.quantum_info.Operator(compiled_circuit) == qiskit.quantum_info.Operator(circuit)

    assert provider.qscout_compile([circuit]).circuits == [compiled_circuit]
    assert provider.qscout_compile([circuit, circuit]).circuits == 2 * [compiled_circuit]


def test_qscout_compile_swap_mirror(provider: qss.SuperstaqProvider) -> None:
    qc = qiskit.QuantumCircuit(2)
    qc.swap(0, 1)

    out_qc_swap = qiskit.QuantumCircuit(2)

    out = provider.qscout_compile(qc, mirror_swaps=True)
    assert out.circuit == out_qc_swap

    out = provider.qscout_compile(qc, mirror_swaps=False)
    op = qiskit.quantum_info.Operator(out.circuit)
    expected_op = qiskit.quantum_info.Operator(qc)
    assert op.equiv(expected_op)

    num_two_qubit_gates = 0
    for _, qbs, _ in out.circuit:
        if len(qbs) > 1:
            num_two_qubit_gates += 1
    assert num_two_qubit_gates == 3


def test_cq_compile(provider: qss.SuperstaqProvider) -> None:
    circuit = qiskit.QuantumCircuit(1)
    circuit.h(0)
    assert isinstance(provider.cq_compile(circuit).circuit, qiskit.QuantumCircuit)
    circuits = provider.cq_compile([circuit]).circuits
    assert len(circuits) == 1 and isinstance(circuits[0], qiskit.QuantumCircuit)
    circuits = provider.cq_compile([circuit, circuit]).circuits
    assert (
        len(circuits) == 2
        and isinstance(circuits[0], qiskit.QuantumCircuit)
        and isinstance(circuits[1], qiskit.QuantumCircuit)
    )


def test_get_aqt_configs(provider: qss.superstaq_provider.SuperstaqProvider) -> None:
    res = provider.aqt_get_configs()
    assert "pulses" in res
    assert "variables" in res


def test_supercheq(provider: qss.superstaq_provider.SuperstaqProvider) -> None:
    # fmt: off
    files = [
        [0, 0, 0, 0, 0], [0, 0, 0, 0, 1], [0, 0, 0, 1, 0], [0, 0, 0, 1, 1],
        [0, 0, 1, 0, 0], [0, 0, 1, 0, 1], [0, 0, 1, 1, 0], [0, 0, 1, 1, 1],
        [0, 1, 0, 0, 0], [0, 1, 0, 0, 1], [0, 1, 0, 1, 0], [0, 1, 0, 1, 1],
        [0, 1, 1, 0, 0], [0, 1, 1, 0, 1], [0, 1, 1, 1, 0], [0, 1, 1, 1, 1],
        [1, 0, 0, 0, 0], [1, 0, 0, 0, 1], [1, 0, 0, 1, 0], [1, 0, 0, 1, 1],
        [1, 0, 1, 0, 0], [1, 0, 1, 0, 1], [1, 0, 1, 1, 0], [1, 0, 1, 1, 1],
        [1, 1, 0, 0, 0], [1, 1, 0, 0, 1], [1, 1, 0, 1, 0], [1, 1, 0, 1, 1],
        [1, 1, 1, 0, 0], [1, 1, 1, 0, 1], [1, 1, 1, 1, 0], [1, 1, 1, 1, 1],
    ]
    # fmt: on

    num_qubits = 3
    depth = 1
    circuits, fidelities = provider.supercheq(files, num_qubits, depth)
    assert len(circuits) == 32
    assert fidelities.shape == (32, 32)


def test_dfe(provider: qss.superstaq_provider.SuperstaqProvider) -> None:
    qc = qiskit.QuantumCircuit(1)
    qc.h(0)
    target = "ss_unconstrained_simulator"
    ids = provider.submit_dfe(
        rho_1=(qc, target),
        rho_2=(qc, target),
        num_random_bases=5,
        shots=1000,
    )
    assert len(ids) == 2

    result = provider.process_dfe(ids)
    assert isinstance(result, float)


@pytest.mark.parametrize(
    "target", ["cq_hilbert_simulator", "aws_sv1_simulator", "ibmq_qasm_simulator"]
)
def test_submit_to_provider_simulators(target: str, provider: qss.SuperstaqProvider) -> None:
    qc = qiskit.QuantumCircuit(2, 2)
    qc.x(0)
    qc.cx(0, 1)
    qc.measure(0, 0)
    qc.measure(1, 1)

<<<<<<< HEAD
    job = backend.run(qc, shots=1)
    assert job.result().get_counts() == {"11": 1}


def test_submit_qubo(provider: qss.superstaq_provider.SuperstaQProvider) -> None:
    test_qubo = {(0,): -1, (1,): -1, (2,): -1, (0, 1): 2, (1, 2): 2}
    serialized_result = provider.submit_qubo(
        test_qubo, target="toshiba_bifurcation_qpu", method="dry-run"
    )
    result = gss.qubo.read_json_qubo_result(serialized_result)
    best_result = result[0]
    assert best_result == {0: 1, 1: 0, 2: 1}
=======
    job = provider.get_backend(target).run(qc, shots=1)
    assert job.result().get_counts() == {"11": 1}
>>>>>>> fd1cd20b
<|MERGE_RESOLUTION|>--- conflicted
+++ resolved
@@ -244,8 +244,7 @@
     qc.measure(0, 0)
     qc.measure(1, 1)
 
-<<<<<<< HEAD
-    job = backend.run(qc, shots=1)
+    job = provider.get_backend(target).run(qc, shots=1)
     assert job.result().get_counts() == {"11": 1}
 
 
@@ -256,8 +255,4 @@
     )
     result = gss.qubo.read_json_qubo_result(serialized_result)
     best_result = result[0]
-    assert best_result == {0: 1, 1: 0, 2: 1}
-=======
-    job = provider.get_backend(target).run(qc, shots=1)
-    assert job.result().get_counts() == {"11": 1}
->>>>>>> fd1cd20b
+    assert best_result == {0: 1, 1: 0, 2: 1}