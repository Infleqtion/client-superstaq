# pylint: disable=missing-function-docstring,missing-class-docstring
<<<<<<< HEAD

from unittest import mock
=======
import json
import textwrap
from unittest.mock import DEFAULT, MagicMock, patch
>>>>>>> 2b3fb13a

import general_superstaq as gss
import pytest
import qiskit

import qiskit_superstaq as qss


def test_default_options() -> None:
    provider = qss.SuperstaqProvider(api_key="MY_TOKEN")
    backend = qss.SuperstaqBackend(provider=provider, target="ibmq_qasm_simulator")

    assert qiskit.providers.Options(shots=1000) == backend._default_options()


def test_run() -> None:
    qc = qiskit.QuantumCircuit(2, 2)
    qc.h(0)
    qc.cx(0, 1)
    qc.measure([0, 0], [1, 1])

    backend = qss.SuperstaqProvider(api_key="123").get_backend("ss_example_qpu")

    with patch(
        "general_superstaq.superstaq_client._SuperstaqClient.create_job",
        return_value={"job_ids": ["job_id"], "status": "ready"},
    ):
        answer = backend.run(circuits=qc, shots=1000)
        expected = qss.SuperstaqJob(backend, "job_id")
        assert answer == expected

    with pytest.raises(ValueError, match="Circuit has no measurements to sample"):
        qc.remove_final_measurements()
        backend.run(qc, shots=1000)


def test_multi_circuit_run() -> None:
    qc1 = qiskit.QuantumCircuit(1, 1)
    qc1.h(0)
    qc1.measure(0, 0)

    qc2 = qiskit.QuantumCircuit(2, 2)
    qc2.h(0)
    qc2.cx(0, 1)
    qc2.measure([0, 1], [0, 1])

    backend = qss.SuperstaqProvider(api_key="123").get_backend("ss_example_qpu")

    with patch(
        "general_superstaq.superstaq_client._SuperstaqClient.create_job",
        return_value={"job_ids": ["job_id"], "status": "ready"},
    ):
        answer = backend.run(circuits=[qc1, qc2], shots=1000)
        expected = qss.SuperstaqJob(backend, "job_id")
        assert answer == expected


def test_multi_arg_run() -> None:
    qc = qiskit.QuantumCircuit(2, 2)
    qc.h(0)
    qc.cx(0, 1)
    qc.measure([0, 0], [1, 1])

    backend = qss.SuperstaqProvider(api_key="123").get_backend("ss_example_qpu")

    with patch(
        "general_superstaq.superstaq_client._SuperstaqClient.create_job",
        return_value={"job_ids": ["job_id"], "status": "ready"},
    ):
        answer = backend.run(circuits=qc, shots=1000, method="fake_method", test="123")
        expected = qss.SuperstaqJob(backend, "job_id")
        assert answer == expected


def test_eq() -> None:
    provider = qss.SuperstaqProvider(api_key="123")

    backend1 = provider.get_backend("ibmq_qasm_simulator")
    assert backend1 != 3

    backend2 = provider.get_backend("ibmq_athens_qpu")
    assert backend1 != backend2

    backend3 = provider.get_backend("ibmq_qasm_simulator")
    assert backend1 == backend3


@patch("requests.post")
def test_aqt_compile(mock_post: MagicMock) -> None:
    # AQT compile
    provider = qss.SuperstaqProvider(api_key="MY_TOKEN")
    backend = provider.get_backend("aqt_keysight_qpu")

    qc = qiskit.QuantumCircuit(8)
    qc.cz(4, 5)

    mock_post.return_value.json = lambda: {
        "qiskit_circuits": qss.serialization.serialize_circuits(qc),
        "final_logical_to_physicals": "[[[1, 4]]]",
        "state_jp": gss.serialization.serialize({}),
        "pulse_lists_jp": gss.serialization.serialize([[[]]]),
    }
    out = backend.compile(qc)
    assert out.circuit == qc
    assert out.final_logical_to_physical == {1: 4}
    assert not hasattr(out, "circuits") and not hasattr(out, "pulse_lists")
    mock_post.assert_called_with(
        f"{provider._client.url}/aqt_compile",
        headers=provider._client.headers,
        verify=provider._client.verify_https,
        json={
            "qiskit_circuits": qss.serialize_circuits(qc),
            "target": "aqt_keysight_qpu",
        },
    )

    out = backend.compile([qc], atol=1e-2)
    assert out.circuits == [qc]
    assert out.final_logical_to_physicals == [{1: 4}]
    assert not hasattr(out, "circuit") and not hasattr(out, "pulse_list")
    mock_post.assert_called_with(
        f"{provider._client.url}/aqt_compile",
        headers=provider._client.headers,
        verify=provider._client.verify_https,
        json={
            "qiskit_circuits": qss.serialize_circuits(qc),
            "target": "aqt_keysight_qpu",
            "options": json.dumps({"atol": 1e-2}),
        },
    )

    mock_post.return_value.json = lambda: {
        "qiskit_circuits": qss.serialization.serialize_circuits([qc, qc]),
        "final_logical_to_physicals": "[[], []]",
        "state_jp": gss.serialization.serialize({}),
        "pulse_lists_jp": gss.serialization.serialize([[[]], [[]]]),
    }
    matrix = qiskit.circuit.library.CRXGate(1.23).to_matrix()
    out = backend.compile([qc, qc], gate_defs={"CRX": matrix})
    assert out.circuits == [qc, qc]
    assert out.final_logical_to_physicals == [{}, {}]
    assert not hasattr(out, "circuit") and not hasattr(out, "pulse_list")
    mock_post.assert_called_with(
        f"{provider._client.url}/aqt_compile",
        headers=provider._client.headers,
        verify=provider._client.verify_https,
        json={
            "qiskit_circuits": qss.serialize_circuits([qc, qc]),
            "target": "aqt_keysight_qpu",
            "options": qss.serialization.to_json({"gate_defs": {"CRX": matrix}}),
        },
    )

    with pytest.raises(ValueError, match="'aqt_keysight_qpu' is not a valid IBMQ target."):
        backend.ibmq_compile([qc])

    with pytest.raises(ValueError, match="'aqt_keysight_qpu' is not a valid Sandia target."):
        backend.qscout_compile([qc])

    with pytest.raises(ValueError, match="'aqt_keysight_qpu' is not a valid CQ target."):
        backend.cq_compile([qc])

    # AQT ECA compile
    mock_post.return_value.json = lambda: {
        "qiskit_circuits": qss.serialization.serialize_circuits(qc),
        "final_logical_to_physicals": "[[]]",
        "state_jp": gss.serialization.serialize({}),
        "pulse_lists_jp": gss.serialization.serialize([[[]]]),
    }

    out = backend.compile(qc, num_eca_circuits=1, random_seed=1234, atol=1e-2, test_options="yes")
    assert out.circuits == [qc]
    assert out.final_logical_to_physicals == [{}]
    assert not hasattr(out, "circuit") and not hasattr(out, "pulse_list")

    # AQT ECA compile
    mock_post.return_value.json = lambda: {
        "qiskit_circuits": qss.serialization.serialize_circuits(qc),
        "final_logical_to_physicals": "[[]]",
        "state_jp": gss.serialization.serialize({}),
        "pulse_lists_jp": gss.serialization.serialize([[[]]]),
    }

    out = backend.compile(qc, num_eca_circuits=1, random_seed=1234, atol=1e-2, test_options="yes")
    assert out.circuits == [qc]
    assert out.final_logical_to_physicals == [{}]
    assert not hasattr(out, "circuit") and not hasattr(out, "pulse_list")


@patch("requests.post")
def test_ibmq_compile(mock_post: MagicMock) -> None:
    provider = qss.SuperstaqProvider(api_key="MY_TOKEN")
    backend = provider.get_backend("ibmq_jakarta_qpu")

    qc = qiskit.QuantumCircuit(8)
    qc.cz(4, 5)

    final_logical_to_physical = {0: 4, 1: 5}
    mock_post.return_value.json = lambda: {
        "qiskit_circuits": qss.serialization.serialize_circuits(qc),
        "final_logical_to_physicals": "[[[0, 4], [1, 5]]]",
        "pulses": gss.serialization.serialize([DEFAULT]),
    }
    assert backend.compile(
        qiskit.QuantumCircuit(), test_options="yes"
    ) == qss.compiler_output.CompilerOutput(qc, final_logical_to_physical, pulse_sequences=DEFAULT)
    assert backend.compile([qiskit.QuantumCircuit()]) == qss.compiler_output.CompilerOutput(
        [qc], [final_logical_to_physical], pulse_sequences=[DEFAULT]
    )

    with pytest.raises(ValueError, match="'ibmq_jakarta_qpu' is not a valid AQT target."):
        backend.aqt_compile([qc])


@patch("requests.post")
def test_qscout_compile(mock_post: MagicMock) -> None:
    provider = qss.SuperstaqProvider(api_key="MY_TOKEN")
    backend = provider.get_backend("sandia_qscout_qpu")

    qc = qiskit.QuantumCircuit(1)
    qc.h(0)
    jaqal_program = textwrap.dedent(
        """\
        register allqubits[1]

        prepare_all
        R allqubits[0] -1.5707963267948966 1.5707963267948966
        Rz allqubits[0] -3.141592653589793
        measure_all
        """
    )
    logical_to_physical = {0: 13}
    mock_post.return_value.json = lambda: {
        "qiskit_circuits": qss.serialization.serialize_circuits(qc),
        "final_logical_to_physicals": json.dumps([list(logical_to_physical.items())]),
        "jaqal_programs": [jaqal_program],
    }
    out = backend.compile(qc, test_options="yes")
    assert out.circuit == qc
    assert out.final_logical_to_physical == logical_to_physical

    out = backend.compile([qc])
    assert out.circuits == [qc]
    assert out.final_logical_to_physicals == [{0: 13}]

    mock_post.return_value.json = lambda: {
        "qiskit_circuits": qss.serialization.serialize_circuits([qc, qc]),
        "final_logical_to_physicals": json.dumps([[(0, 13)], [(0, 13)]]),
        "jaqal_programs": [jaqal_program, jaqal_program],
    }
    out = provider.qscout_compile([qc, qc])
    assert out.circuits == [qc, qc]
    assert out.final_logical_to_physicals == [{0: 13}, {0: 13}]


@patch("requests.post")
def test_compile(mock_post: MagicMock) -> None:
    # Compilation to a simulator (e.g., AWS)
    provider = qss.SuperstaqProvider(api_key="MY_TOKEN")
    backend = provider.get_backend("aws_sv1_simulator")

    qc = qiskit.QuantumCircuit(1)
    qc.h(0)
    mock_post.return_value.json = lambda: {
        "qiskit_circuits": qss.serialization.serialize_circuits([qc]),
        "final_logical_to_physicals": json.dumps([[(0, 0)]]),
    }
    out = backend.compile([qc], test_options="yes")
    assert out.circuits == [qc]
    assert out.final_logical_to_physicals == [{0: 0}]


def test_target_info() -> None:
    target = "ibmq_qasm_simulator"
    backend = qss.SuperstaqProvider(api_key="123").get_backend(target)
    fake_data = {"target_info": {"backend_name": target}}
    with patch(
        "general_superstaq.superstaq_client._SuperstaqClient.target_info",
        return_value=fake_data,
    ):
        assert backend.target_info() == fake_data["target_info"]<|MERGE_RESOLUTION|>--- conflicted
+++ resolved
@@ -1,12 +1,4 @@
 # pylint: disable=missing-function-docstring,missing-class-docstring
-<<<<<<< HEAD
-
-from unittest import mock
-=======
-import json
-import textwrap
-from unittest.mock import DEFAULT, MagicMock, patch
->>>>>>> 2b3fb13a
 
 import general_superstaq as gss
 import pytest
