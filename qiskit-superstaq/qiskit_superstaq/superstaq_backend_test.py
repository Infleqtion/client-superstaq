# pylint: disable=missing-function-docstring,missing-class-docstring
import json
import re
import textwrap
from unittest.mock import DEFAULT, MagicMock, patch

import general_superstaq as gss
import numpy as np
import pytest
import qiskit

import qiskit_superstaq as qss


def test_default_options() -> None:
    provider = qss.SuperstaQProvider(api_key="MY_TOKEN")
    backend = qss.SuperstaQBackend(provider=provider, target="ibmq_qasm_simulator")

    assert qiskit.providers.Options(shots=1000) == backend._default_options()


def test_validate_target() -> None:
    provider = qss.SuperstaQProvider(api_key="123")
    with pytest.raises(ValueError, match="does not have a valid string format"):
        qss.SuperstaQBackend(provider=provider, target="invalid_target")

    with pytest.raises(ValueError, match="does not have a valid target device type"):
        qss.SuperstaQBackend(provider=provider, target="ibmq_invalid_device")

    with pytest.raises(ValueError, match="does not have a valid target prefix"):
        qss.SuperstaQBackend(provider=provider, target="invalid_test_qpu")


def test_run() -> None:
    qc = qiskit.QuantumCircuit(2, 2)
    qc.h(0)
    qc.cx(0, 1)
    qc.measure([0, 0], [1, 1])

    backend = qss.SuperstaQProvider(api_key="123").get_backend("ss_example_qpu")

    with patch(
        "general_superstaq.superstaq_client._SuperstaQClient.create_job",
        return_value={"job_ids": ["job_id"], "status": "ready"},
    ):
        answer = backend.run(circuits=qc, shots=1000)
        expected = qss.SuperstaQJob(backend, "job_id")
        assert answer == expected

    with pytest.raises(ValueError, match="Circuit has no measurements to sample"):
        qc.remove_final_measurements()
        backend.run(qc, shots=1000)


def test_multi_circuit_run() -> None:
    qc1 = qiskit.QuantumCircuit(1, 1)
    qc1.h(0)
    qc1.measure(0, 0)

    qc2 = qiskit.QuantumCircuit(2, 2)
    qc2.h(0)
    qc2.cx(0, 1)
    qc2.measure([0, 1], [0, 1])

    backend = qss.SuperstaQProvider(api_key="123").get_backend("ss_example_qpu")

    with patch(
        "general_superstaq.superstaq_client._SuperstaQClient.create_job",
        return_value={"job_ids": ["job_id"], "status": "ready"},
    ):
        answer = backend.run(circuits=[qc1, qc2], shots=1000)
        expected = qss.SuperstaQJob(backend, "job_id")
        assert answer == expected


def test_multi_arg_run() -> None:
    qc = qiskit.QuantumCircuit(2, 2)
    qc.h(0)
    qc.cx(0, 1)
    qc.measure([0, 0], [1, 1])

    backend = qss.SuperstaQProvider(api_key="123").get_backend("ss_example_qpu")

    with patch(
        "general_superstaq.superstaq_client._SuperstaQClient.create_job",
        return_value={"job_ids": ["job_id"], "status": "ready"},
    ):
        answer = backend.run(circuits=qc, shots=1000, method="fake_method", options={"test": "123"})
        expected = qss.SuperstaQJob(backend, "job_id")
        assert answer == expected


def test_eq() -> None:
    provider = qss.SuperstaQProvider(api_key="123")

    backend1 = provider.get_backend("ibmq_qasm_simulator")
    assert backend1 != 3

    backend2 = provider.get_backend("ibmq_athens_qpu")
    assert backend1 != backend2

    backend3 = provider.get_backend("ibmq_qasm_simulator")
    assert backend1 == backend3


<<<<<<< HEAD
@patch("requests.post")
def test_compile(mock_post: MagicMock) -> None:
    # AQT compile
    provider = qss.SuperstaQProvider(api_key="MY_TOKEN")
    backend = provider.get_backend("aqt_keysight_qpu")

    qc = qiskit.QuantumCircuit(8)
    qc.cz(4, 5)

    mock_post.return_value.json = lambda: {
        "qiskit_circuits": qss.serialization.serialize_circuits(qc),
        "final_logical_to_physicals": "[[[1, 4]]]",
        "state_jp": gss.serialization.serialize({}),
        "pulse_lists_jp": gss.serialization.serialize([[[]]]),
    }
    out = backend.compile(qc)
    assert out.circuit == qc
    assert out.final_logical_to_physical == {1: 4}
    assert not hasattr(out, "circuits") and not hasattr(out, "pulse_lists")

    out = backend.compile([qc], atol=1e-2)
    assert out.circuits == [qc]
    assert out.final_logical_to_physicals == [{1: 4}]
    assert not hasattr(out, "circuit") and not hasattr(out, "pulse_list")

    mock_post.return_value.json = lambda: {
        "qiskit_circuits": qss.serialization.serialize_circuits([qc, qc]),
        "final_logical_to_physicals": "[[], []]",
        "state_jp": gss.serialization.serialize({}),
        "pulse_lists_jp": gss.serialization.serialize([[[]], [[]]]),
    }
    out = backend.compile([qc, qc], test_options="yes")
    assert out.circuits == [qc, qc]
    assert out.final_logical_to_physicals == [{}, {}]
    assert not hasattr(out, "circuit") and not hasattr(out, "pulse_list")

    with pytest.raises(ValueError, match="aqt_keysight_qpu is not a valid IBMQ target."):
        backend.ibmq_compile([qc])

    with pytest.raises(ValueError, match="aqt_keysight_qpu is not a valid Sandia target."):
        backend.qscout_compile([qc])

    with pytest.raises(ValueError, match="aqt_keysight_qpu is not a valid CQ target."):
        backend.cq_compile([qc])

    # AQT ECA compile
    mock_post.return_value.json = lambda: {
        "qiskit_circuits": qss.serialization.serialize_circuits(qc),
        "final_logical_to_physicals": "[[]]",
        "state_jp": gss.serialization.serialize({}),
        "pulse_lists_jp": gss.serialization.serialize([[[]]]),
    }

    out = backend.compile(
        qc, num_equivalent_circuits=1, random_seed=1234, atol=1e-2, test_options="yes"
    )
    assert out.circuits == [qc]
    assert out.final_logical_to_physicals == [{}]
    assert not hasattr(out, "circuit") and not hasattr(out, "pulse_list")

    # IBMQ compile
    backend = provider.get_backend("ibmq_jakarta_qpu")
    final_logical_to_physical = {0: 4, 1: 5}
    mock_post.return_value.json = lambda: {
        "qiskit_circuits": qss.serialization.serialize_circuits(qc),
        "final_logical_to_physicals": "[[[0, 4], [1, 5]]]",
        "pulses": gss.serialization.serialize([DEFAULT]),
    }
    assert backend.compile(
        qiskit.QuantumCircuit(), test_options="yes"
    ) == qss.compiler_output.CompilerOutput(qc, final_logical_to_physical, pulse_sequences=DEFAULT)
    assert backend.compile([qiskit.QuantumCircuit()]) == qss.compiler_output.CompilerOutput(
        [qc], [final_logical_to_physical], pulse_sequences=[DEFAULT]
    )

    with pytest.raises(ValueError, match="ibmq_jakarta_qpu is not a valid AQT target."):
        out = backend.aqt_compile([qc])

    # QSCOUT compile
    backend = provider.get_backend("sandia_qscout_qpu")
    qc = qiskit.QuantumCircuit(1)
    qc.h(0)
    jaqal_program = textwrap.dedent(
        """\
        register allqubits[1]

        prepare_all
        R allqubits[0] -1.5707963267948966 1.5707963267948966
        Rz allqubits[0] -3.141592653589793
        measure_all
        """
    )
    logical_to_physical = {0: 13}
    mock_post.return_value.json = lambda: {
        "qiskit_circuits": qss.serialization.serialize_circuits(qc),
        "final_logical_to_physicals": json.dumps([list(logical_to_physical.items())]),
        "jaqal_programs": [jaqal_program],
    }
    out = backend.compile(qc, test_options="yes")
    assert out.circuit == qc
    assert out.final_logical_to_physical == logical_to_physical

    out = backend.compile([qc])
    assert out.circuits == [qc]
    assert out.final_logical_to_physicals == [{0: 13}]

    mock_post.return_value.json = lambda: {
        "qiskit_circuits": qss.serialization.serialize_circuits([qc, qc]),
        "final_logical_to_physicals": json.dumps([[(0, 13)], [(0, 13)]]),
        "jaqal_programs": [jaqal_program, jaqal_program],
    }
    out = provider.qscout_compile([qc, qc])
    assert out.circuits == [qc, qc]
    assert out.final_logical_to_physicals == [{0: 13}, {0: 13}]

    # Unavailable compile (e.g., AWS)
    backend = provider.get_backend("aws_sv1_simulator")
    qc = qiskit.QuantumCircuit(1)
    qc.h(0)
    with pytest.raises(ValueError, match="aws_sv1_simulator is not a valid target"):
        out = backend.compile(qc)


def test_validate_qiskit_circuits() -> None:
    qc = qiskit.QuantumCircuit(2)
    qc.h(0)
    qc.cx(0, 1)

    with pytest.raises(
        ValueError,
        match="Invalid 'circuits' input. Must be a `qiskit.QuantumCircuit` or a sequence "
        "of `qiskit.QuantumCircuit` instances.",
    ):
        qss.superstaq_backend._validate_qiskit_circuits("invalid_qc_input")

    with pytest.raises(
        ValueError,
        match="Invalid 'circuits' input. Must be a `qiskit.QuantumCircuit` or a "
        "sequence of `qiskit.QuantumCircuit` instances.",
    ):
        qss.superstaq_backend._validate_qiskit_circuits([qc, "invalid_qc_input"])


def test_validate_integer_param() -> None:

    # Tests for valid inputs -> Pass
    valid_inputs = [1, 10, "10", 10.0, np.int16(10), 0b1010]
    for input_value in valid_inputs:
        qss.superstaq_backend._validate_integer_param(input_value)

    # Tests for invalid input -> TypeError
    invalid_inputs = [None, "reps", "{!r}".format(b"invalid"), 1.5, "1.0", {1}, [1, 2, 3], "0b1010"]
    for input_value in invalid_inputs:
        with pytest.raises(TypeError) as msg:
            qss.superstaq_backend._validate_integer_param(input_value)
        assert re.search(
            re.escape(f"{input_value} cannot be safely cast as an integer."), str(msg.value)
        )

    # Tests for invalid input -> ValueError
    invalid_values = [0, -1]
    for input_value in invalid_values:
        with pytest.raises(
            ValueError,
            match="Must be a positive integer.",
        ):
            qss.superstaq_backend._validate_integer_param(input_value)
=======
def test_target_info() -> None:
    target = "ibmq_qasm_simulator"
    backend = qss.SuperstaQProvider(api_key="123").get_backend(target)
    fake_data = {"target_info": {"backend_name": target}}
    with mock.patch(
        "general_superstaq.superstaq_client._SuperstaQClient.target_info",
        return_value=fake_data,
    ):
        assert backend.target_info() == fake_data["target_info"]
>>>>>>> ab97eaf2
<|MERGE_RESOLUTION|>--- conflicted
+++ resolved
@@ -103,7 +103,6 @@
     assert backend1 == backend3
 
 
-<<<<<<< HEAD
 @patch("requests.post")
 def test_compile(mock_post: MagicMock) -> None:
     # AQT compile
@@ -271,7 +270,7 @@
             match="Must be a positive integer.",
         ):
             qss.superstaq_backend._validate_integer_param(input_value)
-=======
+
 def test_target_info() -> None:
     target = "ibmq_qasm_simulator"
     backend = qss.SuperstaQProvider(api_key="123").get_backend(target)
@@ -280,5 +279,4 @@
         "general_superstaq.superstaq_client._SuperstaQClient.target_info",
         return_value=fake_data,
     ):
-        assert backend.target_info() == fake_data["target_info"]
->>>>>>> ab97eaf2
+        assert backend.target_info() == fake_data["target_info"]