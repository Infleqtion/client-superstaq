from __future__ import annotations

import importlib.util
import json
import warnings
from collections.abc import Mapping
from typing import Any

import general_superstaq as gss
import qiskit

import qiskit_superstaq as qss

try:
    import qtrl.sequence_utils.readout
except ModuleNotFoundError:
    pass


def active_qubit_indices(circuit: qiskit.QuantumCircuit) -> list[int]:
    """Returns the indices of the non-idle qubits in the input quantum circuit.

    Args:
        circuit: A `qiskit.QuantumCircuit` circuit.

    Returns:
        A list containing the indices of the non-idle qubits.
    """
    qubit_indices: set[int] = set()

    for inst in circuit:
        if inst.operation.name != "barrier":
            indices = [circuit.find_bit(q).index for q in inst.qubits]
            qubit_indices.update(indices)

    return sorted(qubit_indices)


def measured_qubit_indices(circuit: qiskit.QuantumCircuit) -> list[int]:
    """Returns the indices of the measured qubits in the input quantum circuit.

    Args:
        circuit: A `qiskit.QuantumCircuit` circuit.

    Returns:
        A list containing the indices of the measured qubits.
    """
    measured_qubits: set[qiskit.circuit.Qubit] = set()

    for inst in circuit:
        if isinstance(inst.operation, qiskit.circuit.Measure):
            measured_qubits.update(inst.qubits)

        # Recurse into definition if it involves classical bits
        elif inst.clbits and inst.operation.definition is not None:
            measured_qubits.update(
                inst.qubits[i] for i in measured_qubit_indices(inst.operation.definition)
            )

    return sorted(circuit.find_bit(qubit).index for qubit in measured_qubits)


def classical_bit_mapping(circuit: qiskit.QuantumCircuit) -> dict[int, int]:
    """Returns the index of the (final) measured qubit associated with each classical bit.

    If more than one measurement is assigned to the same classical bit, only the final measurement
    is considered.

    Args:
        circuit: A `qiskit.QuantumCircuit` circuit.

    Returns:
        A dictionary mapping classical bit indices to the indices of the measured qubits.
    """
    clbit_map: dict[qiskit.circuit.Clbit, qiskit.circuit.Qubit] = {}

    for inst in circuit:
        if isinstance(inst.operation, qiskit.circuit.Measure):
            clbit_map[inst.clbits[0]] = inst.qubits[0]

        # Recurse into definition if it involves classical bits
        elif inst.clbits and inst.operation.definition is not None:
            inst_clbit_map = classical_bit_mapping(inst.operation.definition)
            clbit_map.update(
                {inst.clbits[ci]: inst.qubits[qi] for ci, qi in inst_clbit_map.items()}
            )

    return {circuit.find_bit(c).index: circuit.find_bit(q).index for c, q in clbit_map.items()}


class CompilerOutput:  # noqa: PLW1641
    """A class that stores the results of compiled circuits."""

    def __init__(
        self,
        circuits: (
            qiskit.QuantumCircuit | list[qiskit.QuantumCircuit] | list[list[qiskit.QuantumCircuit]]
        ),
        initial_logical_to_physicals: (
            dict[int, int] | list[dict[int, int]] | list[list[dict[int, int]]]
        ),
        final_logical_to_physicals: (
            dict[int, int] | list[dict[int, int]] | list[list[dict[int, int]]]
        ),
        pulse_gate_circuits: qiskit.QuantumCircuit | list[qiskit.QuantumCircuit] = None,
        seq: qtrl.sequencer.Sequence | None = None,
        jaqal_programs: str | list[str] | None = None,
    ) -> None:
        """Constructs a `CompilerOutput` object.

        Args:
            circuits: Compiled circuit or list of compiled circuits.
            initial_logical_to_physicals: Dictionary or list of dictionaries specifying initial
                mapping from logical to physical qubits.
            final_logical_to_physicals: Dictionary or list of dictionaries specifying final mapping
                from logical to physical qubits.
            pulse_gate_circuits: Pulse-gate `qiskit.QuantumCircuit` or list thereof specifying the
                pulse compilation.
            seq: `qtrl.sequencer.Sequence` pulse sequence if `qtrl` is available locally.
            jaqal_programs: Optional string or list of strings specifying Jaqal programs (for
                QSCOUT).
        """
        if isinstance(circuits, qiskit.QuantumCircuit):
            self.circuit = circuits
            self.initial_logical_to_physical = initial_logical_to_physicals
            self.final_logical_to_physical = final_logical_to_physicals
            self.pulse_gate_circuit = pulse_gate_circuits
            self.jaqal_program = jaqal_programs
        else:
            self.circuits = circuits
            self.initial_logical_to_physicals = initial_logical_to_physicals
            self.final_logical_to_physicals = final_logical_to_physicals
            self.pulse_gate_circuits = pulse_gate_circuits
            self.jaqal_programs = jaqal_programs

        self.seq = seq

    def has_multiple_circuits(self) -> bool:
        """Checks if this object has plural attributes (e.g. `.circuits`).

        Otherwise, the object represents a single circuit, and has singular attributes (`.circuit`).

        Returns:
            A boolean indicating whether this object represents multiple circuits.
        """
        return hasattr(self, "circuits")

    def __repr__(self) -> str:
        if not self.has_multiple_circuits():
            return (
                f"CompilerOutput({self.circuit!r}, {self.initial_logical_to_physical!r}, "
                f"{self.final_logical_to_physical!r}, {self.pulse_gate_circuit!r}, "
                f"{self.seq!r}, {self.jaqal_program!r})"
            )
        return (
            f"CompilerOutput({self.circuits!r}, {self.initial_logical_to_physicals!r}, "
            f"{self.final_logical_to_physicals!r}, {self.pulse_gate_circuits!r}, "
            f"{self.seq!r}, {self.jaqal_programs!r})"
        )

    def __eq__(self, other: object) -> bool:
        if not isinstance(other, CompilerOutput):
            return False

        if self.has_multiple_circuits() != other.has_multiple_circuits():
            return False
        elif self.has_multiple_circuits():
            return (
                self.circuits == other.circuits
                and self.initial_logical_to_physicals == other.initial_logical_to_physicals
                and self.final_logical_to_physicals == other.final_logical_to_physicals
                and self.pulse_gate_circuits == other.pulse_gate_circuits
                and self.jaqal_programs == other.jaqal_programs
                and self.seq == other.seq
            )

        return (
            self.circuit == other.circuit
            and self.initial_logical_to_physical == other.initial_logical_to_physical
            and self.final_logical_to_physical == other.final_logical_to_physical
            and self.pulse_gate_circuit == other.pulse_gate_circuit
            and self.jaqal_program == other.jaqal_program
            and self.seq == other.seq
        )


def read_json(
    json_dict: Mapping[str, Any], circuits_is_list: bool, api_version: str = "v0.2.0"
) -> CompilerOutput:
    """Reads out returned JSON from Superstaq API's compilation endpoints.

    Args:
        json_dict: A JSON dictionary matching the format returned by /compile endpoint.
        circuits_is_list: A bool flag that controls whether the returned object has a .circuits
            attribute (if `True`) or a .circuit attribute (`False`).
        api_version: A string indicating the API version.

    Returns:
        A `CompilerOutput` object with the compiled circuit(s) and (if applicable to this target)
        corresponding pulse gate circuit(s).
    """
    if api_version == "v0.2.0":
        compiled_circuits = qss.serialization.deserialize_circuits(json_dict["qiskit_circuits"])
    else:
<<<<<<< HEAD
        serialized_circuits = json_dict["qiskit_circuits"][1:-1].split(", ")
=======
        serialized_circuits = json.loads(json_dict["qiskit_circuits"])
>>>>>>> 5d3a697f
        compiled_circuits = [
            qss.serialization.deserialize_circuits(circuit)[0] for circuit in serialized_circuits
        ]

    initial_logical_to_physicals: list[dict[int, int]] = list(
        map(dict, json.loads(json_dict["initial_logical_to_physicals"]))
    )
    final_logical_to_physicals: list[dict[int, int]] = list(
        map(dict, json.loads(json_dict["final_logical_to_physicals"]))
    )

    pulse_gate_circuits = None

    if "pulse_gate_circuits" in json_dict:
        pulse_gate_circuits = qss.deserialize_circuits(json_dict["pulse_gate_circuits"])
        pulse_durations = json_dict.get("pulse_durations")
        pulse_start_times = json_dict.get("pulse_start_times")
        if pulse_durations and pulse_start_times:
            pulse_gate_circuits = [
                qss.serialization.insert_times_and_durations(circuit, durations, start_times)
                for circuit, durations, start_times in zip(
                    pulse_gate_circuits, pulse_durations, pulse_start_times
                )
            ]

    if circuits_is_list:
        return CompilerOutput(
            compiled_circuits,
            initial_logical_to_physicals,
            final_logical_to_physicals,
            pulse_gate_circuits=pulse_gate_circuits,
        )
    return CompilerOutput(
        compiled_circuits[0],
        initial_logical_to_physicals[0],
        final_logical_to_physicals[0],
        pulse_gate_circuits=None if pulse_gate_circuits is None else pulse_gate_circuits[0],
    )


def read_json_aqt(
    json_dict: dict[str, str], circuits_is_list: bool, num_eca_circuits: int | None = None
) -> CompilerOutput:
    """Reads out the returned JSON from Superstaq API's AQT compilation endpoint.

    Args:
        json_dict: A JSON dictionary matching the format returned by /aqt_compile endpoint.
        circuits_is_list: Bool flag that controls whether the returned object has a .circuits
            attribute (if True) or a .circuit attribute (False).
        num_eca_circuits: Optional number of logically equivalent random circuits to generate for
            each input circuit.

    Returns:
        A `CompilerOutput` object with the compiled circuit(s). If `qtrl` is available locally,
        the returned object also stores the pulse sequence in the .seq attribute.
    """
    compiled_circuits: list[qiskit.QuantumCircuit] | list[list[qiskit.QuantumCircuit]]
    compiled_circuits = qss.serialization.deserialize_circuits(json_dict["qiskit_circuits"])

    initial_logical_to_physicals_list: list[dict[int, int]] = list(
        map(dict, json.loads(json_dict["initial_logical_to_physicals"]))
    )
    initial_logical_to_physicals: list[dict[int, int]] | list[list[dict[int, int]]] = (
        initial_logical_to_physicals_list
    )

    final_logical_to_physicals_list: list[dict[int, int]] = list(
        map(dict, json.loads(json_dict["final_logical_to_physicals"]))
    )
    final_logical_to_physicals: list[dict[int, int]] | list[list[dict[int, int]]] = (
        final_logical_to_physicals_list
    )

    seq = None

    if "state_jp" in json_dict:
        if not importlib.util.find_spec("qtrl"):
            warnings.warn(
                "This output only contains compiled circuits. The `qtrl` package must be installed "
                "in order to deserialize compiled pulse sequences.",
                stacklevel=2,
            )
        else:  # pragma: no cover, b/c qtrl is not open source so it is not in cirq-superstaq reqs

            def _sequencer_from_state(state: dict[str, Any]) -> qtrl.sequencer.Sequence:
                seq = qtrl.sequencer.Sequence(n_elements=1)
                seq.__setstate__(state)
                seq.compile()
                return seq

            state = gss.serialization.deserialize(json_dict["state_jp"])

            if "readout_jp" in json_dict:
                readout_state = gss.serialization.deserialize(json_dict["readout_jp"])
                readout_seq = _sequencer_from_state(readout_state)

                if "readout_qubits" in json_dict:
                    readout_qubits = json.loads(json_dict["readout_qubits"])
                    readout_seq._readout = qtrl.sequence_utils.readout._ReadoutInfo(
                        readout_seq, readout_qubits, n_readouts=len(compiled_circuits)
                    )

                state["_readout"] = readout_seq

            seq = _sequencer_from_state(state)

    if num_eca_circuits is not None:
        compiled_circuits = [
            compiled_circuits[i : i + num_eca_circuits]
            for i in range(0, len(compiled_circuits), num_eca_circuits)
        ]

        initial_logical_to_physicals = [
            initial_logical_to_physicals_list[i : i + num_eca_circuits]
            for i in range(0, len(initial_logical_to_physicals_list), num_eca_circuits)
        ]
        final_logical_to_physicals = [
            final_logical_to_physicals_list[i : i + num_eca_circuits]
            for i in range(0, len(final_logical_to_physicals_list), num_eca_circuits)
        ]

    if circuits_is_list:
        return CompilerOutput(
            compiled_circuits,
            initial_logical_to_physicals,
            final_logical_to_physicals,
            seq=seq,
        )

    return CompilerOutput(
        compiled_circuits[0],
        initial_logical_to_physicals[0],
        final_logical_to_physicals[0],
        seq=seq,
    )


def read_json_qscout(
    json_dict: dict[str, str | list[str]],
    circuits_is_list: bool,
) -> CompilerOutput:
    """Reads out the returned JSON from Superstaq API's QSCOUT compilation endpoint.

    Args:
        json_dict: A JSON dictionary matching the format returned by /qscout_compile endpoint.
        circuits_is_list: Bool flag that controls whether the returned object has a .circuits
            attribute (if True) or a .circuit attribute (False).

    Returns:
        A `CompilerOutput` object with the compiled circuit(s) and a list of
        jaqal programs in a string representation.
    """
    qiskit_circuits = json_dict["qiskit_circuits"]
    jaqal_programs = json_dict["jaqal_programs"]

    initial_logical_to_physicals_str = json_dict["initial_logical_to_physicals"]
    assert isinstance(initial_logical_to_physicals_str, str)
    initial_logical_to_physicals: list[dict[int, int]] = list(
        map(dict, json.loads(initial_logical_to_physicals_str))
    )

    final_logical_to_physicals_str = json_dict["final_logical_to_physicals"]
    assert isinstance(final_logical_to_physicals_str, str)
    final_logical_to_physicals: list[dict[int, int]] = list(
        map(dict, json.loads(final_logical_to_physicals_str))
    )

    assert isinstance(qiskit_circuits, str)
    assert isinstance(jaqal_programs, list)
    compiled_circuits = qss.serialization.deserialize_circuits(qiskit_circuits)

    if circuits_is_list:
        return CompilerOutput(
            circuits=compiled_circuits,
            initial_logical_to_physicals=initial_logical_to_physicals,
            final_logical_to_physicals=final_logical_to_physicals,
            jaqal_programs=jaqal_programs,
        )

    return CompilerOutput(
        compiled_circuits[0],
        initial_logical_to_physicals[0],
        final_logical_to_physicals[0],
        jaqal_programs=jaqal_programs[0],
    )<|MERGE_RESOLUTION|>--- conflicted
+++ resolved
@@ -202,11 +202,7 @@
     if api_version == "v0.2.0":
         compiled_circuits = qss.serialization.deserialize_circuits(json_dict["qiskit_circuits"])
     else:
-<<<<<<< HEAD
-        serialized_circuits = json_dict["qiskit_circuits"][1:-1].split(", ")
-=======
         serialized_circuits = json.loads(json_dict["qiskit_circuits"])
->>>>>>> 5d3a697f
         compiled_circuits = [
             qss.serialization.deserialize_circuits(circuit)[0] for circuit in serialized_circuits
         ]
