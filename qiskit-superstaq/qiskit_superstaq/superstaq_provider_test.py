--- conflicted
+++ resolved
@@ -540,11 +540,7 @@
         shots=100,
     ) == ["id1", "id2"]
 
-<<<<<<< HEAD
-    with pytest.raises(ValueError, match=r"should contain a single circuit"):
-=======
-    with pytest.raises(TypeError, match="should contain a single `qiskit.QuantumCircuit`"):
->>>>>>> e6736ff9
+    with pytest.raises(TypeError, match=r"should contain a single `qiskit.QuantumCircuit`"):
         fake_superstaq_provider.submit_dfe(
             rho_1=([qc, qc], "ss_example_qpu"),
             rho_2=(qc, "ss_example_qpu"),
