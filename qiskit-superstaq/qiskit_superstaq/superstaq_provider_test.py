# pylint: disable=missing-function-docstring
import json
import os
import textwrap
from unittest import mock
from unittest.mock import MagicMock, patch

import general_superstaq as gss
import numpy as np
import pytest
import qiskit
from general_superstaq import ResourceEstimate

import qiskit_superstaq as qss


@patch.dict(os.environ, {"SUPERSTAQ_API_KEY": ""})
def test_provider() -> None:
    ss_provider = qss.SuperstaQProvider(api_key="MY_TOKEN")

    with pytest.raises(EnvironmentError, match="SuperstaQ API key not specified and not found."):
        qss.SuperstaQProvider()

    assert str(ss_provider.get_backend("ibmq_qasm_simulator")) == str(
        qss.SuperstaQBackend(provider=ss_provider, target="ibmq_qasm_simulator")
    )

    assert str(ss_provider) == "<SuperstaQProvider superstaq_provider>"

    assert repr(ss_provider) == "<SuperstaQProvider(api_key=MY_TOKEN, name=superstaq_provider)>"

    targets = {
        "superstaq_targets": {
            "compile-and-run": [
                "ibmq_qasm_simulator",
                "ibmq_armonk_qpu",
                "ibmq_santiago_qpu",
                "ibmq_bogota_qpu",
                "ibmq_lima_qpu",
                "ibmq_belem_qpu",
                "ibmq_quito_qpu",
                "ibmq_statevector_simulator",
                "ibmq_mps_simulator",
                "ibmq_extended-stabilizer_simulator",
                "ibmq_stabilizer_simulator",
                "ibmq_manila_qpu",
                "aws_dm1_simulator",
                "aws_tn1_simulator",
                "ionq_ion_qpu",
                "aws_sv1_simulator",
                "rigetti_aspen-9_qpu",
            ],
            "compile-only": ["aqt_keysight_qpu", "sandia_qscout_qpu"],
        }
    }

    expected_backends = []
    for target in targets["superstaq_targets"]["compile-and-run"]:
        expected_backends.append(qss.SuperstaQBackend(provider=ss_provider, target=target))

    mock_client = MagicMock()
    mock_client.get_targets.return_value = targets
    ss_provider._client = mock_client
    assert ss_provider.backends() == expected_backends


@patch.dict(os.environ, {"SUPERSTAQ_API_KEY": ""})
def test_get_balance() -> None:
    ss_provider = qss.SuperstaQProvider(api_key="MY_TOKEN")
    mock_client = MagicMock()
    mock_client.get_balance.return_value = {"balance": 12345.6789}
    ss_provider._client = mock_client

    assert ss_provider.get_balance() == "$12,345.68"
    assert ss_provider.get_balance(pretty_output=False) == 12345.6789


@patch("requests.post")
def test_aqt_compile(mock_post: MagicMock) -> None:
    provider = qss.SuperstaQProvider(api_key="MY_TOKEN")

    qc = qiskit.QuantumCircuit(8)
    qc.cz(4, 5)

    mock_post.return_value.json = lambda: {
        "qiskit_circuits": qss.serialization.serialize_circuits(qc),
        "final_logical_to_physicals": "[[[1, 4]]]",
        "state_jp": gss.serialization.serialize({}),
        "pulse_lists_jp": gss.serialization.serialize([[[]]]),
    }
    out = provider.aqt_compile(qc)
    assert out.circuit == qc
    assert out.final_logical_to_physical == {1: 4}
    assert not hasattr(out, "circuits") and not hasattr(out, "pulse_lists")

    out = provider.aqt_compile([qc], atol=1e-2)
    assert out.circuits == [qc]
    assert out.final_logical_to_physicals == [{1: 4}]
    assert not hasattr(out, "circuit") and not hasattr(out, "pulse_list")

    mock_post.return_value.json = lambda: {
        "qiskit_circuits": qss.serialization.serialize_circuits([qc, qc]),
        "final_logical_to_physicals": "[[], []]",
        "state_jp": gss.serialization.serialize({}),
        "pulse_lists_jp": gss.serialization.serialize([[[]], [[]]]),
    }
    out = provider.aqt_compile([qc, qc], test_options="yes")
    assert out.circuits == [qc, qc]
    assert out.final_logical_to_physicals == [{}, {}]
    assert not hasattr(out, "circuit") and not hasattr(out, "pulse_list")


def test_invalid_target_aqt_compile() -> None:
    provider = qss.SuperstaQProvider(api_key="MY_TOKEN")
    with pytest.raises(ValueError, match="'ss_example_qpu' is not a valid AQT target."):
        provider.aqt_compile(qiskit.QuantumCircuit(), target="ss_example_qpu")


@patch("requests.post")
def test_aqt_compile_eca(mock_post: MagicMock) -> None:
    provider = qss.superstaq_provider.SuperstaQProvider(api_key="MY_TOKEN")

    qc = qiskit.QuantumCircuit(8)
    qc.cz(4, 5)

    mock_post.return_value.json = lambda: {
        "qiskit_circuits": qss.serialization.serialize_circuits(qc),
        "final_logical_to_physicals": "[[]]",
        "state_jp": gss.serialization.serialize({}),
        "pulse_lists_jp": gss.serialization.serialize([[[]]]),
    }

    out = provider.aqt_compile(qc, num_eca_circuits=1, random_seed=1234, atol=1e-2)
    assert out.circuits == [qc]
    assert out.final_logical_to_physicals == [{}]
    assert not hasattr(out, "circuit")
    assert not hasattr(out, "pulse_list")
    assert not hasattr(out, "final_logical_to_physical")

    out = provider.aqt_compile([qc], num_eca_circuits=1, random_seed=1234, atol=1e-2)
    assert out.circuits == [[qc]]
    assert out.final_logical_to_physicals == [[{}]]

<<<<<<< HEAD
def test_invalid_target_aqt_compile_eca() -> None:
    provider = qss.SuperstaQProvider(api_key="MY_TOKEN")
    with pytest.raises(ValueError, match="'ss_example_qpu' is not a valid AQT target."):
        provider.aqt_compile_eca(
            qiskit.QuantumCircuit(), num_equivalent_circuits=1, target="ss_example_qpu"
=======
    with pytest.warns(DeprecationWarning, match="has been deprecated"):
        deprecated_out = provider.aqt_compile_eca(
            [qc], num_equivalent_circuits=1, random_seed=1234, atol=1e-2
>>>>>>> 4e01889a
        )
        assert deprecated_out.circuits == out.circuits
        assert deprecated_out.final_logical_to_physicals == out.final_logical_to_physicals


@patch("requests.post")
def test_ibmq_compile(mock_post: MagicMock) -> None:
    provider = qss.SuperstaQProvider(api_key="MY_TOKEN")
    qc = qiskit.QuantumCircuit(8)
    qc.cz(4, 5)
    final_logical_to_physical = {0: 4, 1: 5}
    mock_post.return_value.json = lambda: {
        "qiskit_circuits": qss.serialization.serialize_circuits(qc),
        "final_logical_to_physicals": json.dumps([list(final_logical_to_physical.items())]),
        "pulses": gss.serialization.serialize([mock.DEFAULT]),
    }

    assert provider.ibmq_compile(
        qiskit.QuantumCircuit(), test_options="yes"
    ) == qss.compiler_output.CompilerOutput(
        qc, final_logical_to_physical, pulse_sequences=mock.DEFAULT
    )
    assert provider.ibmq_compile([qiskit.QuantumCircuit()]) == qss.compiler_output.CompilerOutput(
        [qc], [final_logical_to_physical], pulse_sequences=[mock.DEFAULT]
    )

    mock_post.return_value.json = lambda: {
        "qiskit_circuits": qss.serialization.serialize_circuits(qc),
        "final_logical_to_physicals": json.dumps([list(final_logical_to_physical.items())]),
    }

    assert provider.ibmq_compile(
        qiskit.QuantumCircuit(), test_options="yes"
    ) == qss.compiler_output.CompilerOutput(qc, final_logical_to_physical, pulse_sequences=None)
    assert provider.ibmq_compile([qiskit.QuantumCircuit()]) == qss.compiler_output.CompilerOutput(
        [qc], [final_logical_to_physical], pulse_sequences=None
    )


def test_invalid_target_ibmq_compile() -> None:
    provider = qss.SuperstaQProvider(api_key="MY_TOKEN")
    with pytest.raises(ValueError, match="'ss_example_qpu' is not a valid IBMQ target."):
        provider.ibmq_compile(qiskit.QuantumCircuit(), target="ss_example_qpu")


@patch(
    "general_superstaq.superstaq_client._SuperstaQClient.resource_estimate",
)
def test_resource_estimate(mock_resource_estimate: MagicMock) -> None:
    provider = qss.SuperstaQProvider(api_key="MY_TOKEN")

    resource_estimate = ResourceEstimate(0, 1, 2)

    mock_resource_estimate.return_value = {
        "resource_estimates": [{"num_single_qubit_gates": 0, "num_two_qubit_gates": 1, "depth": 2}]
    }

    assert (
        provider.resource_estimate(qiskit.QuantumCircuit(), "ibmq_qasm_simulator")
        == resource_estimate
    )


@patch(
    "general_superstaq.superstaq_client._SuperstaQClient.resource_estimate",
)
def test_resource_estimate_list(mock_resource_estimate: MagicMock) -> None:
    provider = qss.SuperstaQProvider(api_key="MY_TOKEN")

    resource_estimates = [ResourceEstimate(0, 1, 2), ResourceEstimate(3, 4, 5)]

    mock_resource_estimate.return_value = {
        "resource_estimates": [
            {"num_single_qubit_gates": 0, "num_two_qubit_gates": 1, "depth": 2},
            {"num_single_qubit_gates": 3, "num_two_qubit_gates": 4, "depth": 5},
        ]
    }

    assert (
        provider.resource_estimate([qiskit.QuantumCircuit()], "ibmq_qasm_simulator")
        == resource_estimates
    )


@patch("requests.post")
def test_qscout_compile(mock_post: MagicMock) -> None:
    provider = qss.SuperstaQProvider(api_key="MY_TOKEN")

    qc = qiskit.QuantumCircuit(1)
    qc.h(0)

    jaqal_program = textwrap.dedent(
        """\
        register allqubits[1]

        prepare_all
        R allqubits[0] -1.5707963267948966 1.5707963267948966
        Rz allqubits[0] -3.141592653589793
        measure_all
        """
    )

    mock_post.return_value.json = lambda: {
        "qiskit_circuits": qss.serialization.serialize_circuits(qc),
        "final_logical_to_physicals": json.dumps([[(0, 13)]]),
        "jaqal_programs": [jaqal_program],
    }
    out = provider.qscout_compile(qc, test_options="yes")
    assert out.circuit == qc
    assert out.final_logical_to_physical == {0: 13}

    out = provider.qscout_compile([qc])
    assert out.circuits == [qc]
    assert out.final_logical_to_physicals == [{0: 13}]

    mock_post.return_value.json = lambda: {
        "qiskit_circuits": qss.serialization.serialize_circuits([qc, qc]),
        "final_logical_to_physicals": json.dumps([[(0, 13)], [(0, 13)]]),
        "jaqal_programs": [jaqal_program, jaqal_program],
    }
    out = provider.qscout_compile([qc, qc])
    assert out.circuits == [qc, qc]
    assert out.final_logical_to_physicals == [{0: 13}, {0: 13}]


def test_invalid_target_qscout_compile() -> None:
    provider = qss.SuperstaQProvider(api_key="MY_TOKEN")
    with pytest.raises(ValueError, match="'ss_example_qpu' is not a valid Sandia target."):
        provider.qscout_compile(qiskit.QuantumCircuit(), target="ss_example_qpu")


@patch("requests.post")
@pytest.mark.parametrize("mirror_swaps", (True, False))
def test_qscout_compile_swap_mirror(mock_post: MagicMock, mirror_swaps: bool) -> None:
    provider = qss.SuperstaQProvider(api_key="MY_TOKEN")

    qc = qiskit.QuantumCircuit()

    mock_post.return_value.json = lambda: {
        "qiskit_circuits": qss.serialization.serialize_circuits(qc),
        "final_logical_to_physicals": json.dumps([[(0, 13)]]),
        "jaqal_programs": [""],
    }
    _ = provider.qscout_compile(qc, mirror_swaps=mirror_swaps)
    mock_post.assert_called_once()
    _, kwargs = mock_post.call_args
    assert json.loads(kwargs["json"]["options"]) == {
        "mirror_swaps": mirror_swaps,
        "base_entangling_gate": "xx",
    }


@patch("requests.post")
@pytest.mark.parametrize("base_entangling_gate", ("xx", "zz"))
def test_qscout_compile_change_entangler(mock_post: MagicMock, base_entangling_gate: str) -> None:
    provider = qss.SuperstaQProvider(api_key="MY_TOKEN")

    qc = qiskit.QuantumCircuit()

    mock_post.return_value.json = lambda: {
        "qiskit_circuits": qss.serialization.serialize_circuits(qc),
        "final_logical_to_physicals": "[[]]",
        "jaqal_programs": [""],
    }
    _ = provider.qscout_compile(qc, base_entangling_gate=base_entangling_gate)
    mock_post.assert_called_once()
    _, kwargs = mock_post.call_args
    assert json.loads(kwargs["json"]["options"]) == {
        "mirror_swaps": False,
        "base_entangling_gate": base_entangling_gate,
    }


@patch("requests.post")
def test_qscout_compile_wrong_entangler(mock_post: MagicMock) -> None:
    provider = qss.SuperstaQProvider(api_key="MY_TOKEN")

    qc = qiskit.QuantumCircuit()

    with pytest.raises(ValueError):
        _ = provider.qscout_compile(qc, base_entangling_gate="yy")


@patch("requests.post")
def test_cq_compile(mock_post: MagicMock) -> None:
    provider = qss.SuperstaQProvider(api_key="MY_TOKEN")

    qc = qiskit.QuantumCircuit(1)
    qc.h(0)

    mock_post.return_value.json = lambda: {
        "qiskit_circuits": qss.serialization.serialize_circuits(qc),
        "final_logical_to_physicals": "[[[3, 0]]]",
    }
    out = provider.cq_compile(qc, test_options="yes")
    assert out.circuit == qc
    assert out.final_logical_to_physical == {3: 0}

    out = provider.cq_compile([qc])
    assert out.circuits == [qc]
    assert out.final_logical_to_physicals == [{3: 0}]

    mock_post.return_value.json = lambda: {
        "qiskit_circuits": qss.serialization.serialize_circuits([qc, qc]),
        "final_logical_to_physicals": "[[], []]",
    }
    out = provider.cq_compile([qc, qc])
    assert out.circuits == [qc, qc]
    assert out.final_logical_to_physicals == [{}, {}]


def test_invalid_target_cq_compile() -> None:
    provider = qss.SuperstaQProvider(api_key="MY_TOKEN")
    with pytest.raises(ValueError, match="'ss_example_qpu' is not a valid CQ target."):
        provider.cq_compile(qiskit.QuantumCircuit(), target="ss_example_qpu")


@mock.patch(
    "general_superstaq.superstaq_client._SuperstaQClient.supercheq",
)
def test_supercheq(mock_supercheq: mock.MagicMock) -> None:
    provider = qss.SuperstaQProvider(api_key="key")
    circuits = [qiskit.QuantumCircuit()]
    fidelities = np.array([1])
    mock_supercheq.return_value = {
        "qiskit_circuits": qss.serialization.serialize_circuits(circuits),
        "final_logical_to_physicals": "[[]]",
        "fidelities": gss.serialization.serialize(fidelities),
    }
    assert provider.supercheq([[0]], 1, 1) == (circuits, fidelities)


@patch("requests.post")
def test_target_info(mock_post: MagicMock) -> None:
    provider = qss.SuperstaQProvider(api_key="key")
    fake_data = {"target_info": {"backend_name": "ss_example_qpu", "max_experiments": 1234}}
    mock_post.return_value.json = lambda: fake_data
    assert provider.target_info("ss_example_qpu") == fake_data["target_info"]


def test_get_targets() -> None:
    provider = qss.SuperstaQProvider(api_key="key", remote_host="http://example.com")
    mock_client = mock.MagicMock()
    targets = {
        "superstaq_targets": {
            "compile-and-run": [
                "ibmq_qasm_simulator",
                "ibmq_armonk_qpu",
                "ibmq_santiago_qpu",
                "ibmq_bogota_qpu",
                "ibmq_lima_qpu",
                "ibmq_belem_qpu",
                "ibmq_quito_qpu",
                "ibmq_statevector_simulator",
                "ibmq_mps_simulator",
                "ibmq_extended-stabilizer_simulator",
                "ibmq_stabilizer_simulator",
                "ibmq_manila_qpu",
                "aws_dm1_simulator",
                "aws_sv1_simulator",
                "d-wave_advantage-system4.1_qpu",
                "d-wave_dw-2000q-6_qpu",
                "aws_tn1_simulator",
                "rigetti_aspen-9_qpu",
                "d-wave_advantage-system1.1_qpu",
                "ionq_ion_qpu",
            ],
            "compile-only": ["aqt_keysight_qpu", "aqt_zurich_qpu", "sandia_qscout_qpu"],
        }
    }
    mock_client.get_targets.return_value = targets
    provider._client = mock_client

    assert provider.get_targets() == targets["superstaq_targets"]<|MERGE_RESOLUTION|>--- conflicted
+++ resolved
@@ -141,17 +141,9 @@
     assert out.circuits == [[qc]]
     assert out.final_logical_to_physicals == [[{}]]
 
-<<<<<<< HEAD
-def test_invalid_target_aqt_compile_eca() -> None:
-    provider = qss.SuperstaQProvider(api_key="MY_TOKEN")
-    with pytest.raises(ValueError, match="'ss_example_qpu' is not a valid AQT target."):
-        provider.aqt_compile_eca(
-            qiskit.QuantumCircuit(), num_equivalent_circuits=1, target="ss_example_qpu"
-=======
     with pytest.warns(DeprecationWarning, match="has been deprecated"):
         deprecated_out = provider.aqt_compile_eca(
             [qc], num_equivalent_circuits=1, random_seed=1234, atol=1e-2
->>>>>>> 4e01889a
         )
         assert deprecated_out.circuits == out.circuits
         assert deprecated_out.final_logical_to_physicals == out.final_logical_to_physicals
