# pylint: disable=missing-function-docstring,missing-class-docstring
from __future__ import annotations

from typing import TYPE_CHECKING, Dict, Union
from unittest import mock

import general_superstaq as gss
import pytest
import qiskit

import qiskit_superstaq as qss

if TYPE_CHECKING:
    from qisskit_superstaq.conftest import MockSuperstaqProvider


def mock_response(status_str: str) -> Dict[str, Union[str, int, Dict[str, int]]]:
    return {"status": status_str, "samples": {"10": 100}, "shots": 100}


@pytest.fixture
def backend(fake_superstaq_provider: MockSuperstaqProvider) -> qss.SuperstaqBackend:
    return fake_superstaq_provider.get_backend("ss_example_qpu")


def test_wait_for_results(backend: qss.SuperstaqBackend) -> None:
    job = qss.SuperstaqJob(backend=backend, job_id="123abc")
    jobs = qss.SuperstaqJob(backend=backend, job_id="123abc,456def")

    with mock.patch(
        "general_superstaq.superstaq_client._SuperstaqClient.get_job",
        return_value=mock_response("Done"),
    ):
        assert job._wait_for_results(timeout=backend._provider._client.max_retry_seconds) == [
            mock_response("Done")
        ]
        assert jobs._wait_for_results(timeout=backend._provider._client.max_retry_seconds) == [
            mock_response("Done"),
            mock_response("Done"),
        ]


def test_timeout(backend: qss.SuperstaqBackend) -> None:
    job = qss.SuperstaqJob(backend=backend, job_id="123abc")

    with mock.patch(
        "general_superstaq.superstaq_client._SuperstaqClient.get_job",
        side_effect=[mock_response("Queued"), mock_response("Queued"), mock_response("Done")],
    ) as mocked_get_job:
        assert job._wait_for_results(
            timeout=backend._provider._client.max_retry_seconds, wait=0.0
        ) == [mock_response("Done")]
        assert mocked_get_job.call_count == 3


def test_result(backend: qss.SuperstaqBackend) -> None:
    job = qss.SuperstaqJob(backend=backend, job_id="123abc")

    expected_results = [{"success": True, "shots": 100, "data": {"counts": {"01": 100}}}]

    expected = qiskit.result.Result.from_dict(
        {
            "results": expected_results,
            "qobj_id": -1,
            "backend_name": "ss_example_qpu",
            "backend_version": gss.API_VERSION,
            "success": True,
            "job_id": "123abc",
        }
    )

    with mock.patch(
        "general_superstaq.superstaq_client._SuperstaqClient.get_job",
        return_value=mock_response("Done"),
    ):
        ans = job.result()

        assert ans.backend_name == expected.backend_name
        assert ans.job_id == expected.job_id


def test_check_if_stopped(backend: qss.SuperstaqBackend) -> None:
    for status in ("Cancelled", "Failed"):
        job = qss.SuperstaqJob(backend=backend, job_id="123abc")
        job._overall_status = status
        with pytest.raises(gss.SuperstaqUnsuccessfulJobException, match=status):
            job._check_if_stopped()


def test_refresh_job(backend: qss.SuperstaqBackend) -> None:
    job = qss.SuperstaqJob(backend=backend, job_id="123abc,456abc,789abc")

    with mock.patch(
        "general_superstaq.superstaq_client._SuperstaqClient.get_job",
        return_value=mock_response("Queued"),
    ):
        job._refresh_job()
        assert job._overall_status == "Queued"

    with mock.patch(
        "general_superstaq.superstaq_client._SuperstaqClient.get_job",
        return_value=mock_response("Running"),
    ):
        job._refresh_job()
        assert job._overall_status == "Running"

    with mock.patch(
        "general_superstaq.superstaq_client._SuperstaqClient.get_job",
        return_value=mock_response("Done"),
    ):
        job._refresh_job()
        assert job._overall_status == "Done"

    job = qss.SuperstaqJob(backend=backend, job_id="321cba")
    with mock.patch(
        "general_superstaq.superstaq_client._SuperstaqClient.get_job",
        return_value=mock_response("Failed"),
    ):
        job._refresh_job()
        assert job._overall_status == "Failed"

    job = qss.SuperstaqJob(backend=backend, job_id="654cba")
    with mock.patch(
        "general_superstaq.superstaq_client._SuperstaqClient.get_job",
        return_value=mock_response("Cancelled"),
    ):
        job._refresh_job()
        assert job._overall_status == "Cancelled"


def test_update_status_queue_info(backend: qss.SuperstaqBackend) -> None:
    job = qss.SuperstaqJob(backend=backend, job_id="123abc,456abc,789abc")

    for job_id in job._job_id.split(","):
        job._job_info[job_id] = mock_response("Done")

    job._refresh_job()
    assert job._overall_status == "Done"

    mock_statuses = [
        mock_response("Queued"),
        mock_response("Cancelled"),
        mock_response("Cancelled"),
    ]
    for index, job_id in enumerate(job._job_id.split(",")):
        job._job_info[job_id] = mock_statuses[index]
    job._update_status_queue_info()
    assert job._overall_status == "Queued"

    mock_statuses = [
        mock_response("Cancelled"),
        mock_response("Cancelled"),
        mock_response("Queued"),
    ]
    for index, job_id in enumerate(job._job_id.split(",")):
        job._job_info[job_id] = mock_statuses[index]
    job._update_status_queue_info()
    assert job._overall_status == "Queued"

    mock_statuses = [mock_response("Done"), mock_response("Done"), mock_response("Failed")]
    for index, job_id in enumerate(job._job_id.split(",")):
        job._job_info[job_id] = mock_statuses[index]
    job._update_status_queue_info()
    assert job._overall_status == "Failed"


def test_get_circuit(backend: qss.SuperstaqBackend) -> None:
    test_job = qss.SuperstaqJob(backend=backend, job_id="123abc")
    with pytest.raises(ValueError, match="The circuit type requested is invalid."):
        test_job._get_circuits("invalid_type")


def test_compiled_circuits(backend: qss.SuperstaqBackend) -> None:
    response = mock_response("Queued")
    response["compiled_circuit"] = qss.serialize_circuits(qiskit.QuantumCircuit(2))
    response["input_circuit"] = qss.serialize_circuits(qiskit.QuantumCircuit(2))

    job = qss.SuperstaqJob(backend=backend, job_id="123abc")
    with mock.patch(
        "general_superstaq.superstaq_client._SuperstaqClient.get_job", return_value=response
    ) as mocked_get_job:
        assert job.compiled_circuits() == [qiskit.QuantumCircuit(2)]
        mocked_get_job.assert_called_once()

    # After fetching the job info once it shouldn't be refreshed again (so no need to mock)
    assert job.compiled_circuits() == [qiskit.QuantumCircuit(2)]

    job = qss.SuperstaqJob(backend=backend, job_id="123abc,456xyz")
    with mock.patch(
        "general_superstaq.superstaq_client._SuperstaqClient.get_job", return_value=response
    ):
        assert job.compiled_circuits() == [qiskit.QuantumCircuit(2), qiskit.QuantumCircuit(2)]
        mocked_get_job.assert_called_once()

    assert job.compiled_circuits() == [qiskit.QuantumCircuit(2), qiskit.QuantumCircuit(2)]


<<<<<<< HEAD
def test_status(backend: qss.SuperstaqBackend) -> None:
=======
def test_input_circuits(backend: qss.SuperstaqBackend) -> None:
    response = mock_response("Queued")
    response["input_circuit"] = qss.serialize_circuits(qiskit.QuantumCircuit(2))

>>>>>>> 7bc66de7
    job = qss.SuperstaqJob(backend=backend, job_id="123abc")
    with mock.patch(
        "general_superstaq.superstaq_client._SuperstaqClient.get_job", return_value=response
    ) as mocked_get_job:
        assert job.input_circuits() == [qiskit.QuantumCircuit(2)]
        mocked_get_job.assert_called_once()

    # After fetching the job info once it shouldn't be refreshed again (so no need to mock)
    assert job.input_circuits() == [qiskit.QuantumCircuit(2)]

    job = qss.SuperstaqJob(backend=backend, job_id="123abc,456xyz")
    with mock.patch(
        "general_superstaq.superstaq_client._SuperstaqClient.get_job", return_value=response
    ):
        assert job.input_circuits() == [qiskit.QuantumCircuit(2), qiskit.QuantumCircuit(2)]
        mocked_get_job.assert_called_once()

    assert job.input_circuits() == [qiskit.QuantumCircuit(2), qiskit.QuantumCircuit(2)]


def test_status(backend: qss.SuperstaqBackend) -> None:
    job = qss.SuperstaqJob(backend=backend, job_id="123abc")

    with mock.patch(
        "general_superstaq.superstaq_client._SuperstaqClient.get_job",
        return_value=mock_response("Queued"),
    ):
        assert job.status() == qiskit.providers.JobStatus.QUEUED

    with mock.patch(
        "general_superstaq.superstaq_client._SuperstaqClient.get_job",
        return_value=mock_response("Running"),
    ):
        assert job.status() == qiskit.providers.JobStatus.RUNNING

    with mock.patch(
        "general_superstaq.superstaq_client._SuperstaqClient.get_job",
        return_value=mock_response("Done"),
    ):
        assert job.status() == qiskit.providers.JobStatus.DONE

    job = qss.SuperstaqJob(backend=backend, job_id="123done")
    for status_msg in job.TERMINAL_STATES:
        if status_msg == "Done":
            job._overall_status = "Done"
            assert job.status() == qiskit.providers.JobStatus.DONE
        else:
            job._overall_status = "Cancelled"
            assert job.status() == qiskit.providers.JobStatus.CANCELLED


def test_submit(backend: qss.SuperstaqBackend) -> None:
    job = qss.SuperstaqJob(backend=backend, job_id="12345")
    with pytest.raises(NotImplementedError, match="Submit through SuperstaqBackend"):
        job.submit()


def test_eq(backend: qss.SuperstaqBackend) -> None:
    job = qss.SuperstaqJob(backend=backend, job_id="12345")
    assert job != "super.tech"

    job2 = qss.SuperstaqJob(backend=backend, job_id="123456")
    assert job != job2

    job3 = qss.SuperstaqJob(backend=backend, job_id="12345")
    assert job == job3


def test_to_dict(backend: qss.SuperstaqBackend) -> None:
    job = qss.SuperstaqJob(backend=backend, job_id="12345")
    with mock.patch(
        "general_superstaq.superstaq_client._SuperstaqClient.get_job",
        return_value=mock_response("Done"),
    ):
        assert job.to_dict() == {
            "12345": {
                "status": "Done",
                "samples": {"10": 100},
                "shots": 100,
            }
        }<|MERGE_RESOLUTION|>--- conflicted
+++ resolved
@@ -195,14 +195,10 @@
     assert job.compiled_circuits() == [qiskit.QuantumCircuit(2), qiskit.QuantumCircuit(2)]
 
 
-<<<<<<< HEAD
-def test_status(backend: qss.SuperstaqBackend) -> None:
-=======
 def test_input_circuits(backend: qss.SuperstaqBackend) -> None:
     response = mock_response("Queued")
     response["input_circuit"] = qss.serialize_circuits(qiskit.QuantumCircuit(2))
 
->>>>>>> 7bc66de7
     job = qss.SuperstaqJob(backend=backend, job_id="123abc")
     with mock.patch(
         "general_superstaq.superstaq_client._SuperstaqClient.get_job", return_value=response
