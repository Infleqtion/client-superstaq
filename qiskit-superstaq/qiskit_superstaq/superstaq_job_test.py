--- conflicted
+++ resolved
@@ -83,7 +83,6 @@
         assert ans.job_id == expected.job_id
 
 
-<<<<<<< HEAD
 def test_arranged_counts(backend: qss.SuperstaqBackend) -> None:
     backend._num_clbits_in_circ = [4, 5]
     job = qss.SuperstaqJob(backend=backend, job_id="123abc,456abc")
@@ -115,8 +114,6 @@
         assert returned_meas_list == [[0, 1]]
 
 
-=======
->>>>>>> c06c71ec
 def test_check_if_stopped(backend: qss.SuperstaqBackend) -> None:
     for status in ("Cancelled", "Failed"):
         job = qss.SuperstaqJob(backend=backend, job_id="123abc")
