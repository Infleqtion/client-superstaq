--- conflicted
+++ resolved
@@ -1,9 +1,6 @@
 # pylint: disable=missing-function-docstring,missing-class-docstring
 from typing import Dict, Union
-<<<<<<< HEAD
-=======
 from unittest import mock
->>>>>>> 61c0843e
 
 import pytest
 import qiskit
@@ -15,49 +12,20 @@
     return {"status": status_str, "samples": {"10": 100}, "shots": 100}
 
 
-<<<<<<< HEAD
-def test_wait_for_results() -> None:
-    backend = qss.SuperstaQProvider(api_key="token").get_backend("ss_example_qpu")
-    job = qss.SuperstaQJob(backend=backend, job_id="123abc")
-=======
 @pytest.fixture
 def backend() -> qss.SuperstaQBackend:
     provider = qss.SuperstaQProvider(api_key="token")
     return provider.get_backend("ss_example_qpu")
->>>>>>> 61c0843e
+
+
+def test_wait_for_results(backend: qss.SuperstaQBackend) -> None:
+    job = qss.SuperstaQJob(backend=backend, job_id="123abc")
+    jobs = qss.SuperstaQJob(backend=backend, job_id="123abc,456def")
 
     with mock.patch(
         "general_superstaq.superstaq_client._SuperstaQClient.get_job",
         return_value=mock_response("Done"),
     ):
-        assert job._wait_for_results() == [mock_response("Done")]
-
-<<<<<<< HEAD
-    with mock.patch(
-        "general_superstaq.superstaq_client._SuperstaQClient.get_job",
-        return_value=mock_response("Error"),
-    ):
-        with pytest.raises(qiskit.providers.JobError, match="API returned error"):
-            _ = job._wait_for_results()
-
-    jobs = qss.SuperstaQJob(backend=backend, job_id="123abc,456def")
-=======
-def test_wait_for_results(backend: qss.SuperstaQBackend) -> None:
-    job = qss.SuperstaQJob(backend=backend, job_id="123abc")
-    jobs = qss.SuperstaQJob(backend=backend, job_id="123abc,456def")
-
->>>>>>> 61c0843e
-    with mock.patch(
-        "general_superstaq.superstaq_client._SuperstaQClient.get_job",
-        return_value=mock_response("Done"),
-    ):
-<<<<<<< HEAD
-        assert jobs._wait_for_results() == [mock_response("Done"), mock_response("Done")]
-
-
-def test_result() -> None:
-    backend = qss.SuperstaQProvider(api_key="token").get_backend("ss_example_qpu")
-=======
         assert job._wait_for_results() == [mock_response("Done")]
         assert jobs._wait_for_results() == [mock_response("Done"), mock_response("Done")]
 
@@ -70,7 +38,6 @@
 
 
 def test_result(backend: qss.SuperstaQBackend) -> None:
->>>>>>> 61c0843e
     job = qss.SuperstaQJob(backend=backend, job_id="123abc")
 
     expected_results = [{"success": True, "shots": 100, "data": {"counts": {"01": 100}}}]
@@ -88,11 +55,7 @@
 
     with mock.patch(
         "general_superstaq.superstaq_client._SuperstaQClient.get_job",
-<<<<<<< HEAD
-        return_value=mock_response("Done")
-=======
         return_value=mock_response("Done"),
->>>>>>> 61c0843e
     ):
         ans = job.result()
 
@@ -100,63 +63,35 @@
         assert ans.job_id == expected.job_id
 
 
-<<<<<<< HEAD
-def test_status() -> None:
-    backend = qss.SuperstaQProvider(api_key="token").get_backend("ss_example_qpu")
-=======
 def test_status(backend: qss.SuperstaQBackend) -> None:
->>>>>>> 61c0843e
     job = qss.SuperstaQJob(backend=backend, job_id="123abc")
 
     with mock.patch(
         "general_superstaq.superstaq_client._SuperstaQClient.get_job",
-<<<<<<< HEAD
-        return_value=mock_response("Queued")
-=======
         return_value=mock_response("Queued"),
->>>>>>> 61c0843e
     ):
         assert job.status() == qiskit.providers.JobStatus.QUEUED
 
     with mock.patch(
         "general_superstaq.superstaq_client._SuperstaQClient.get_job",
-<<<<<<< HEAD
-        return_value=mock_response("Running")
-=======
         return_value=mock_response("Running"),
->>>>>>> 61c0843e
     ):
         assert job.status() == qiskit.providers.JobStatus.RUNNING
 
     with mock.patch(
         "general_superstaq.superstaq_client._SuperstaQClient.get_job",
-<<<<<<< HEAD
-        return_value=mock_response("Done")
-=======
         return_value=mock_response("Done"),
->>>>>>> 61c0843e
     ):
         assert job.status() == qiskit.providers.JobStatus.DONE
 
 
-<<<<<<< HEAD
-def test_submit() -> None:
-    backend = qss.SuperstaQProvider(api_key="token").get_backend("ss_example_qpu")
-=======
 def test_submit(backend: qss.SuperstaQBackend) -> None:
->>>>>>> 61c0843e
     job = qss.SuperstaQJob(backend=backend, job_id="12345")
     with pytest.raises(NotImplementedError, match="Submit through SuperstaQBackend"):
         job.submit()
 
 
-<<<<<<< HEAD
-def test_eq() -> None:
-    backend = qss.SuperstaQProvider(api_key="token").get_backend("ss_example_qpu")
-
-=======
 def test_eq(backend: qss.SuperstaQBackend) -> None:
->>>>>>> 61c0843e
     job = qss.SuperstaQJob(backend=backend, job_id="12345")
     assert job != "super.tech"
 
