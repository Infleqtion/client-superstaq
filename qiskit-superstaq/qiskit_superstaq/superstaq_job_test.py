# pylint: disable=missing-function-docstring,missing-class-docstring
from __future__ import annotations

from typing import TYPE_CHECKING, Dict, Union
from unittest import mock

import general_superstaq as gss
import pytest
import qiskit

import qiskit_superstaq as qss

if TYPE_CHECKING:
    from qiskit_superstaq.conftest import MockSuperstaqProvider


def mock_response(status_str: str) -> Dict[str, Union[str, int, Dict[str, int]]]:
    return {"status": status_str, "samples": {"11": 50, "10": 50}, "shots": 100}


@pytest.fixture
def backend(fake_superstaq_provider: MockSuperstaqProvider) -> qss.SuperstaqBackend:
    return fake_superstaq_provider.get_backend("ss_example_qpu")


def test_wait_for_results(backend: qss.SuperstaqBackend) -> None:
    job = qss.SuperstaqJob(backend=backend, job_id="123abc")
    jobs = qss.SuperstaqJob(backend=backend, job_id="123abc,456def")

    with mock.patch(
        "general_superstaq.superstaq_client._SuperstaqClient.get_job",
        return_value=mock_response("Done"),
    ):
        assert job._wait_for_results(timeout=backend._provider._client.max_retry_seconds) == [
            mock_response("Done")
        ]
        assert jobs._wait_for_results(timeout=backend._provider._client.max_retry_seconds) == [
            mock_response("Done"),
            mock_response("Done"),
        ]


def test_timeout(backend: qss.SuperstaqBackend) -> None:
    job = qss.SuperstaqJob(backend=backend, job_id="123abc")

    with mock.patch(
        "general_superstaq.superstaq_client._SuperstaqClient.get_job",
        side_effect=[mock_response("Queued"), mock_response("Queued"), mock_response("Done")],
    ) as mocked_get_job:
        assert job._wait_for_results(
            timeout=backend._provider._client.max_retry_seconds, wait=0.0
        ) == [mock_response("Done")]
        assert mocked_get_job.call_count == 3


def test_result(backend: qss.SuperstaqBackend) -> None:
    qc = qiskit.QuantumCircuit(3, 3)
    qc.h(0)
    qc.cx(0, 1)
    qc.h(2)
    qc.measure([0, 1, 2], [0, 1, 2])
    job = qss.SuperstaqJob(backend=backend, job_id="123abc")

<<<<<<< HEAD
    response = mock_response("Done")
    response["input_circuit"] = qss.serialize_circuits(qc)
    response["compiled_circuit"] = qss.serialize_circuits(qc)
    response["samples"] = {"110": 30, "100": 50, "111": 20}
    expected_results = [
        {"success": True, "shots": 100, "data": {"counts": {"110": 30, "100": 50, "111": 20}}}
    ]
=======
    expected_results = [{"success": True, "shots": 100, "data": {"counts": {"11": 50, "10": 50}}}]
>>>>>>> 9b919c8d

    expected = qiskit.result.Result.from_dict(
        {
            "results": expected_results,
            "qobj_id": -1,
            "backend_name": "ss_example_qpu",
            "backend_version": gss.API_VERSION,
            "success": True,
            "job_id": "123abc",
        }
    )
    with mock.patch(
        "general_superstaq.superstaq_client._SuperstaqClient.get_job",
        return_value=response,
    ):
        ans = (
            job.result(index=0),
            job.result(index=0, qubit_indices=[0]),
            job.result(index=0, qubit_indices=[2]),
            job.result(index=0, qubit_indices=[1, 2]),
        )
        assert ans[0].backend_name == expected.backend_name
        assert ans[0].job_id == expected.job_id
        assert ans[0].get_counts() == {"011": 30, "001": 50, "111": 20}
        assert ans[1].get_counts() == {"1": 100}
        assert ans[2].get_counts() == {"0": 80, "1": 20}
        assert ans[3].get_counts() == {"01": 30, "00": 50, "11": 20}

    job = qss.SuperstaqJob(backend=backend, job_id="123abc,456xyz")
    with mock.patch(
        "general_superstaq.superstaq_client._SuperstaqClient.get_job",
        return_value=mock_response("Done"),
    ):
<<<<<<< HEAD
        assert job.result().get_counts() == [
            {"011": 30, "001": 50, "111": 20},
            {"011": 30, "001": 50, "111": 20},
        ]
        assert job.result(index=0).get_counts() == {"011": 30, "001": 50, "111": 20}


def test_counts_arranged(backend: qss.SuperstaqBackend) -> None:
    qc1 = qiskit.QuantumCircuit(qiskit.QuantumRegister(4), qiskit.ClassicalRegister(4))
    qc1.measure([2, 3], [2, 3])
    qc2 = qiskit.QuantumCircuit(qiskit.QuantumRegister(5), qiskit.ClassicalRegister(5))
    qc2.measure([0, 1, 2, 4], [0, 1, 2, 4])

    job = qss.SuperstaqJob(backend=backend, job_id="123abc,456abc")
    job._job_info["123abc"] = {
        "status": "Done",
        "samples": {"00": 70, "11": 30},
        "shots": 100,
        "input_circuit": qss.serialization.serialize_circuits(qc1),
        "compiled_circuit": qss.serialization.serialize_circuits(qc1),
    }
    job._job_info["456abc"] = {
        "status": "Done",
        "samples": {"1101": 40, "0001": 60},
        "shots": 100,
        "input_circuit": qss.serialization.serialize_circuits(qc2),
        "compiled_circuit": qss.serialization.serialize_circuits(qc2),
    }
    counts = job.result().get_counts()
    assert counts == [{"0000": 70, "1100": 30}, {"10011": 40, "10000": 60}]


def test_get_meas_bit_info(backend: qss.SuperstaqBackend) -> None:
    response = mock_response("Done")
    qc = qiskit.QuantumCircuit(2, 2)
    qc.h(0)
    qc.cx(0, 1)
    qc.measure([0, 1], [0, 1])

    response["input_circuit"] = qss.serialization.serialize_circuits(qc)
    response["compiled_circuit"] = qss.serialization.serialize_circuits(qc)

    job = qss.SuperstaqJob(backend=backend, job_id="123abc")
    with mock.patch(
        "general_superstaq.superstaq_client._SuperstaqClient.get_job", return_value=response
    ):
        returned_meas_list = job._get_meas_bit_info(index=0)
        assert returned_meas_list == [0, 1]


def test_get_num_clbits(backend: qss.SuperstaqBackend) -> None:
    response = mock_response("Done")
    qc = qiskit.QuantumCircuit(1, 2)
    qc.h(0)
    qc.measure(0, 0)
    response["input_circuit"] = qss.serialize_circuits(qc)
    job = qss.SuperstaqJob(backend=backend, job_id="123abc")
    with mock.patch(
        "general_superstaq.superstaq_client._SuperstaqClient.get_job", return_value=response
    ):
        assert job._get_num_clbits(index=0) == 2


def test_arrange_counts(backend: qss.SuperstaqBackend) -> None:
    sample_counts = {"011": 100, "001": 25, "111": 100, "101": 25}
    sample_meas_bit_indices = [0, 2, 4]
    sample_num_clbits = 5
    job = qss.SuperstaqJob(backend=backend, job_id="123abc")
    assert job._arrange_counts(sample_counts, sample_meas_bit_indices, sample_num_clbits) == {
        "00101": 100,
        "00001": 25,
        "10101": 100,
        "10001": 25,
    }
=======
        ans = job.result(qubit_indices=[0])

        assert ans.backend_name == expected.backend_name
        assert ans.job_id == expected.job_id
        assert ans.get_counts() == {"1": 100}

    job = qss.SuperstaqJob(backend=backend, job_id="123abc,456xyz")
    with mock.patch(
        "general_superstaq.superstaq_client._SuperstaqClient.get_job",
        return_value=mock_response("Done"),
    ):
        assert job.result().get_counts() == [{"11": 50, "01": 50}, {"11": 50, "01": 50}]
        assert job.result(index=0).get_counts() == {"11": 50, "01": 50}
>>>>>>> 9b919c8d


def test_check_if_stopped(backend: qss.SuperstaqBackend) -> None:
    for status in ("Cancelled", "Failed"):
        job = qss.SuperstaqJob(backend=backend, job_id="123abc")
        job._overall_status = status
        with pytest.raises(gss.SuperstaqUnsuccessfulJobException, match=status):
            job._check_if_stopped()


def test_refresh_job(backend: qss.SuperstaqBackend) -> None:
    job = qss.SuperstaqJob(backend=backend, job_id="123abc,456abc,789abc")

    with mock.patch(
        "general_superstaq.superstaq_client._SuperstaqClient.get_job",
        return_value=mock_response("Queued"),
    ):
        job._refresh_job()
        assert job._overall_status == "Queued"

    with mock.patch(
        "general_superstaq.superstaq_client._SuperstaqClient.get_job",
        return_value=mock_response("Running"),
    ):
        job._refresh_job()
        assert job._overall_status == "Running"

    with mock.patch(
        "general_superstaq.superstaq_client._SuperstaqClient.get_job",
        return_value=mock_response("Done"),
    ):
        job._refresh_job()
        assert job._overall_status == "Done"

    job = qss.SuperstaqJob(backend=backend, job_id="321cba")
    with mock.patch(
        "general_superstaq.superstaq_client._SuperstaqClient.get_job",
        return_value=mock_response("Failed"),
    ):
        job._refresh_job()
        assert job._overall_status == "Failed"

    job = qss.SuperstaqJob(backend=backend, job_id="654cba")
    with mock.patch(
        "general_superstaq.superstaq_client._SuperstaqClient.get_job",
        return_value=mock_response("Cancelled"),
    ):
        job._refresh_job()
        assert job._overall_status == "Cancelled"


def test_update_status_queue_info(backend: qss.SuperstaqBackend) -> None:
    job = qss.SuperstaqJob(backend=backend, job_id="123abc,456abc,789abc")

    for job_id in job._job_id.split(","):
        job._job_info[job_id] = mock_response("Done")

    job._refresh_job()
    assert job._overall_status == "Done"

    mock_statuses = [
        mock_response("Queued"),
        mock_response("Cancelled"),
        mock_response("Cancelled"),
    ]
    for index, job_id in enumerate(job._job_id.split(",")):
        job._job_info[job_id] = mock_statuses[index]
    job._update_status_queue_info()
    assert job._overall_status == "Queued"

    mock_statuses = [
        mock_response("Cancelled"),
        mock_response("Cancelled"),
        mock_response("Queued"),
    ]
    for index, job_id in enumerate(job._job_id.split(",")):
        job._job_info[job_id] = mock_statuses[index]
    job._update_status_queue_info()
    assert job._overall_status == "Queued"

    mock_statuses = [mock_response("Done"), mock_response("Done"), mock_response("Failed")]
    for index, job_id in enumerate(job._job_id.split(",")):
        job._job_info[job_id] = mock_statuses[index]
    job._update_status_queue_info()
    assert job._overall_status == "Failed"


def test_get_circuit(backend: qss.SuperstaqBackend) -> None:
    test_job = qss.SuperstaqJob(backend=backend, job_id="123abc")
    with pytest.raises(ValueError, match="The circuit type requested is invalid."):
        test_job._get_circuits("invalid_type")


def test_compiled_circuits(backend: qss.SuperstaqBackend) -> None:
    response = mock_response("Queued")
    response["compiled_circuit"] = qss.serialize_circuits(qiskit.QuantumCircuit(2))
    response["input_circuit"] = qss.serialize_circuits(qiskit.QuantumCircuit(2))

    job = qss.SuperstaqJob(backend=backend, job_id="123abc")
    with mock.patch(
        "general_superstaq.superstaq_client._SuperstaqClient.get_job", return_value=response
    ) as mocked_get_job:
        assert job.compiled_circuits() == [qiskit.QuantumCircuit(2)]
        mocked_get_job.assert_called_once()

    # After fetching the job info once it shouldn't be refreshed again (so no need to mock)
    assert job.compiled_circuits() == [qiskit.QuantumCircuit(2)]
    assert job.compiled_circuits(index=0) == qiskit.QuantumCircuit(2)

    job = qss.SuperstaqJob(backend=backend, job_id="123abc,456xyz")
    with mock.patch(
        "general_superstaq.superstaq_client._SuperstaqClient.get_job", return_value=response
    ):
        assert job.compiled_circuits() == [qiskit.QuantumCircuit(2), qiskit.QuantumCircuit(2)]
        mocked_get_job.assert_called_once()

    assert job.compiled_circuits() == [qiskit.QuantumCircuit(2), qiskit.QuantumCircuit(2)]


def test_index_compiled_circuits(backend: qss.SuperstaqBackend) -> None:
    response = mock_response("Done")
    single_qc = qiskit.QuantumCircuit(2, metadata={"test_label": "test_data"})
    qc_list = [single_qc, single_qc, single_qc]

    response["compiled_circuit"] = qss.serialize_circuits(single_qc)
    response["input_circuit"] = qss.serialize_circuits(single_qc)

    job = qss.SuperstaqJob(backend=backend, job_id="123abc")
    with mock.patch(
        "general_superstaq.superstaq_client._SuperstaqClient.get_job", return_value=response
    ) as mocked_get_job:
        assert job.compiled_circuits() == [single_qc]
        assert job.compiled_circuits()[0].metadata == {"test_label": "test_data"}
        assert job.compiled_circuits(index=0) == single_qc
        assert job.compiled_circuits(0).metadata == {"test_label": "test_data"}
        mocked_get_job.assert_called_once()

    # After fetching the job info once it shouldn't be refreshed again (so no need to mock)
    assert job.compiled_circuits() == [single_qc]
    assert job.compiled_circuits()[0].metadata == {"test_label": "test_data"}
    assert job.compiled_circuits(index=0) == single_qc
    assert job.compiled_circuits(0).metadata == {"test_label": "test_data"}

    job = qss.SuperstaqJob(backend=backend, job_id="123abc,456xyz,789cba")
    with mock.patch(
        "general_superstaq.superstaq_client._SuperstaqClient.get_job", return_value=response
    ):
        assert job.compiled_circuits() == qc_list
        assert job.compiled_circuits(index=2) == single_qc
        for circ in job.compiled_circuits():
            assert circ.metadata == {"test_label": "test_data"}
        assert job.compiled_circuits(index=2).metadata == {"test_label": "test_data"}
        mocked_get_job.assert_called_once()

    # After fetching the job info once it shouldn't be refreshed again (so no need to mock)
    assert job.compiled_circuits() == qc_list
    assert job.compiled_circuits(index=2) == single_qc
    for circ in job.compiled_circuits():
        assert circ.metadata == {"test_label": "test_data"}
    assert job.compiled_circuits(index=2).metadata == {"test_label": "test_data"}


def test_input_circuits(backend: qss.SuperstaqBackend) -> None:
    response = mock_response("Queued")
    response["input_circuit"] = qss.serialize_circuits(qiskit.QuantumCircuit(2))

    job = qss.SuperstaqJob(backend=backend, job_id="123abc")
    with mock.patch(
        "general_superstaq.superstaq_client._SuperstaqClient.get_job", return_value=response
    ) as mocked_get_job:
        assert job.input_circuits() == [qiskit.QuantumCircuit(2)]
        mocked_get_job.assert_called_once()

    # After fetching the job info once it shouldn't be refreshed again (so no need to mock)
    assert job.input_circuits() == [qiskit.QuantumCircuit(2)]
    assert job.input_circuits(index=0) == qiskit.QuantumCircuit(2)

    job = qss.SuperstaqJob(backend=backend, job_id="123abc,456xyz")
    with mock.patch(
        "general_superstaq.superstaq_client._SuperstaqClient.get_job", return_value=response
    ):
        assert job.input_circuits() == [qiskit.QuantumCircuit(2), qiskit.QuantumCircuit(2)]
        mocked_get_job.assert_called_once()

    assert job.input_circuits() == [qiskit.QuantumCircuit(2), qiskit.QuantumCircuit(2)]
    assert job.input_circuits(index=1) == qiskit.QuantumCircuit(2)


def test_status(backend: qss.SuperstaqBackend) -> None:
    job = qss.SuperstaqJob(backend=backend, job_id="123abc")

    with mock.patch(
        "general_superstaq.superstaq_client._SuperstaqClient.get_job",
        return_value=mock_response("Queued"),
    ):
        assert job.status() == qiskit.providers.JobStatus.QUEUED

    with mock.patch(
        "general_superstaq.superstaq_client._SuperstaqClient.get_job",
        return_value=mock_response("Running"),
    ):
        assert job.status() == qiskit.providers.JobStatus.RUNNING

    with mock.patch(
        "general_superstaq.superstaq_client._SuperstaqClient.get_job",
        return_value=mock_response("Done"),
    ):
        assert job.status() == qiskit.providers.JobStatus.DONE

    job = qss.SuperstaqJob(backend=backend, job_id="123done")
    for status_msg in job.TERMINAL_STATES:
        if status_msg == "Done":
            job._overall_status = "Done"
            assert job.status() == qiskit.providers.JobStatus.DONE
        else:
            job._overall_status = "Cancelled"
            assert job.status() == qiskit.providers.JobStatus.CANCELLED


def test_submit(backend: qss.SuperstaqBackend) -> None:
    job = qss.SuperstaqJob(backend=backend, job_id="12345")
    with pytest.raises(NotImplementedError, match="Submit through SuperstaqBackend"):
        job.submit()


def test_eq(backend: qss.SuperstaqBackend) -> None:
    job = qss.SuperstaqJob(backend=backend, job_id="12345")
    assert job != "super.tech"

    job2 = qss.SuperstaqJob(backend=backend, job_id="123456")
    assert job != job2

    job3 = qss.SuperstaqJob(backend=backend, job_id="12345")
    assert job == job3


def test_to_dict(backend: qss.SuperstaqBackend) -> None:
    job = qss.SuperstaqJob(backend=backend, job_id="12345")
    with mock.patch(
        "general_superstaq.superstaq_client._SuperstaqClient.get_job",
        return_value=mock_response("Done"),
    ):
        assert job.to_dict() == {
            "12345": {
                "status": "Done",
                "samples": {"11": 50, "10": 50},
                "shots": 100,
            }
        }<|MERGE_RESOLUTION|>--- conflicted
+++ resolved
@@ -61,7 +61,6 @@
     qc.measure([0, 1, 2], [0, 1, 2])
     job = qss.SuperstaqJob(backend=backend, job_id="123abc")
 
-<<<<<<< HEAD
     response = mock_response("Done")
     response["input_circuit"] = qss.serialize_circuits(qc)
     response["compiled_circuit"] = qss.serialize_circuits(qc)
@@ -69,9 +68,6 @@
     expected_results = [
         {"success": True, "shots": 100, "data": {"counts": {"110": 30, "100": 50, "111": 20}}}
     ]
-=======
-    expected_results = [{"success": True, "shots": 100, "data": {"counts": {"11": 50, "10": 50}}}]
->>>>>>> 9b919c8d
 
     expected = qiskit.result.Result.from_dict(
         {
@@ -83,6 +79,7 @@
             "job_id": "123abc",
         }
     )
+
     with mock.patch(
         "general_superstaq.superstaq_client._SuperstaqClient.get_job",
         return_value=response,
@@ -105,7 +102,6 @@
         "general_superstaq.superstaq_client._SuperstaqClient.get_job",
         return_value=mock_response("Done"),
     ):
-<<<<<<< HEAD
         assert job.result().get_counts() == [
             {"011": 30, "001": 50, "111": 20},
             {"011": 30, "001": 50, "111": 20},
@@ -180,21 +176,6 @@
         "10101": 100,
         "10001": 25,
     }
-=======
-        ans = job.result(qubit_indices=[0])
-
-        assert ans.backend_name == expected.backend_name
-        assert ans.job_id == expected.job_id
-        assert ans.get_counts() == {"1": 100}
-
-    job = qss.SuperstaqJob(backend=backend, job_id="123abc,456xyz")
-    with mock.patch(
-        "general_superstaq.superstaq_client._SuperstaqClient.get_job",
-        return_value=mock_response("Done"),
-    ):
-        assert job.result().get_counts() == [{"11": 50, "01": 50}, {"11": 50, "01": 50}]
-        assert job.result(index=0).get_counts() == {"11": 50, "01": 50}
->>>>>>> 9b919c8d
 
 
 def test_check_if_stopped(backend: qss.SuperstaqBackend) -> None:
