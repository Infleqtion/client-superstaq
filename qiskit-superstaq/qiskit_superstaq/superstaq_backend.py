--- conflicted
+++ resolved
@@ -404,11 +404,7 @@
             kwargs: Other desired compile options.
 
         Returns:
-<<<<<<< HEAD
             A CQ `CompilerOutput` object.
-=======
-            An CQ `CompilerOutput` object.
->>>>>>> 9b919c8d
 
         Raises:
             ValueError: If this is not a CQ backend.
