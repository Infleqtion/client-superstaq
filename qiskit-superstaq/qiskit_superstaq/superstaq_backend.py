--- conflicted
+++ resolved
@@ -22,50 +22,14 @@
 import qiskit_superstaq as qss
 
 
-<<<<<<< HEAD
 def _get_metadata_of_circuits(
     circuits: Union[qiskit.QuantumCircuit, List[qiskit.QuantumCircuit]]
 ) -> List[Dict[Any, Any]]:
     """Extracts metadata from the input qiskit circuit(s).
-=======
-def validate_target(target: str) -> None:
-    """Checks that a target contains a valid format, vendor prefix, and device type.
-
-    Args:
-        target: A string containing the name of a target backend.
-
-    Raises:
-        ValueError: If `target` has an invalid format, vendor prefix, or device type.
-    """
-    vendor_prefixes = [
-        "aqt",
-        "aws",
-        "cq",
-        "hqs",
-        "ibmq",
-        "ionq",
-        "oxford",
-        "quera",
-        "rigetti",
-        "sandia",
-        "ss",
-    ]
-
-    target_device_types = ["qpu", "simulator"]
-
-    match = re.fullmatch("^([A-Za-z0-9-]+)_([A-Za-z0-9-.]+)_([a-z]+)", target)
-    if not match:
-        raise ValueError(
-            f"{target} does not have a valid string format. "
-            "Valid target strings should be in the form: "
-            "<provider>_<device>_<type>, e.g. ibmq_lagos_qpu."
-        )
->>>>>>> df7ced26
 
     Args:
         Circuit(s) from which to extract the metadata.
 
-<<<<<<< HEAD
     Returns:
         A list of dictionaries containing the metadata of the input circuit(s). If a circuit has no
         metadata, an empty dictionary is stored for that circuit.
@@ -76,19 +40,6 @@
     ]
 
     return metadata_of_circuits
-=======
-    if prefix not in vendor_prefixes:
-        raise ValueError(
-            f"{target} does not have a valid target prefix. "
-            f"Valid target prefixes are: {vendor_prefixes}."
-        )
-
-    if device_type not in target_device_types:
-        raise ValueError(
-            f"{target} does not have a valid target device type. "
-            f"Valid target device types are: {target_device_types}."
-        )
->>>>>>> df7ced26
 
 
 class SuperstaQBackend(qiskit.providers.BackendV1):
