--- conflicted
+++ resolved
@@ -269,14 +269,9 @@
             kwargs: Other desired compile options.
 
         Returns:
-<<<<<<< HEAD
-            An IBMQ `CompilerOutput` object whose .circuit(s) attribute is an optimized
-            `qiskit.QuantumCircuit`(s).
-=======
             Object whose .circuit(s) attribute contains the compiled circuits(s), and whose
             .pulse_gate_circuit(s) attribute contains the corresponding pulse schedule(s) (when
             available).
->>>>>>> a4a54a5e
 
         Raises:
             ValueError: If this is not an IBMQ backend.
