--- conflicted
+++ resolved
@@ -13,11 +13,7 @@
 # that they have been altered from the originals.
 from __future__ import annotations
 
-<<<<<<< HEAD
 import collections
-import json
-=======
->>>>>>> bab8e77f
 import numbers
 from typing import TYPE_CHECKING, Any, Dict, List, Mapping, Optional, Sequence, Tuple, Union
 
