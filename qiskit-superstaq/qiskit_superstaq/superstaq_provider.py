# -*- coding: utf-8 -*-

# This code is part of Qiskit.
#
# (C) Copyright IBM 2021.
#
# This code is licensed under the Apache License, Version 2.0. You may
# obtain a copy of this license in the LICENSE.txt file in the root directory
# of this source tree or at http://www.apache.org/licenses/LICENSE-2.0.
#
# Any modifications or derivative works of this code must retain this
# copyright notice, and modified files need to carry a notice indicating
# that they have been altered from the originals.

from typing import Any, List, Optional, Sequence, Tuple, Union

import general_superstaq as gss
import numpy as np
import numpy.typing as npt
import qiskit
from general_superstaq import ResourceEstimate, finance, logistics, superstaq_client, user_config

import qiskit_superstaq as qss


class SuperstaQProvider(
    qiskit.providers.ProviderV1, finance.Finance, logistics.Logistics, user_config.UserConfig
):
    """Provider for SuperstaQ backend.

    Typical usage is:

    .. code-block:: python

        import qiskit_superstaq as qss

        ss_provider = qss.SuperstaQProvider('MY_TOKEN')

        backend = ss_provider.get_backend('target')

    where `'MY_TOKEN'` is the access token provided by SuperstaQ,
    and 'target' is the name of the desired backend.

    Args:
        api_key: A string that allows access to the SuperstaQ API. If no key is provided, then
            this instance tries to use the environment variable `SUPERSTAQ_API_KEY`. If
            furthermore that environment variable is not set, then this instance checks for the
            following files:
            - `$XDG_DATA_HOME/super.tech/superstaq_api_key`
            - `$XDG_DATA_HOME/coldquanta/superstaq_api_key`
            - `~/.super.tech/superstaq_api_key`
            - `~/.coldquanta/superstaq_api_key`
            If one of those files exists, then it is treated as a plain text file, and the first
            line of this file is interpreted as an API key.  Failure to find an API key raises
            an `EnvironmentError`.
        remote_host: The location of the API in the form of a URL. If this is None,
            then this instance will use the environment variable `SUPERSTAQ_REMOTE_HOST`.
            If that variable is not set, then this uses
            `https://superstaq.super.tech/{api_version}`,
            where `{api_version}` is the `api_version` specified below.
        api_version: Version of the API.
        max_retry_seconds: The number of seconds to retry calls for. Defaults to one hour.
        verbose: Whether to print to stdio and stderr on retriable errors.
    Raises:
        EnvironmentError: If an API key was not provided and could not be found.
    """

    def __init__(
        self,
        api_key: Optional[str] = None,
        remote_host: Optional[str] = None,
        api_version: str = gss.API_VERSION,
        max_retry_seconds: int = 3600,
        verbose: bool = False,
    ) -> None:
        self._name = "superstaq_provider"

        self._client = superstaq_client._SuperstaQClient(
            client_name="qiskit-superstaq",
            remote_host=remote_host,
            api_key=api_key,
            api_version=api_version,
            max_retry_seconds=max_retry_seconds,
            verbose=verbose,
        )

    def __str__(self) -> str:
        return f"<SuperstaQProvider {self._name}>"

    def __repr__(self) -> str:
        repr1 = f"<SuperstaQProvider(api_key={self._client.api_key}, "
        return repr1 + f"name={self._name})>"

    def get_backend(self, target: str) -> qss.SuperstaQBackend:
        return qss.SuperstaQBackend(provider=self, target=target)

    def backends(self) -> List[qss.SuperstaQBackend]:
        targets = self._client.get_targets()["superstaq_targets"]
        backends = []
        for target in targets["compile-and-run"]:
            backends.append(self.get_backend(target))
        return backends

    def resource_estimate(
        self, circuits: Union[qiskit.QuantumCircuit, List[qiskit.QuantumCircuit]], target: str
    ) -> Union[ResourceEstimate, List[ResourceEstimate]]:
        """Generates resource estimates for circuit(s).

        Args:
            circuits: qiskit QuantumCircuit(s).
            target: string of target representing target device
        Returns:
            ResourceEstimate(s) containing resource costs (after compilation)
            for running circuit(s) on target.
        """
        qss.superstaq_backend._validate_qiskit_circuits(circuits)
        serialized_circuits = qss.serialization.serialize_circuits(circuits)
        circuit_is_list = not isinstance(circuits, qiskit.QuantumCircuit)

        request_json = {
            "qiskit_circuits": serialized_circuits,
            "target": target,
        }

        json_dict = self._client.resource_estimate(request_json)

        resource_estimates = [
            ResourceEstimate(json_data=resource_estimate)
            for resource_estimate in json_dict["resource_estimates"]
        ]
        if circuit_is_list:
            return resource_estimates
        return resource_estimates[0]

    def aqt_compile(
        self,
        circuits: Union[qiskit.QuantumCircuit, List[qiskit.QuantumCircuit]],
        target: str = "aqt_keysight_qpu",
        atol: Optional[float] = None,
        **kwargs: Any,
    ) -> qss.compiler_output.CompilerOutput:
        """Compiles and optimizes the given circuit(s) for the Advanced Quantum Testbed (AQT) at
        Lawrence Berkeley National Laboratory.

        Args:
            circuits: The circuit(s) to compile.
            target: String of target AQT device.
            atol: An optional tolerance to use for approximate gate synthesis.
            kwargs: Other desired aqt_compile options.

        Returns:
            Object whose .circuit(s) attribute contains the optimized circuits(s). If qtrl is
            installed, the object's .seq attribute is a qtrl Sequence object containing pulse
            sequences for each compiled circuit, and its .pulse_list(s) attribute contains the
            corresponding list(s) of cycles.

        Raises:
            ValueError: If `target` is not a valid AQT target.
        """
        if not target.startswith("aqt_"):
            raise ValueError(f"{target} is not an AQT target")

        return self.get_backend(target).compile(circuits, atol=atol, **kwargs)

    def aqt_compile_eca(
        self,
        circuits: Union[qiskit.QuantumCircuit, Sequence[qiskit.QuantumCircuit]],
        num_equivalent_circuits: int,
        random_seed: Optional[int] = None,
        target: str = "aqt_keysight_qpu",
        atol: Optional[float] = None,
        **kwargs: Any,
    ) -> qss.compiler_output.CompilerOutput:
        """Compiles and optimizes the given circuit(s) for the Advanced Quantum Testbed (AQT) at
        Lawrence Berkeley National Laboratory using Equivalent Circuit Averaging (ECA).

        See arxiv.org/pdf/2111.04572.pdf for a description of ECA.

        Args:
            circuits: The circuit(s) to compile.
            num_equivalent_circuits: Number of logically equivalent random circuits to generate for
                each input circuit.
            random_seed: Optional seed for circuit randomizer.
            target: String of target AQT device.
            atol: An optional tolerance to use for approximate gate synthesis.
            kwargs: Other desired aqt_compile_eca options.

        Returns:
            Object whose .circuits attribute is a list (or list of lists) of logically equivalent
            circuits. If qtrl is installed, the object's .seq attribute is a qtrl Sequence object
            containing pulse sequences for each compiled circuit, and its .pulse_list(s) attribute
            contains the corresponding list(s) of cycles.

        Raises:
            ValueError: If `target` is not a valid AQT target.
        """
        if not target.startswith("aqt_"):
            raise ValueError(f"{target} is not an AQT target")

        return self.get_backend(target).compile(
            circuits, num_equivalent_circuits, random_seed, atol, **kwargs
        )

    def ibmq_compile(
        self,
        circuits: Union[qiskit.QuantumCircuit, List[qiskit.QuantumCircuit]],
        target: str = "ibmq_qasm_simulator",
        **kwargs: Any,
    ) -> qss.compiler_output.CompilerOutput:
        """Returns pulse schedule(s) for the given circuit(s) and target.
        Args:
            circuits: Qiskit QuantumCircuit(s)
            target: String of target IBMQ device.
            kwargs: Other desired ibmq_compile options.
        Returns:
            object whose .circuit(s) attribute is an optimized qiskit QuantumCircuit(s)
        Raises:
            ValueError: If `target` is not a valid IBMQ target.
        """

        if not target.startswith("ibmq_"):
            raise ValueError(f"{target} is not an IBMQ target")

<<<<<<< HEAD
        return self.get_backend(target).compile(circuits, **kwargs)
=======
        metadata_of_circuits = _get_metadata_of_circuits(circuits)
        serialized_circuits = qss.serialization.serialize_circuits(circuits)

        request_json = {
            "qiskit_circuits": serialized_circuits,
            "target": target,
            "options": json.dumps(kwargs),
        }

        json_dict = self._client.ibmq_compile(request_json)
        compiled_circuits = qss.serialization.deserialize_circuits(json_dict["qiskit_circuits"])
        for circuit, metadata in zip(compiled_circuits, metadata_of_circuits):
            circuit.metadata = metadata

        pulses = None

        if "pulses" in json_dict:
            pulses = gss.serialization.deserialize(json_dict["pulses"])

        final_logical_to_physicals: List[Dict[int, int]] = list(
            map(dict, json.loads(json_dict["final_logical_to_physicals"]))
        )

        if isinstance(circuits, qiskit.QuantumCircuit):
            pulse_sequence = None if pulses is None else pulses[0]
            return qss.compiler_output.CompilerOutput(
                compiled_circuits[0], final_logical_to_physicals[0], pulse_sequences=pulse_sequence
            )
        return qss.compiler_output.CompilerOutput(
            compiled_circuits,
            final_logical_to_physicals,
            pulse_sequences=pulses,
        )
>>>>>>> d30a7bbc

    def qscout_compile(
        self,
        circuits: Union[qiskit.QuantumCircuit, List[qiskit.QuantumCircuit]],
        mirror_swaps: bool = False,
        base_entangling_gate: str = "xx",
        target: str = "sandia_qscout_qpu",
        **kwargs: Any,
    ) -> qss.compiler_output.CompilerOutput:
        """Compiles and optimizes the given circuit(s) for the QSCOUT trapped-ion testbed at
        Sandia National Laboratories [1].

        Compiled circuits are returned as both `qiskit.QuantumCircuit` objects and corresponding
        Jaqal [2] programs (strings).

        References:
            [1] S. M. Clark et al., *Engineering the Quantum Scientific Computing Open User
                Testbed*, IEEE Transactions on Quantum Engineering Vol. 2, 3102832 (2021).
                https://doi.org/10.1109/TQE.2021.3096480.
            [2] B. Morrison, et al., *Just Another Quantum Assembly Language (Jaqal)*, 2020 IEEE
                International Conference on Quantum Computing and Engineering (QCE), 402-408 (2020).
                https://arxiv.org/abs/2008.08042.

        Args:
            circuits: The circuit(s) to compile.
            target: String of target representing target device
            mirror_swaps: Whether to use mirror swapping to reduce two-qubit gate overhead.
            base_entangling_gate: The base entangling gate to use (either "xx" or "zz").
            kwargs: Other desired qscout_compile options.

        Returns:
            Object whose .circuit(s) attribute contains optimized `qiskit QuantumCircuit`(s), and
            `.jaqal_program(s)` attribute contains the corresponding Jaqal program(s).

        Raises:
            ValueError: If `target` is not a valid QSCOUT target.
            ValueError: If `base_entangling_gate` is not a valid gate option.
        """
        if not target.startswith("sandia_"):
            raise ValueError(f"{target} is not a QSCOUT target")

        return self.get_backend(target).compile(
            circuits, mirror_swaps=mirror_swaps, base_entangling_gate=base_entangling_gate, **kwargs
        )

    def cq_compile(
        self,
        circuits: Union[qiskit.QuantumCircuit, List[qiskit.QuantumCircuit]],
        target: str = "cq_hilbert_qpu",
        **kwargs: Any,
    ) -> qss.compiler_output.CompilerOutput:
        """Compiles the given circuit(s) to CQ device, optimized to its native gate set.

        Args:
            circuits: Qiskit QuantumCircuit(s)
            target: String of target representing target device
            kwargs: Other desired cq_compile options.
        Returns:
            object whose .circuit(s) attribute is an optimized qiskit QuantumCircuit(s)
        Raises:
            ValueError: If `target` is not a valid CQ target.
        """
        if not target.startswith("cq_"):
            raise ValueError(f"{target} is not a CQ target")

        return self.get_backend(target).compile(circuits, **kwargs)

    def supercheq(
        self, files: List[List[int]], num_qubits: int, depth: int
    ) -> Tuple[List[qiskit.QuantumCircuit], npt.NDArray[np.float_]]:
        """Docstring."""
        qss.superstaq_backend._validate_integer_param(num_qubits)
        qss.superstaq_backend._validate_integer_param(depth)
        json_dict = self._client.supercheq(files, num_qubits, depth, "qiskit_circuits")
        circuits = qss.serialization.deserialize_circuits(json_dict["qiskit_circuits"])
        fidelities = gss.serialization.deserialize(json_dict["fidelities"])
        return circuits, fidelities<|MERGE_RESOLUTION|>--- conflicted
+++ resolved
@@ -217,47 +217,10 @@
         Raises:
             ValueError: If `target` is not a valid IBMQ target.
         """
-
         if not target.startswith("ibmq_"):
             raise ValueError(f"{target} is not an IBMQ target")
 
-<<<<<<< HEAD
         return self.get_backend(target).compile(circuits, **kwargs)
-=======
-        metadata_of_circuits = _get_metadata_of_circuits(circuits)
-        serialized_circuits = qss.serialization.serialize_circuits(circuits)
-
-        request_json = {
-            "qiskit_circuits": serialized_circuits,
-            "target": target,
-            "options": json.dumps(kwargs),
-        }
-
-        json_dict = self._client.ibmq_compile(request_json)
-        compiled_circuits = qss.serialization.deserialize_circuits(json_dict["qiskit_circuits"])
-        for circuit, metadata in zip(compiled_circuits, metadata_of_circuits):
-            circuit.metadata = metadata
-
-        pulses = None
-
-        if "pulses" in json_dict:
-            pulses = gss.serialization.deserialize(json_dict["pulses"])
-
-        final_logical_to_physicals: List[Dict[int, int]] = list(
-            map(dict, json.loads(json_dict["final_logical_to_physicals"]))
-        )
-
-        if isinstance(circuits, qiskit.QuantumCircuit):
-            pulse_sequence = None if pulses is None else pulses[0]
-            return qss.compiler_output.CompilerOutput(
-                compiled_circuits[0], final_logical_to_physicals[0], pulse_sequences=pulse_sequence
-            )
-        return qss.compiler_output.CompilerOutput(
-            compiled_circuits,
-            final_logical_to_physicals,
-            pulse_sequences=pulses,
-        )
->>>>>>> d30a7bbc
 
     def qscout_compile(
         self,
