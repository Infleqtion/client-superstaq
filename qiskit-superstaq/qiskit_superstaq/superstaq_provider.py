# -*- coding: utf-8 -*-

# This code is part of Qiskit.
#
# (C) Copyright IBM 2021.
#
# This code is licensed under the Apache License, Version 2.0. You may
# obtain a copy of this license in the LICENSE.txt file in the root directory
# of this source tree or at http://www.apache.org/licenses/LICENSE-2.0.
#
# Any modifications or derivative works of this code must retain this
# copyright notice, and modified files need to carry a notice indicating
# that they have been altered from the originals.

from typing import Any, Dict, List, Optional, Sequence, Tuple, Union

import general_superstaq as gss
import numpy as np
import numpy.typing as npt
import qiskit
from general_superstaq import ResourceEstimate, finance, logistics, superstaq_client, user_config

import qiskit_superstaq as qss


<<<<<<< HEAD
=======
def _validate_qiskit_circuits(circuits: object) -> None:
    """Validates that the input is either a single `qiskit.QuantumCircuit` or a list of
    `qiskit.QuantumCircuit` instances.

    Args:
        circuits: The circuit(s) to run.

    Raises:
        ValueError: If the input is not a `qiskit.QuantumCircuit` or a list of
        `qiskit.QuantumCircuit` instances.
    """
    if not (
        isinstance(circuits, qiskit.QuantumCircuit)
        or (
            isinstance(circuits, Sequence)
            and all(isinstance(circuit, qiskit.QuantumCircuit) for circuit in circuits)
        )
    ):
        raise ValueError(
            "Invalid 'circuits' input. Must be a `qiskit.QuantumCircuit` or a "
            "sequence of `qiskit.QuantumCircuit` instances."
        )


def _validate_integer_param(integer_param: object) -> None:
    """Validates that an input parameter is positive and an integer.

    Args:
        integer_param: An input parameter.

    Raises:
        TypeError: If input is not an integer.
        ValueError: If input is negative.
    """

    if not (
        (hasattr(integer_param, "__int__") and int(integer_param) == integer_param)
        or (isinstance(integer_param, str) and integer_param.isdecimal())
    ):
        raise TypeError(f"{integer_param} cannot be safely cast as an integer.")

    if int(integer_param) <= 0:
        raise ValueError("Must be a positive integer.")


def _get_metadata_of_circuits(
    circuits: Union[qiskit.QuantumCircuit, List[qiskit.QuantumCircuit]]
) -> List[Dict[Any, Any]]:
    """Extracts metadata from the input qiskit circuit(s).

    Args:
        circuits: The circuit(s) from which to extract the metadata.

    Returns:
        A list of dictionaries containing the metadata of the input circuit(s). If a circuit has no
        metadata, an empty dictionary is stored for that circuit.
    """

    metadata_of_circuits = [
        (circuit.metadata or {})
        for circuit in (circuits if isinstance(circuits, list) else [circuits])
    ]

    return metadata_of_circuits


>>>>>>> df7ced26
class SuperstaQProvider(
    qiskit.providers.ProviderV1, finance.Finance, logistics.Logistics, user_config.UserConfig
):
    """Provider for Superstaq backend.

    Typical usage is:

    .. code-block:: python

        import qiskit_superstaq as qss

        ss_provider = qss.SuperstaQProvider('MY_TOKEN')

        backend = ss_provider.get_backend('target')

    where `MY_TOKEN` is the access token provided by Superstaq,
    and `target` is the name of the desired backend.
    """

    def __init__(
        self,
        api_key: Optional[str] = None,
        remote_host: Optional[str] = None,
        api_version: str = gss.API_VERSION,
        max_retry_seconds: int = 3600,
        verbose: bool = False,
    ) -> None:
        """Initializes a SuperstaQProvider.

        Args:
            api_key: A string that allows access to the Superstaq API. If no key is provided, then
                this instance tries to use the environment variable `SUPERSTAQ_API_KEY`. If
                `SUPERSTAQ_API_KEY` is not set, then this instance checks for the
                following files:
                - `$XDG_DATA_HOME/super.tech/superstaq_api_key`
                - `$XDG_DATA_HOME/coldquanta/superstaq_api_key`
                - `~/.super.tech/superstaq_api_key`
                - `~/.coldquanta/superstaq_api_key`
                If one of those files exists, then it is treated as a plain text file, and the first
                line of this file is interpreted as an API key.  Failure to find an API key raises
                an `EnvironmentError`.
            remote_host: The location of the API in the form of a URL. If this is None,
                then this instance will use the environment variable `SUPERSTAQ_REMOTE_HOST`.
                If that variable is not set, then this uses
                `https://superstaq.super.tech/{api_version}`,
                where `{api_version}` is the `api_version` specified below.
            api_version: The version of the API.
            max_retry_seconds: The number of seconds to retry calls for. Defaults to one hour.
            verbose: Whether to print to stdio and stderr on retriable errors.

        Raises:
            EnvironmentError: If an API key was not provided and could not be found.
        """
        self._name = "superstaq_provider"

        self._client = superstaq_client._SuperstaQClient(
            client_name="qiskit-superstaq",
            remote_host=remote_host,
            api_key=api_key,
            api_version=api_version,
            max_retry_seconds=max_retry_seconds,
            verbose=verbose,
        )

    def __str__(self) -> str:
        return f"<SuperstaQProvider {self._name}>"

    def __repr__(self) -> str:
        repr1 = f"<SuperstaQProvider(api_key={self._client.api_key}, "
        return repr1 + f"name={self._name})>"

    def get_backend(self, target: str) -> qss.SuperstaQBackend:
        """Returns a Superstaq backend.

        Args:
            target: A string containing the name of a target backend.

        Returns:
            A Superstaq backend.
        """
        return qss.SuperstaQBackend(provider=self, target=target)

    def backends(self) -> List[qss.SuperstaQBackend]:
        """Lists the backends available from this provider.

        Returns:
            A list of Superstaq backends.
        """
        targets = self._client.get_targets()["superstaq_targets"]
        backends = []
        for target in targets["compile-and-run"]:
            backends.append(self.get_backend(target))
        return backends

    def resource_estimate(
        self, circuits: Union[qiskit.QuantumCircuit, List[qiskit.QuantumCircuit]], target: str
    ) -> Union[ResourceEstimate, List[ResourceEstimate]]:
        """Generates resource estimates for qiskit circuit(s).

        Args:
            circuits: The circuit(s) used during resource estimation.
            target: A string containing the name of a target backend.

        Returns:
            ResourceEstimate(s) containing resource costs (after compilation) for running circuit(s)
            on a backend.
        """
        qss.validation.validate_qiskit_circuits(circuits)
        serialized_circuits = qss.serialization.serialize_circuits(circuits)
        circuit_is_list = not isinstance(circuits, qiskit.QuantumCircuit)

        request_json = {
            "qiskit_circuits": serialized_circuits,
            "target": target,
        }

        json_dict = self._client.resource_estimate(request_json)

        resource_estimates = [
            ResourceEstimate(json_data=resource_estimate)
            for resource_estimate in json_dict["resource_estimates"]
        ]
        if circuit_is_list:
            return resource_estimates
        return resource_estimates[0]

    def aqt_compile(
        self,
        circuits: Union[qiskit.QuantumCircuit, List[qiskit.QuantumCircuit]],
        target: str = "aqt_keysight_qpu",
        atol: Optional[float] = None,
        **kwargs: Any,
    ) -> qss.compiler_output.CompilerOutput:
        """Compiles and optimizes the given circuit(s) for the Advanced Quantum Testbed (AQT) at
        Lawrence Berkeley National Laboratory.

        Args:
            circuits: The circuit(s) to compile.
            target: A string containing the name of a target AQT backend.
            atol: An optional tolerance to use for approximate gate synthesis.
            kwargs: Other desired aqt_compile options.

        Returns:
            Object whose .circuit(s) attribute contains the optimized circuits(s). If qtrl is
            installed, the object's .seq attribute is a qtrl Sequence object containing pulse
            sequences for each compiled circuit, and its .pulse_list(s) attribute contains the
            corresponding list(s) of cycles.

        Raises:
            ValueError: If `target` is not a valid AQT target.
        """
        if not target.startswith("aqt_"):
            raise ValueError(f"{target} is not an AQT target")

        return self.get_backend(target).compile(circuits, atol=atol, **kwargs)

    def aqt_compile_eca(
        self,
        circuits: Union[qiskit.QuantumCircuit, Sequence[qiskit.QuantumCircuit]],
        num_equivalent_circuits: int,
        random_seed: Optional[int] = None,
        target: str = "aqt_keysight_qpu",
        atol: Optional[float] = None,
        **kwargs: Any,
    ) -> qss.compiler_output.CompilerOutput:
        """Compiles and optimizes the given circuit(s) for the Advanced Quantum Testbed (AQT) at
        Lawrence Berkeley National Laboratory using Equivalent Circuit Averaging (ECA).

        See arxiv.org/pdf/2111.04572.pdf for a description of ECA.

        Args:
            circuits: The circuit(s) to compile.
            num_equivalent_circuits: Number of logically equivalent random circuits to generate for
                each input circuit.
            random_seed: Optional seed for circuit randomizer.
            target: A string containing the name of a target AQT backend.
            atol: An optional tolerance to use for approximate gate synthesis.
            kwargs: Other desired aqt_compile_eca options.

        Returns:
            Object whose .circuits attribute is a list (or list of lists) of logically equivalent
            circuits. If qtrl is installed, the object's .seq attribute is a qtrl Sequence object
            containing pulse sequences for each compiled circuit, and its .pulse_list(s) attribute
            contains the corresponding list(s) of cycles.

        Raises:
            ValueError: If `target` is not a valid AQT target.
        """
        if not target.startswith("aqt_"):
            raise ValueError(f"{target} is not an AQT target")

        return self.get_backend(target).compile(
            circuits,
            num_equivalent_circuits=num_equivalent_circuits,
            random_seed=random_seed,
            atorl=atol,
            **kwargs,
        )

    def ibmq_compile(
        self,
        circuits: Union[qiskit.QuantumCircuit, List[qiskit.QuantumCircuit]],
        target: str = "ibmq_qasm_simulator",
        **kwargs: Any,
    ) -> qss.compiler_output.CompilerOutput:
        """Returns pulse schedule(s) for the given qiskit circuit(s) and target.

        Args:
            circuits: The circuit(s) to compile.
            target: A string containing the name of a target IBMQ backend.
            kwargs: Other desired ibmq_compile options.

        Returns:
            object whose .circuit(s) attribute is an optimized qiskit circuit(s).

        Raises:
            ValueError: If `target` is not a valid IBMQ target.
        """
        if not target.startswith("ibmq_"):
            raise ValueError(f"{target} is not an IBMQ target")

        return self.get_backend(target).compile(circuits, **kwargs)

    def qscout_compile(
        self,
        circuits: Union[qiskit.QuantumCircuit, List[qiskit.QuantumCircuit]],
        mirror_swaps: bool = False,
        base_entangling_gate: str = "xx",
        target: str = "sandia_qscout_qpu",
        **kwargs: Any,
    ) -> qss.compiler_output.CompilerOutput:
        """Compiles and optimizes the given circuit(s) for the QSCOUT trapped-ion testbed at
        Sandia National Laboratories [1].

        Compiled circuits are returned as both `qiskit.QuantumCircuit` objects and corresponding
        Jaqal [2] programs (strings).

        References:
            [1] S. M. Clark et al., *Engineering the Quantum Scientific Computing Open User
                Testbed*, IEEE Transactions on Quantum Engineering Vol. 2, 3102832 (2021).
                https://doi.org/10.1109/TQE.2021.3096480.
            [2] B. Morrison, et al., *Just Another Quantum Assembly Language (Jaqal)*, 2020 IEEE
                International Conference on Quantum Computing and Engineering (QCE), 402-408 (2020).
                https://arxiv.org/abs/2008.08042.

        Args:
            circuits: The circuit(s) to compile.
            target: A string containing the name of a target backend.
            mirror_swaps: Whether to use mirror swapping to reduce two-qubit gate overhead.
            base_entangling_gate: The base entangling gate to use (either "xx" or "zz").
            kwargs: Other desired qscout_compile options.

        Returns:
            Object whose .circuit(s) attribute contains optimized `qiskit QuantumCircuit`(s), and
            `.jaqal_program(s)` attribute contains the corresponding Jaqal program(s).

        Raises:
            ValueError: If `target` is not a valid QSCOUT target.
            ValueError: If `base_entangling_gate` is not a valid gate option.
        """
        if not target.startswith("sandia_"):
            raise ValueError(f"{target} is not a QSCOUT target")

        return self.get_backend(target).compile(
            circuits, mirror_swaps=mirror_swaps, base_entangling_gate=base_entangling_gate, **kwargs
        )

    def cq_compile(
        self,
        circuits: Union[qiskit.QuantumCircuit, List[qiskit.QuantumCircuit]],
        target: str = "cq_hilbert_qpu",
        **kwargs: Any,
    ) -> qss.compiler_output.CompilerOutput:
        """Compiles the given circuit(s) to CQ device, optimized to its native gate set.

        Args:
            circuits: The circuit(s) to compile.
            target: A string containing the name of a target backend.
            kwargs: Other desired cq_compile options.

        Returns:
            object whose .circuit(s) attribute is an optimized qiskit circuit(s).

        Raises:
            ValueError: If `target` is not a valid CQ target.
        """
        if not target.startswith("cq_"):
            raise ValueError(f"{target} is not a CQ target")

        return self.get_backend(target).compile(circuits, **kwargs)

    def supercheq(
        self, files: List[List[int]], num_qubits: int, depth: int
    ) -> Tuple[List[qiskit.QuantumCircuit], npt.NDArray[np.float_]]:
<<<<<<< HEAD
        """Returns the randomly generated circuits and the fidelity matrix for inputted files."""
        qss.validation.validate_integer_param(num_qubits)
        qss.validation.validate_integer_param(depth)
=======
        """Returns Supercheq randomly generated circuits and the corresponding fidelity matrices.

        References:
            [1] P. Gokhale et al., *SupercheQ: Quantum Advantage for Distributed Databases*, (2022).
                https://arxiv.org/abs/2212.03850.

        Args:
            files: A list of files specified as binary using ints.
                For example: [[1, 0, 1], [1, 1, 1]].
            num_qubits: The number of qubits to run Supercheq on.
            depth: The depth of the circuits to run Supercheq on.

        Returns:
            A tuple containing a list of `qiskit.QuantumCircuit`s and a list of corresponding
                fidelity matrices.
        """
        _validate_integer_param(num_qubits)
        _validate_integer_param(depth)
>>>>>>> df7ced26
        json_dict = self._client.supercheq(files, num_qubits, depth, "qiskit_circuits")
        circuits = qss.serialization.deserialize_circuits(json_dict["qiskit_circuits"])
        fidelities = gss.serialization.deserialize(json_dict["fidelities"])
        return circuits, fidelities

    def target_info(self, target: str) -> Dict[str, Any]:
        """Returns information about the device specified by `target`.

        Args:
            target: A string containing the name of a target backend.

        Returns:
            Information about a target backend.
        """
        return self._client.target_info(target)["target_info"]<|MERGE_RESOLUTION|>--- conflicted
+++ resolved
@@ -23,75 +23,6 @@
 import qiskit_superstaq as qss
 
 
-<<<<<<< HEAD
-=======
-def _validate_qiskit_circuits(circuits: object) -> None:
-    """Validates that the input is either a single `qiskit.QuantumCircuit` or a list of
-    `qiskit.QuantumCircuit` instances.
-
-    Args:
-        circuits: The circuit(s) to run.
-
-    Raises:
-        ValueError: If the input is not a `qiskit.QuantumCircuit` or a list of
-        `qiskit.QuantumCircuit` instances.
-    """
-    if not (
-        isinstance(circuits, qiskit.QuantumCircuit)
-        or (
-            isinstance(circuits, Sequence)
-            and all(isinstance(circuit, qiskit.QuantumCircuit) for circuit in circuits)
-        )
-    ):
-        raise ValueError(
-            "Invalid 'circuits' input. Must be a `qiskit.QuantumCircuit` or a "
-            "sequence of `qiskit.QuantumCircuit` instances."
-        )
-
-
-def _validate_integer_param(integer_param: object) -> None:
-    """Validates that an input parameter is positive and an integer.
-
-    Args:
-        integer_param: An input parameter.
-
-    Raises:
-        TypeError: If input is not an integer.
-        ValueError: If input is negative.
-    """
-
-    if not (
-        (hasattr(integer_param, "__int__") and int(integer_param) == integer_param)
-        or (isinstance(integer_param, str) and integer_param.isdecimal())
-    ):
-        raise TypeError(f"{integer_param} cannot be safely cast as an integer.")
-
-    if int(integer_param) <= 0:
-        raise ValueError("Must be a positive integer.")
-
-
-def _get_metadata_of_circuits(
-    circuits: Union[qiskit.QuantumCircuit, List[qiskit.QuantumCircuit]]
-) -> List[Dict[Any, Any]]:
-    """Extracts metadata from the input qiskit circuit(s).
-
-    Args:
-        circuits: The circuit(s) from which to extract the metadata.
-
-    Returns:
-        A list of dictionaries containing the metadata of the input circuit(s). If a circuit has no
-        metadata, an empty dictionary is stored for that circuit.
-    """
-
-    metadata_of_circuits = [
-        (circuit.metadata or {})
-        for circuit in (circuits if isinstance(circuits, list) else [circuits])
-    ]
-
-    return metadata_of_circuits
-
-
->>>>>>> df7ced26
 class SuperstaQProvider(
     qiskit.providers.ProviderV1, finance.Finance, logistics.Logistics, user_config.UserConfig
 ):
@@ -386,11 +317,6 @@
     def supercheq(
         self, files: List[List[int]], num_qubits: int, depth: int
     ) -> Tuple[List[qiskit.QuantumCircuit], npt.NDArray[np.float_]]:
-<<<<<<< HEAD
-        """Returns the randomly generated circuits and the fidelity matrix for inputted files."""
-        qss.validation.validate_integer_param(num_qubits)
-        qss.validation.validate_integer_param(depth)
-=======
         """Returns Supercheq randomly generated circuits and the corresponding fidelity matrices.
 
         References:
@@ -407,9 +333,8 @@
             A tuple containing a list of `qiskit.QuantumCircuit`s and a list of corresponding
                 fidelity matrices.
         """
-        _validate_integer_param(num_qubits)
-        _validate_integer_param(depth)
->>>>>>> df7ced26
+        qss.validation.validate_integer_param(num_qubits)
+        qss.validation.validate_integer_param(depth)
         json_dict = self._client.supercheq(files, num_qubits, depth, "qiskit_circuits")
         circuits = qss.serialization.deserialize_circuits(json_dict["qiskit_circuits"])
         fidelities = gss.serialization.deserialize(json_dict["fidelities"])
