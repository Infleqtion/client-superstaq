--- conflicted
+++ resolved
@@ -89,12 +89,6 @@
                 if qubit_indices:
                     counts = qiskit.result.marginal_counts(counts, indices=qubit_indices)
 
-<<<<<<< HEAD
-            if qubit_indices:
-                counts = qiskit.result.marginal_counts(counts, indices=qubit_indices)
-
-=======
->>>>>>> e7a553ef
             results_list.append(
                 {
                     "success": result["status"] == "Done",
