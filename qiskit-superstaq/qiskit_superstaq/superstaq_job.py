--- conflicted
+++ resolved
@@ -21,31 +21,21 @@
 import qiskit_superstaq as qss
 
 
-<<<<<<< HEAD
-class SuperstaQJob(qiskit.providers.JobV1):  # pylint: disable=missing-class-docstring
+class SuperstaQJob(qiskit.providers.JobV1):
+    """This class represents a Superstaq job instance.
+    """
 
     TERMINAL_STATES = ("Done", "Canceled", "Error")
     PROCESSING_STATES = ("Queued", "Submitted", "Running")
     ALL_STATES = TERMINAL_STATES + PROCESSING_STATES
-=======
-class SuperstaQJob(qiskit.providers.JobV1):
-    """This class represents a Superstaq job instance.
-
-    Args:
-        backend: The `qss.SuperstaQBackend` that the job was created with.
-        job_id: String containing the unique job ID from Superstaq.
-    """
->>>>>>> d3e35016
 
     def __init__(self, backend: qss.SuperstaQBackend, job_id: str) -> None:
+        """Initialize a job instance.
 
-<<<<<<< HEAD
         Args:
             backend: The `qss.SuperstaQBackend` that the job was created with.
-            job_id: The unique job ID from Superstaq.
+            job_id: The unique job ID string from Superstaq.
         """
-=======
->>>>>>> d3e35016
         super().__init__(backend, job_id)
         self._overall_status = "Submitted"
         self._job_info: Dict[str, Any] = {}
@@ -74,30 +64,18 @@
         return [self._job_info[job_id] for job_id in self._job_id.split(",")]
 
     def result(self, timeout: Optional[float] = None, wait: float = 5) -> qiskit.result.Result:
-<<<<<<< HEAD
-        """Get the result data of a circuit.
-
-        Args:
-            timeout: Time to wait for results. Defaults to None.
-            wait: Time to wait before checking again. Defaults to 5.
-
-        Returns:
-            Result details from the job.
-        """
-        timeout = timeout or self._backend._provider._client.max_retry_seconds
-=======
         """Retrieves the result data associated with a Superstaq job.
 
         Args:
             timeout: An optional parameter that fixes when result retrieval times out. Units are
                 in seconds.
             wait: An optional parameter that sets the interval to check for Superstaq job results.
-                Units are in seconds.
+                Units are in seconds. Defaults to 5.
 
         Returns:
             A qiskit result object containing job information.
         """
->>>>>>> d3e35016
+        timeout = timeout or self._backend._provider._client.max_retry_seconds
         results = self._wait_for_results(timeout, wait)
 
         # create list of result dictionaries
@@ -126,18 +104,9 @@
             }
         )
 
-<<<<<<< HEAD
     def _check_if_stopped(self) -> None:
-        """Verifies that the job status is not in a canceled state and raises an
-        exception if it is.
-=======
-    def status(self) -> qiskit.providers.jobstatus.JobStatus:
-        """Checks Superstaq job status.
-
-        Returns:
-            The job status.
-        """
->>>>>>> d3e35016
+        """Verifies that the job status is not in a canceled or error state and 
+        raises an exception if it is.
 
         Raises:
             SuperstaQUnsuccessfulJob: If the job been canceled or an error has occured.
@@ -212,9 +181,9 @@
         return status_match.get(status)
 
     def submit(self) -> None:
-<<<<<<< HEAD
-        raise NotImplementedError("Submit through SuperstaQBackend, not through SuperstaQJob")
-=======
-        """Submits a job through a Superstaq job instance."""
-        raise NotImplementedError("Submit through SuperstaQBackend, not through SuperstaqJob")
->>>>>>> d3e35016
+        """Unsupported submission call.
+
+        Raises:
+            NotImplementedError: If a job is submitted via SuperstaQJob.
+        """        
+        raise NotImplementedError("Submit through SuperstaQBackend, not through SuperstaQJob")