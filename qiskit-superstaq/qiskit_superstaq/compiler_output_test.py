from __future__ import annotations

import importlib
import json
import pickle
import textwrap
from unittest import mock

import general_superstaq as gss
import pytest
import qiskit

import qiskit_superstaq as qss


def test_active_qubit_indices() -> None:
    circuit = qiskit.QuantumCircuit(4)
    circuit.add_register(qiskit.QuantumRegister(2, "foo"))

    circuit.x(3)
    circuit.cz(3, 5)
    circuit.barrier(0, 1, 2, 3, 4, 5)
    circuit.h(circuit.qubits[1])

    assert qss.active_qubit_indices(circuit) == [1, 3, 5]


def test_measured_qubit_indices() -> None:
    circuit = qiskit.QuantumCircuit(8, 2)
    circuit.x(0)
    circuit.measure(1, 0)
    circuit.cx(1, 2)
    circuit.measure([6, 5], [0, 1])
    circuit.measure([1, 3], [0, 1])  # (qubit 1 was already measured)
    circuit.measure([5, 1], [0, 1])  # (both were already measured)
    assert qss.measured_qubit_indices(circuit) == [1, 3, 5, 6]

    # Check that measurements in custom gates/subcircuits are handled correctly
    circuit = qiskit.QuantumCircuit(6, 2)
    circuit.measure(0, 0)
    assert qss.measured_qubit_indices(circuit) == [0]

    subcircuit = qiskit.QuantumCircuit(6, 2)
    subcircuit.x(0)
    subcircuit.measure(1, 0)
    subcircuit.measure(2, 1)
    assert qss.measured_qubit_indices(subcircuit) == [1, 2]

    # Append subcircuit to itself (measurements should land on qubits 2 and 4)
    subcircuit.append(subcircuit, [3, 2, 4, 0, 1, 5], [1, 0])
    assert qss.measured_qubit_indices(subcircuit) == [1, 2, 4]

    # Append subcircuit to circuit (measurements should land on qubits 4, 3, and 1 of circuit)
    circuit.append(subcircuit, [5, 4, 3, 2, 1, 0], [0, 1])
    assert qss.measured_qubit_indices(circuit) == [0, 1, 3, 4]


def test_measured_clbit_indices() -> None:
    # Test len(qiskit.ClassicalRegister()) < len(qiskit.QuantumRegister())
    circuit = qiskit.QuantumCircuit(8, 2)
    circuit.x(0)
    circuit.measure(1, 0)
    circuit.cx(1, 2)
    circuit.measure([6, 5], [0, 1])
    circuit.measure([1, 3], [0, 1])
    circuit.measure([5, 1], [0, 1])
    assert qss.classical_bit_mapping(circuit) == {0: 5, 1: 1}

    # Test len(qiskit.ClassicalRegister()) > len(qiskit.QuantumRegister())
    circuit = qiskit.QuantumCircuit(3, 5)
    circuit.h(1)
    circuit.x(2)
    circuit.measure([0, 1, 2], [2, 4, 1])
    assert qss.classical_bit_mapping(circuit) == {2: 0, 4: 1, 1: 2}

    # Test len(qiskit.ClassicalRegister()) = len(qiskit.QuantumRegister())
    circuit = qiskit.QuantumCircuit(9, 9)
    circuit.h(1)
    circuit.x(4)
    circuit.s(1)
    circuit.cx(1, 0)
    circuit.measure([0, 1, 4], [0, 1, 2])
    assert qss.classical_bit_mapping(circuit) == {0: 0, 1: 1, 2: 4}

    circuit.measure([0, 1, 4, 2, 3, 5, 6, 7], [0, 1, 2, 8, 7, 6, 5, 3])
    assert qss.classical_bit_mapping(circuit) == {0: 0, 1: 1, 2: 4, 8: 2, 7: 3, 6: 5, 5: 6, 3: 7}

    # Custom instruction with measurements test
    circuit_instr = qiskit.QuantumCircuit(2, 2)
    circuit_instr.h(0)
    circuit_instr.x(0)
    circuit_instr.measure([0, 1], [0, 1])
    custom_instruction = circuit_instr.to_instruction()

    circuit = qiskit.QuantumCircuit(4, 4)
    circuit.append(custom_instruction, [1, 2], [2, 3])

    assert qss.classical_bit_mapping(circuit) == {2: 1, 3: 2}

    circuit.append(custom_instruction, [2, 1], [2, 3])
    assert qss.classical_bit_mapping(circuit) == {2: 2, 3: 1}


def test_compiler_output_repr() -> None:
    circuit = qiskit.QuantumCircuit(4)
    assert (
        repr(qss.compiler_output.CompilerOutput(circuit, {0: 0}, {0: 1}))
        == f"""CompilerOutput({circuit!r}, {{0: 0}}, {{0: 1}}, None, None, None)"""
    )

    circuits = [circuit, circuit]
    assert (
        repr(qss.compiler_output.CompilerOutput(circuits, [{0: 0}, {1: 1}], [{0: 1}, {1: 0}]))
        == f"CompilerOutput({circuits!r}, [{{0: 0}}, {{1: 1}}], [{{0: 1}}, {{1: 0}}], None, "
        f"None, None)"
    )


def test_read_json() -> None:
    qc = qiskit.QuantumCircuit(2)
    qc.h(0)
    qc.delay(100, 0, unit="dt")
    qc.cx(0, 1)

    qc_pulse = qc.copy()

    json_dict = {
        "qiskit_circuits": qss.serialization.serialize_circuits(qc),
        "initial_logical_to_physicals": "[[]]",
        "final_logical_to_physicals": "[[]]",
        "pulse_gate_circuits": qss.serialization.serialize_circuits(qc_pulse),
        "pulse_durations": [[10, 100, 20]],
        "pulse_start_times": [[0, 10, 20]],
    }

    out = qss.compiler_output.read_json(json_dict, circuits_is_list=False)
    assert out.circuit == qc
    assert isinstance(out.pulse_gate_circuit, qiskit.QuantumCircuit)
    assert out.pulse_gate_circuit == qc_pulse
    assert out.pulse_gate_circuit.duration == 110
    assert out.pulse_gate_circuit.op_start_times == [0, 10, 20]

    json_dict = {
        "qiskit_circuits": qss.serialization.serialize_circuits([qc, qc]),
        "initial_logical_to_physicals": "[[]]",
        "final_logical_to_physicals": "[[], []]",
        "pulse_gate_circuits": qss.serialization.serialize_circuits([qc_pulse, qc_pulse]),
        "pulse_durations": [[10, 100, 20], [100, 100, 50]],
        "pulse_start_times": [[0, 10, 20], [0, 100, 200]],
    }
    out = qss.compiler_output.read_json(json_dict, circuits_is_list=True)
    assert out.circuits == [qc, qc]
    assert out.pulse_gate_circuits == [qc_pulse, qc_pulse]
    assert out.pulse_gate_circuits[0].duration == 110
    assert out.pulse_gate_circuits[1].duration == 250
    assert out.pulse_gate_circuits[1].op_start_times == [0, 100, 200]

    json_dict["pulses"] = "oops"
    out = qss.compiler_output.read_json(json_dict, circuits_is_list=True)
    assert out.circuits == [qc, qc]


def test_read_json_empty_circuit() -> None:
    """Checks for common bugs when deserializing empty circuits."""
    qc = qiskit.QuantumCircuit(2)

    json_dict = {
        "qiskit_circuits": qss.serialization.serialize_circuits(qc),
        "initial_logical_to_physicals": "[[]]",
        "final_logical_to_physicals": "[[]]",
        "pulse_gate_circuits": qss.serialization.serialize_circuits(qc),
        "pulse_durations": [[]],
        "pulse_start_times": [[]],
    }

    out = qss.compiler_output.read_json(json_dict, circuits_is_list=False)
    assert out.circuit == qc
    assert isinstance(out.pulse_gate_circuit, qiskit.QuantumCircuit)
    assert out.pulse_gate_circuit == qc
    assert out.pulse_gate_circuit.duration == 0
    assert out.pulse_gate_circuit.op_start_times == []

    json_dict = {
        "qiskit_circuits": qss.serialization.serialize_circuits([qc, qc]),
        "initial_logical_to_physicals": "[[]]",
        "final_logical_to_physicals": "[[], []]",
        "pulse_gate_circuits": qss.serialization.serialize_circuits([qc, qc]),
        "pulse_durations": [[], []],
        "pulse_start_times": [[], []],
    }
    out = qss.compiler_output.read_json(json_dict, circuits_is_list=True)
    assert out.circuits == [qc, qc]
    assert out.pulse_gate_circuits == [qc, qc]
    assert out.pulse_gate_circuits[0].duration == 0
    assert out.pulse_gate_circuits[1].duration == 0
    assert out.pulse_gate_circuits[1].op_start_times == []


def test_read_jsonV3() -> None:
    qc = qiskit.QuantumCircuit(2)
    qc.h(0)
    qc.cx(0, 1)

    json_dict = {
<<<<<<< HEAD
        "qiskit_circuits": "[" + qss.serialization.serialize_circuits(qc) + "]",
        "initial_logical_to_physicals": "[[[0, 0], [1, 1]]]",
        "final_logical_to_physicals": "[[[0, 0], [1, 1]]]",
    }

=======
        "qiskit_circuits": json.dumps([qss.serialization.serialize_circuits(qc)]),
        "initial_logical_to_physicals": "[[[0, 0], [1, 1]]]",
        "final_logical_to_physicals": "[[[0, 0], [1, 1]]]",
    }
>>>>>>> 5d3a697f
    out = qss.compiler_output.read_json(json_dict, circuits_is_list=False, api_version="v0.3.0")
    assert out.circuit == qc
    assert isinstance(out.circuit, qiskit.QuantumCircuit)
    assert out.initial_logical_to_physical == {0: 0, 1: 1}
    assert out.final_logical_to_physical == {0: 0, 1: 1}

    json_dict = {
<<<<<<< HEAD
        "qiskit_circuits": (
            "["
            + qss.serialization.serialize_circuits(qc)
            + ", "
            + qss.serialization.serialize_circuits(qc)
            + "]"
        ),
=======
        "qiskit_circuits": json.dumps([qss.serialization.serialize_circuits(qc)] * 2),
>>>>>>> 5d3a697f
        "initial_logical_to_physicals": "[[[0, 0], [1, 1]], [[0, 0], [1, 1]]]",
        "final_logical_to_physicals": "[[[0, 0], [1, 1]], [[0, 0], [1, 1]]]",
    }
    out = qss.compiler_output.read_json(json_dict, circuits_is_list=True, api_version="v0.3.0")
    assert out.circuits == [qc, qc]
    assert out.initial_logical_to_physicals == [{0: 0, 1: 1}, {0: 0, 1: 1}]
    assert out.final_logical_to_physicals == [{0: 0, 1: 1}, {0: 0, 1: 1}]


@mock.patch.dict("sys.modules", {"qtrl": None})
def test_read_json_aqt() -> None:
    importlib.reload(qss.compiler_output)

    circuit = qiskit.QuantumCircuit(4)
    for i in range(4):
        circuit.h(i)

    state_str = gss.serialization.serialize({})

    json_dict = {
        "qiskit_circuits": qss.serialization.serialize_circuits(circuit),
        "initial_logical_to_physicals": "[[]]",
        "final_logical_to_physicals": "[[]]",
        "state_jp": state_str,
    }

    with pytest.warns(UserWarning, match="deserialize compiled pulse sequences"):
        out = qss.compiler_output.read_json_aqt(json_dict, circuits_is_list=False)

    assert out.circuit == circuit
    assert not hasattr(out, "circuits")

    with pytest.warns(UserWarning, match="deserialize compiled pulse sequences"):
        out = qss.compiler_output.read_json_aqt(json_dict, circuits_is_list=True)

    assert out.circuits == [circuit]
    assert not hasattr(out, "circuit")

    # multiple circuits
    json_dict = {
        "qiskit_circuits": qss.serialization.serialize_circuits([circuit, circuit]),
        "initial_logical_to_physicals": "[[]]",
        "final_logical_to_physicals": "[[], []]",
        "state_jp": state_str,
    }

    with pytest.warns(UserWarning, match="deserialize compiled pulse sequences"):
        out = qss.compiler_output.read_json_aqt(json_dict, circuits_is_list=True)

    assert out.circuits == [circuit, circuit]
    assert not hasattr(out, "circuit")

    # no sequence returned
    json_dict.pop("state_jp")
    out = qss.compiler_output.read_json_aqt(json_dict, circuits_is_list=True)
    assert out.seq is None


def test_read_json_with_qtrl() -> None:  # pragma: no cover, b/c test requires qtrl installation
    qtrl = pytest.importorskip("qtrl", reason="qtrl not installed")
    seq = qtrl.sequencer.Sequence(n_elements=1)

    circuit = qiskit.QuantumCircuit(4)
    for i in range(4):
        circuit.h(i)
    circuit.measure_all()

    state_str = gss.serialization.serialize(seq.__getstate__())
    json_dict = {
        "qiskit_circuits": qss.serialization.serialize_circuits(circuit),
        "initial_logical_to_physicals": "[[]]",
        "final_logical_to_physicals": "[[]]",
        "state_jp": state_str,
    }

    out = qss.compiler_output.read_json_aqt(json_dict, circuits_is_list=False)
    assert out.circuit == circuit
    assert isinstance(out.seq, qtrl.sequencer.Sequence)
    assert pickle.dumps(out.seq) == pickle.dumps(seq)
    assert not hasattr(out.seq, "_readout")
    assert not hasattr(out, "circuits")

    # Serialized readout attribute for aqt_zurich_qpu:
    json_dict["readout_jp"] = state_str
    json_dict["readout_qubits"] = "[4, 5, 6, 7]"
    out = qss.compiler_output.read_json_aqt(json_dict, circuits_is_list=False)
    assert out.circuit == circuit
    assert isinstance(out.seq, qtrl.sequencer.Sequence)
    assert isinstance(out.seq._readout, qtrl.sequencer.Sequence)
    assert isinstance(out.seq._readout._readout, qtrl.sequence_utils.readout._ReadoutInfo)
    assert out.seq._readout._readout.sequence is out.seq._readout
    assert out.seq._readout._readout.qubits == [4, 5, 6, 7]
    assert out.seq._readout._readout.n_readouts == 1
    assert pickle.dumps(out.seq._readout) == pickle.dumps(out.seq) == pickle.dumps(seq)
    assert not hasattr(out, "circuits")

    # Multiple circuits:
    out = qss.compiler_output.read_json_aqt(json_dict, circuits_is_list=True)
    assert out.circuits == [circuit]

    assert pickle.dumps(out.seq) == pickle.dumps(seq)
    assert not hasattr(out, "circuit")

    json_dict = {
        "qiskit_circuits": qss.serialization.serialize_circuits([circuit, circuit]),
        "initial_logical_to_physicals": "[[], []]",
        "final_logical_to_physicals": "[[], []]",
        "state_jp": state_str,
        "readout_jp": state_str,
        "readout_qubits": "[4, 5, 6, 7]",
    }
    out = qss.compiler_output.read_json_aqt(json_dict, circuits_is_list=True)
    assert out.circuits == [circuit, circuit]
    assert pickle.dumps(out.seq) == pickle.dumps(seq)
    assert isinstance(out.seq, qtrl.sequencer.Sequence)
    assert isinstance(out.seq._readout, qtrl.sequencer.Sequence)
    assert isinstance(out.seq._readout._readout, qtrl.sequence_utils.readout._ReadoutInfo)
    assert out.seq._readout._readout.sequence is out.seq._readout
    assert out.seq._readout._readout.qubits == [4, 5, 6, 7]
    assert out.seq._readout._readout.n_readouts == 2
    assert not hasattr(out, "circuit")


def test_read_json_qscout() -> None:
    circuit = qiskit.QuantumCircuit(1)
    circuit.h(0)

    jaqal_program = textwrap.dedent(
        """\
        register allqubits[1]

        prepare_all
        R allqubits[0] -1.5707963267948966 1.5707963267948966
        Rz allqubits[0] -3.141592653589793
        measure_all
        """
    )

    json_dict: dict[str, str | list[str]] = {
        "qiskit_circuits": qss.serialization.serialize_circuits(circuit),
        "initial_logical_to_physicals": json.dumps([[(0, 1)]]),
        "final_logical_to_physicals": json.dumps([[(0, 13)]]),
        "jaqal_programs": [jaqal_program],
    }

    out = qss.compiler_output.read_json_qscout(json_dict, circuits_is_list=False)
    assert out.circuit == circuit
    assert out.initial_logical_to_physical == {0: 1}
    assert out.final_logical_to_physical == {0: 13}
    assert out.jaqal_program == jaqal_program

    json_dict = {
        "qiskit_circuits": qss.serialization.serialize_circuits([circuit, circuit]),
        "initial_logical_to_physicals": json.dumps([[(0, 1)], [(0, 1)]]),
        "final_logical_to_physicals": json.dumps([[(0, 13)], [(0, 13)]]),
        "jaqal_programs": [jaqal_program, jaqal_program],
    }
    out = qss.compiler_output.read_json_qscout(json_dict, circuits_is_list=True)
    assert out.circuits == [circuit, circuit]
    assert out.initial_logical_to_physicals == [{0: 1}, {0: 1}]
    assert out.final_logical_to_physicals == [{0: 13}, {0: 13}]
    assert out.jaqal_programs == json_dict["jaqal_programs"]


def test_compiler_output_eq() -> None:
    circuit = qiskit.QuantumCircuit(1)
    circuit.h(0)
    co = qss.compiler_output.CompilerOutput(circuit, {0: 0}, {5: 0})
    assert co != 1

    circuit1 = qiskit.QuantumCircuit(1)
    circuit1.h(0)

    assert (
        qss.compiler_output.CompilerOutput([circuit, circuit1], [{0: 0}, {1: 1}], [{5: 0}, {4: 0}])
        != co
    )<|MERGE_RESOLUTION|>--- conflicted
+++ resolved
@@ -202,18 +202,10 @@
     qc.cx(0, 1)
 
     json_dict = {
-<<<<<<< HEAD
-        "qiskit_circuits": "[" + qss.serialization.serialize_circuits(qc) + "]",
-        "initial_logical_to_physicals": "[[[0, 0], [1, 1]]]",
-        "final_logical_to_physicals": "[[[0, 0], [1, 1]]]",
-    }
-
-=======
         "qiskit_circuits": json.dumps([qss.serialization.serialize_circuits(qc)]),
         "initial_logical_to_physicals": "[[[0, 0], [1, 1]]]",
         "final_logical_to_physicals": "[[[0, 0], [1, 1]]]",
     }
->>>>>>> 5d3a697f
     out = qss.compiler_output.read_json(json_dict, circuits_is_list=False, api_version="v0.3.0")
     assert out.circuit == qc
     assert isinstance(out.circuit, qiskit.QuantumCircuit)
@@ -221,17 +213,7 @@
     assert out.final_logical_to_physical == {0: 0, 1: 1}
 
     json_dict = {
-<<<<<<< HEAD
-        "qiskit_circuits": (
-            "["
-            + qss.serialization.serialize_circuits(qc)
-            + ", "
-            + qss.serialization.serialize_circuits(qc)
-            + "]"
-        ),
-=======
         "qiskit_circuits": json.dumps([qss.serialization.serialize_circuits(qc)] * 2),
->>>>>>> 5d3a697f
         "initial_logical_to_physicals": "[[[0, 0], [1, 1]], [[0, 0], [1, 1]]]",
         "final_logical_to_physicals": "[[[0, 0], [1, 1]], [[0, 0], [1, 1]]]",
     }
