--- conflicted
+++ resolved
@@ -6,15 +6,10 @@
 import supermarq
 
 
-<<<<<<< HEAD
 def main() -> None: 
     """Function to run GHZ Supermarq benchmarks.
     """    
     service = cirq_superstaq.Service(
-=======
-def main() -> None:  # pylint: disable=missing-function-docstring
-    service = css.Service(
->>>>>>> 2b3fb13a
         api_key="""Insert superstaq token that you received from https://superstaq.super.tech""",
     )
 
