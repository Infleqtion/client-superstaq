--- conflicted
+++ resolved
@@ -79,82 +79,5 @@
         return circuit
 
     def _get_energy_for_bitstring(self, bitstring: str) -> float:
-<<<<<<< HEAD
-        energy_val = 0.0
-        for i, j, weight in self.hamiltonian:
-            if bitstring[i] == bitstring[j]:
-                energy_val -= weight  # if edge is UNCUT, weight counts against objective
-            else:
-                energy_val += weight  # if edge is CUT, weight counts towards objective
-        return energy_val
-
-    def _get_expectation_value_from_probs(self, probabilities: Mapping[str, float]) -> float:
-        expectation_value = 0.0
-        for bitstring, probability in probabilities.items():
-            expectation_value += probability * self._get_energy_for_bitstring(bitstring)
-        return expectation_value
-
-    def _get_opt_angles(self) -> tuple[npt.NDArray[np.float64], float]:
-        def f(params: npt.NDArray[np.float64]) -> float:
-            """The objective function to minimize.
-
-            Args:
-                params: The parameters at which to evaluate the objective.
-
-            Returns:
-                Evaluation of objective given parameters.
-            """
-            gamma, beta = params
-            circ = self._gen_swap_network(gamma, beta)
-            # Reverse bitstring ordering due to SWAP network
-            raw_probs = supermarq.simulation.get_ideal_counts(circ)
-            probs = {bitstring[::-1]: probability for bitstring, probability in raw_probs.items()}
-            h_expect = self._get_expectation_value_from_probs(probs)
-
-            return -h_expect  # because we are minimizing instead of maximizing
-
-        init_params = [np.random.uniform() * 2 * np.pi, np.random.uniform() * 2 * np.pi]
-        out = scipy.optimize.minimize(f, init_params, method="COBYLA")
-
-        return out["x"], out["fun"]
-
-    def _gen_angles(self) -> npt.NDArray[np.float64]:
-        # Classically simulate the variational optimization 5 times,
-        # return the parameters from the best performing simulation
-        best_params, best_cost = np.zeros(2), 0.0
-        for _ in range(5):
-            params, cost = self._get_opt_angles()
-            if cost < best_cost:
-                best_params = params
-                best_cost = cost
-        return best_params
-
-    def circuit(self) -> cirq.Circuit:
-        """Generate a QAOA circuit for the Sherrington-Kirkpatrick model.
-
-        This particular benchmark utilizes a quantum circuit structure called
-        the fermionic swap network. We restrict the depth of this proxy benchmark
-        to p=1 to keep the classical simulation scalable.
-
-        Returns:
-            The S-K model QAOA `cirq.Circuit`.
-        """
-        gamma, beta = self.params
-        return self._gen_swap_network(gamma, beta)
-
-    def score(self, counts: Mapping[str, float]) -> float:
-        """Compare the experimental output to the output of noiseless simulation.
-
-        The implementation here has exponential runtime and would not scale. However, it could in
-        principle be done efficiently via https://arxiv.org/abs/1706.02998, so we're good.
-
-        Args:
-            counts: A dictionary containing the measurement counts from circuit execution.
-
-        Returns:
-            The QAOA Fermionic SWAP proxy benchmark score.
-        """
-=======
->>>>>>> 7a7ea268
         # Reverse bitstring ordering due to SWAP network
         return super()._get_energy_for_bitstring(bitstring[::-1])