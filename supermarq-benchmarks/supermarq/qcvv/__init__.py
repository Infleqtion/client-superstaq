"""A toolkit of QCVV routines."""

from .base_experiment import BenchmarkingExperiment, BenchmarkingResults, Sample
<<<<<<< HEAD
from .irb import IRB, IRBResults

__all__ = ["BenchmarkingExperiment", "BenchmarkingResults", "Sample", "IRB", "IRBResults"]
=======
from .xeb import XEB, XEBResults, XEBSample

__all__ = [
    "BenchmarkingExperiment",
    "BenchmarkingResults",
    "Sample",
    "XEB",
    "XEBResults",
    "XEBSample",
]
>>>>>>> 1d44a292
<|MERGE_RESOLUTION|>--- conflicted
+++ resolved
@@ -1,19 +1,17 @@
 """A toolkit of QCVV routines."""
 
 from .base_experiment import BenchmarkingExperiment, BenchmarkingResults, Sample
-<<<<<<< HEAD
 from .irb import IRB, IRBResults
+from .xeb import XEB, XEBResults, XEBSample
 
-__all__ = ["BenchmarkingExperiment", "BenchmarkingResults", "Sample", "IRB", "IRBResults"]
-=======
-from .xeb import XEB, XEBResults, XEBSample
 
 __all__ = [
     "BenchmarkingExperiment",
     "BenchmarkingResults",
     "Sample",
+    "IRB",
+    "IRBResults",
     "XEB",
     "XEBResults",
     "XEBSample",
-]
->>>>>>> 1d44a292
+]