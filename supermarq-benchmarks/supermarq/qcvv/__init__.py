--- conflicted
+++ resolved
@@ -2,12 +2,8 @@
 
 from .base_experiment import QCVVExperiment, QCVVResults, Sample
 from .irb import IRB, IRBResults
-<<<<<<< HEAD
 from .su2 import SU2, SU2Results
-from .xeb import XEB, XEBResults, XEBSample
-=======
 from .xeb import XEB, XEBResults
->>>>>>> f6ab51ba
 
 __all__ = [
     "QCVVExperiment",
@@ -17,10 +13,6 @@
     "IRBResults",
     "XEB",
     "XEBResults",
-<<<<<<< HEAD
-    "XEBSample",
     "SU2",
     "SU2Results",
-=======
->>>>>>> f6ab51ba
 ]