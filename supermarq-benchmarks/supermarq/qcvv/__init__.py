"""A toolkit of QCVV routines."""

from .base_experiment import BenchmarkingExperiment, BenchmarkingResults, Sample
<<<<<<< HEAD
from .su2 import SU2, SU2Results
=======
from .irb import IRB, IRBResults
>>>>>>> 8733f4cc
from .xeb import XEB, XEBResults, XEBSample

__all__ = [
    "BenchmarkingExperiment",
    "BenchmarkingResults",
    "Sample",
    "IRB",
    "IRBResults",
    "XEB",
    "XEBResults",
    "XEBSample",
    "SU2",
    "SU2Results",
]<|MERGE_RESOLUTION|>--- conflicted
+++ resolved
@@ -1,11 +1,8 @@
 """A toolkit of QCVV routines."""
 
 from .base_experiment import BenchmarkingExperiment, BenchmarkingResults, Sample
-<<<<<<< HEAD
+from .irb import IRB, IRBResults
 from .su2 import SU2, SU2Results
-=======
-from .irb import IRB, IRBResults
->>>>>>> 8733f4cc
 from .xeb import XEB, XEBResults, XEBSample
 
 __all__ = [
