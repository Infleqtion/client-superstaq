--- conflicted
+++ resolved
@@ -8,19 +8,12 @@
 __all__ = [
     "IRB",
     "XEB",
+    "CB",
     "IRBResults",
+    "XEBResults",
+    "CBResults",
+    "RBResults",
     "QCVVExperiment",
     "QCVVResults",
-    "RBResults",
     "Sample",
-<<<<<<< HEAD
-    "CB",
-    "CBResults",
-    "IRB",
-    "IRBResults",
-    "RBResults",
-    "XEB",
-=======
->>>>>>> 3dc8dc70
-    "XEBResults",
 ]