# Copyright 2021 The Cirq Developers
# Licensed under the Apache License, Version 2.0 (the "License");
# you may not use this file except in compliance with the License.
# You may obtain a copy of the License at
#
#     https://www.apache.org/licenses/LICENSE-2.0
#
# Unless required by applicable law or agreed to in writing, software
# distributed under the License is distributed on an "AS IS" BASIS,
# WITHOUT WARRANTIES OR CONDITIONS OF ANY KIND, either express or implied.
# See the License for the specific language governing permissions and
# limitations under the License.
"""Base experiment class and tools used across all experiments.
"""
from __future__ import annotations

import functools
<<<<<<< HEAD
import math
import pathlib
import warnings
from abc import ABC, abstractmethod
from collections.abc import Callable, Iterable, Sequence
from dataclasses import dataclass
from typing import TYPE_CHECKING, Any, Generic, TypeVar
=======
import numbers
import uuid
import warnings
from abc import ABC, abstractmethod
from collections.abc import Callable, Iterable, Iterator, Mapping, Sequence
from dataclasses import dataclass, field
from typing import Any, Generic, TypeVar
>>>>>>> 23a3a9b3

import cirq
import cirq_superstaq as css
import numpy as np
import pandas as pd
from tqdm.auto import tqdm

import supermarq

if TYPE_CHECKING:
    from typing_extensions import Self


def qcvv_resolver(cirq_type: str) -> type[Any] | None:
    """Resolves string's referencing classes in the QCVV library. Used by `cirq.read_json()`
    to deserialize.

    Args:
        cirq_type: The type being resolved

    Returns:
        The corresponding type object (if found) else None

    Raises:
        ValueError: If the provided type is not resolvable
    """
    prefix = "supermarq.qcvv."
    if cirq_type.startswith(prefix):
        name = cirq_type[len(prefix) :]
        if name in supermarq.qcvv.__all__:
            return getattr(supermarq.qcvv, name, None)
    return None


@dataclass
class Sample:
    """A sample circuit to use along with any data about the circuit
    that is needed for analysis
    """

    circuit_realization: int
    """Indicates which realization of the random circuit this sample is. There will be D samples
    with matching circuit realization value, one for each cycle depth being measured. This index is
    useful for grouping results during analysis.
    """
    circuit: cirq.Circuit
    """The raw (i.e. pre-compiled) sample circuit."""
    data: dict[str, Any]
    """The corresponding data about the circuit that is needed when analyzing results
    (e.g. cycle depth)."""

<<<<<<< HEAD
    def _json_dict_(self) -> dict[str, Any]:
        """Converts the sample to a json-able dictionary that can be used to recreate the
        sample object.

        Returns:
            Json-able dictionary of the sample data.
        """
        return {
            "circuit": self.circuit,
            "data": self.data,
            "circuit_realization": self.circuit_realization,
        }

    @classmethod
    def _from_json_dict_(
        cls,
        circuit: cirq.Circuit,
        circuit_realization: int,
        data: dict[str, Any],
        **_: Any,
    ) -> Self:
        """Creates a sample from a dictionary of the data.

        Args:
            dictionary: Dict containing the sample data.

        Returns:
            The deserialized Sample object.
        """
        return cls(
            circuit=circuit,
            circuit_realization=circuit_realization,
            data=data,
        )

    @classmethod
    def _json_namespace_(cls) -> str:
        return "supermarq.qcvv"

=======
    uuid: uuid.UUID = field(default_factory=uuid.uuid1)
    """The unique ID of the sample."""

    def __hash__(self) -> int:
        return hash(
            (
                self.circuit_realization,
                self.uuid,
                self.circuit.freeze(),
                tuple(sorted(self.data.items())),
            )
        )

>>>>>>> 23a3a9b3

@dataclass
class QCVVResults(ABC):
    """A dataclass for storing the data and analyze results of the experiment. Requires
    subclassing for each new experiment type."""

    target: str
    """The target device that was used."""

    experiment: QCVVExperiment[QCVVResults]
    """Reference to the underlying experiment that generated these results experiment."""

    job: css.Job | None = None
    """The associated Superstaq job (if applicable)."""

    data: pd.DataFrame | None = None
    """The raw data generated."""

    @property
    def data_ready(self) -> bool:
        """Whether the experimental data is ready to analyse.

        Raises:
            RuntimeError: If their is no stored data and no Superstaq job to use to collect the
                results.
        """
        if self.data is not None:
            return True
        if self.job is None:
            raise RuntimeError(
                "No data available and no Superstaq job to use to collect data. Please manually "
                "add results data in order to perform analysis"
            )
        job_status = self.job.status()
        if job_status == "Done":
            self.data = self._collect_device_counts()
            return True
        return False

    @property
    def samples(self) -> Sequence[Sample]:
        """Returns:
        The number of samples used."""
        return self.experiment.samples

    @property
    def num_qubits(self) -> int:
        """Returns:
        The number of qubits in the experiment."""
        return self.experiment.num_qubits

    @property
    def num_circuits(self) -> int:
        """Returns:
        The number of circuits in the experiment."""
        return self.experiment.num_circuits

    def analyze(self, plot_results: bool = True, print_results: bool = True) -> None:
        """Perform the experiment analysis and store the results in the `results` attribute.

        Args:
            plot_results: Whether to generate plots of the results. Defaults to True.
            print_results: Whether to print the final results. Defaults to True.
        """
        if not self.data_ready:
            warnings.warn(
                "Experiment data is not yet ready to analyse. This is likely because "
                "the Superstaq job has not yet been completed. Either wait and try again "
                "later, or interrogate the `.job` attribute."
            )
            return

        self._analyze()

        if plot_results:
            self.plot_results()

        if print_results:
            self.print_results()

    @abstractmethod
    def _analyze(self) -> None:
        """A method that analyses the `data` attribute and stores the final experimental results."""

    @abstractmethod
    def plot_results(self) -> None:
        """Plot the results of the experiment"""

    @abstractmethod
    def print_results(self) -> None:
        """Prints the key results data."""

    def _collect_device_counts(self) -> pd.DataFrame:
        """Process the counts returned by the server and process into a results dataframe.

        Returns:
            The results dataframe.
        """
        if self.job is None:
            raise ValueError(
                "No Superstaq job associated with these results. Cannot collect device counts."
            )
        records = []
        device_counts = self.job.counts()
        for counts, sample in zip(device_counts, self.samples):

            total = sum(counts.values())
            probabilities = {
                format(idx, f"0{self.num_qubits}b"): 0.0 for idx in range(2**self.num_qubits)
            }
            for key, count in counts.items():
                probabilities[key] = count / total
            records.append({**sample.data, **probabilities})

        return pd.DataFrame(records)

    @property
    def _not_analyzed(self) -> RuntimeError:
        return RuntimeError("Value has not yet been estimated. Please run `.analyze()` method.")


ResultsT = TypeVar("ResultsT", bound=QCVVResults, covariant=True)
# Generic results type for base experiments.


class QCVVExperiment(ABC, Generic[ResultsT]):
    """Base class for gate benchmarking experiments.

    The interface for implementing these experiments is as follows:

    #. First instantiate the desired experiment object

        .. code::

            experiment = ExampleExperiment(<<args/kwargs>>)

    #. Prepare the circuits and run the experiment on the desired target. This can either be a
       custom simulator or a real device name. For example:

        .. code::

            noise_model = cirq.depolarize(p=0.01, n_qubits=1)
            sim = cirq.DensityMatrixSimulator(noise=noise_model)

            results = experiment.run_with_simulator(simulator=sim, <<args/kwargs>>)

    #. Then we analyse the results. If the target was a local simulator this will be available as
       soon as the :code:`run_with_simulator()` method has finished executing. On the other hand
       if a real device was accessed via Superstaq then it may take time for the data to be
       available from the server. The :code:`results.data_ready` attribute will return
       :code:`True` when all data has been collected and is ready to be analyzed.

       .. code::

            if results.data_ready():
                results.analyze(<<args>>)

    When implementing a new experiment, 4 methods need to be implemented:

    #. :meth:`experiment._build_circuits()`: Given a number of circuits and an iterable of the
        different numbers of layers to use, return a list of :class:`Sample` objects that need to
        be sampled during the experiment.

    #. :meth:`results._analyse_results()`: Analyse the experimental data and store the final
        results, for example some fidelities.

    #. :meth:`results.plot_results()`:  Produce any relevant plots that are useful for understanding
        the results of the experiment.

    #. :meth:`results.print_results()`: Prints the results to the console.
    """

    def __init__(
        self,
        num_qubits: int,
        num_circuits: int,
        cycle_depths: Iterable[int],
        *,
        random_seed: int | np.random.Generator | None = None,
        results_cls: type[ResultsT],
        _samples: Sequence[Sample] | None = None,
        **kwargs: Any,
    ) -> None:
        """Initializes a benchmarking experiment.

        Args:
            num_qubits: The number of qubits used during the experiment. Most subclasses
                will determine this from their other inputs.
            num_circuits: The number of circuits to sample.
            cycle_depths: A sequence of depths to sample.
            random_seed: An optional seed to use for randomization.
            results_cls: The results class to use for the experiment.
            _samples: Optional list of samples to construct the experiment from
            kwargs: Additional kwargs passed to the Superstaq service object.
        """
        self.qubits = cirq.LineQubit.range(num_qubits)
        """The qubits used in the experiment."""

        self.num_circuits = num_circuits
        """The number of circuits to build for each cycle depth."""

        self.cycle_depths = cycle_depths
        """The different cycle depths to test at."""

        self._service_kwargs = kwargs
        """Arguments to pass to the Superstaq service for submitting jobs."""

        self._rng = np.random.default_rng(random_seed)

        self._results_cls: type[ResultsT] = results_cls

        if not _samples:
            self.samples = self._prepare_experiment()
        else:
            self.samples = _samples
        """Create all the samples needed for the experiment."""

    def __getitem__(self, key: str | int | uuid.UUID) -> Sample:
        """Gets a sample from the experiment using a key which is either an int (representing the
        index of the circuit) or a str/uuid.UUID (representing the sample's UUID).

        Args:
            key: The key of the sample to find.

        Raises:
            TypeError: If the key is not an int, str or uuid.UUID
            KeyError: If matching Sample can be found
            RuntimeError: If multiple samples are found with the same key.

        Returns:
            The sample corresponding to the key.
        """
        if isinstance(key, numbers.Integral):
            return self.samples[key]
        elif isinstance(key, str):
            key = uuid.UUID(key)
        elif not isinstance(key, uuid.UUID):
            raise TypeError(f"Key must be int, str or uuid.UUID, not {type(key)}")

        matching_samples = [s for s in self.samples if s.uuid == key]
        if len(matching_samples) == 1:
            return matching_samples[0]
        elif len(matching_samples) == 0:
            raise KeyError(f"No sample found with UUID {key}")
        else:
            raise RuntimeError(
                "Multiple samples found with matching key. Something has gone wrong."
            )

    def __iter__(self) -> Iterator[Sample]:
        return iter(self.samples)

    ##############
    # Properties #
    ##############
    @functools.cached_property
    def _superstaq_service(self) -> css.Service:
        """A Superstaq service to use for compilation and circuit submission."""
        return css.Service(**self._service_kwargs)

    @property
    def num_qubits(self) -> int:
        """Returns:
        The number of qubits used in the experiment
        """
        return len(self.qubits)

    ###################
    # Private Methods #
    ###################
    @abstractmethod
    def _build_circuits(
        self,
        num_circuits: int,
        cycle_depths: Iterable[int],
    ) -> Sequence[Sample]:
        """Build a list of circuits required for the experiment. These circuits are stored in
        :class:`Sample` objects along with any additional data that is needed during the analysis.

        Args:
            num_circuits: Number of circuits to generate.
            cycle_depths: An iterable of the different cycle depths to use during the experiment.

        Returns:
           The list of experiment samples.
        """

    @staticmethod
    def canonicalize_bitstring(key: int | str, num_qubits: int) -> str:
        """Checks that the provided key represents a bit string for the given number of qubits.
        If the key is provided as an integer then this is reformatted as a bitstring.

        Args:
            key: The integer or string which represents a bitstring.
            num_qubits: The number of bits that the bitstring needs to have

        Raises:
            ValueError: If the key is integer and negative
            ValueError: If the key is integer but to large for the given number of qubits.
            ValueError: If the key is a string but the wrong length.
            ValueError: If the key is a string but contains characters that are not 0 or 1.
            TypeError: If the key value is not a string or integral.

        Returns:
            The canonicalized representation of the bitstring.
        """
        if isinstance(key, numbers.Integral):
            if key < 0:
                raise ValueError(f"The key must be positive. Instead got {key}.")
            if key >= 2**num_qubits:
                raise ValueError(
                    f"The key is too large to be encoded with {num_qubits} qubits. Got {key} "
                    f"but expected less than {2**num_qubits}."
                )
            return format(key, f"0{num_qubits}b")

        if isinstance(key, str):
            if len(key) != num_qubits:
                raise ValueError(
                    f"The key contains the wrong number of bits. Got {len(key)} entries "
                    f"but expected {num_qubits} bits."
                )
            if any(b not in ["0", "1"] for b in key):
                raise ValueError(f"All entries in the bitstring must be 0 or 1. Got {key}.")
            return key

        raise TypeError("Key must either be `numbers.Integral` or `str`.")

    @staticmethod
    def canonicalize_probabilities(
        results: Mapping[str, float] | Mapping[int, float],
        num_qubits: int,
    ) -> dict[str, float]:
        """Reformats a dictionary of probabilities/counts so that all keys are bitstrings and that
        there are no missing values. Also renormalizes so that the resulting probabilities sum to 1
        and sorts the dictionary by bitstring.

        Args:
            results: The unformatted probabilities or counts
            num_qubits: The number of qubits, used to determine the bitstring length.

        Raises:
            ValueError: If any counts or probabilities are negative.
            ValueError: If there are no non-zero counts.

        Returns:
            The formatted dictionary of probabilities.
        """
        if not results:
            return {}

        if any(c < 0 for c in results.values()):
            raise ValueError("Probabilities/counts must be positive.")
        if sum(results.values()) == 0:
            raise ValueError("No non-zero counts.")
        probabilities = {
            QCVVExperiment.canonicalize_bitstring(key, num_qubits): count / sum(results.values())
            for key, count in results.items()
        }
        # Add zero values for any missing bitstrings
        for k in range(2**num_qubits):
            if (bitstring := format(k, f"0{num_qubits}b")) not in probabilities:
                probabilities[bitstring] = 0.0
        # Sort by bitstrings
        probabilities = dict(sorted(probabilities.items()))

        return probabilities

    @staticmethod
    def _interleave_op(
        circuit: cirq.Circuit, operation: cirq.Operation, include_final: bool = False
    ) -> cirq.Circuit:
        """Interleave a given operation into a circuit.

        Args:
            circuit: The original circuit.
            operation: The operation to interleave.
            include_final: If True then the interleaving gate is also appended to
                the end of the circuit.

        Returns:
            A copy of the original circuit with the provided gate interleaved.
        """
        operation = operation.with_tags("no_compile")
        interleaved_circuit = circuit.copy()
        interleaved_circuit.batch_insert(
            [(k, operation) for k in range(len(circuit) - int(not include_final), 0, -1)]
        )
        return interleaved_circuit

<<<<<<< HEAD
    @abstractmethod
    def _json_dict_(self) -> dict[str, Any]:
        """Converts the experiment to a json-able dictionary that can be used to recreate the
        experiment object. Note that the state of the random number generator is not stored.

        .. note:: Must be re-implemented in any subclasses to ensure all important data is stored.

        Returns:
            Json-able dictionary of the experiment data.
        """
        return {
            "cycle_depths": self.cycle_depths,
            "num_circuits": self.num_circuits,
            "num_qubits": self.num_qubits,
            "samples": self.samples,
            **self._service_kwargs,
        }

    @classmethod
    @abstractmethod
    def _from_json_dict_(cls, *args: Any, **kwargs: Any) -> Self:
        """Creates a experiment from an expanded dictionary of the data.

        Returns:
            The deserialized experiment object.
        """

    @classmethod
    def _json_namespace_(cls) -> str:
        return "supermarq.qcvv"

    def to_file(self, filename: str | pathlib.Path) -> None:
        """Save the experiment to a json file.

        Args:
            filename: Filename to save to.
        """
        with open(filename, "w") as file_stream:
            cirq.to_json(self, file_stream)

    @classmethod
    def from_file(cls, filename: str | pathlib.Path) -> Self:
        """Load the experiment from a json file.

        Args:
            filename: Filename to load from.

        Returns:
            The loaded experiment.
        """
        with open(filename, "r") as file_stream:
            experiment = cirq.read_json(
                file_stream,
                resolvers=[*css.SUPERSTAQ_RESOLVERS, *cirq.DEFAULT_RESOLVERS, qcvv_resolver],
            )
        return experiment
=======
    def _map_records_to_samples(
        self, records: Mapping[uuid.UUID | int, Mapping[str, float] | Mapping[int, float]]
    ) -> dict[Sample, Mapping[str, float] | Mapping[int, float]]:
        """Creates a mapping between experiment samples and the provided results records. Records
        with unrecognized sample keys (which should be either an integer index or a UUID) are
        ignored.

        Args:
            records: A mapping of sample keys (either an integer index or a UUID for the sample) to
                the corresponding bitcount/probability results.

        Returns:
            A mapping between experiment samples and the provided results records
        """
        records_not_mapped = dict(records)

        record_mapping: dict[Sample, Mapping[str, float] | Mapping[int, float]] = {}
        for key, record in records.items():
            try:
                sample = self[key]
            except (KeyError, IndexError):  # Ignore any keys that cant be attached to samples
                continue

            if sample in record_mapping:
                raise KeyError(f"Duplicate records found for sample with uuid: {str(sample.uuid)}.")
            record_mapping[sample] = record
            records_not_mapped.pop(key)

        missing_samples = [s for s in self if s not in record_mapping]
        if missing_samples:
            warnings.warn(
                "The following samples are missing records: "
                f"{', '.join(str(s.uuid) for s in missing_samples)}. These will not be included in "
                "the results.",
                stacklevel=2,
            )
        if records_not_mapped:
            warnings.warn(
                f"Unable to find matching sample for {len(records_not_mapped)} record(s).",
                stacklevel=2,
            )

        return record_mapping
>>>>>>> 23a3a9b3

    def _prepare_experiment(
        self,
    ) -> Sequence[Sample]:
        """Prepares the circuits needed for the experiment

        Args:
            num_circuits: Number of circuits to run.
            cycle_depths: An iterable of the different layer depths to use during the experiment.
            overwrite: Whether to force an experiment run even if there is existing data that would
                be over written in the process. Defaults to False.

        Raises:
            RuntimeError: If the experiment has already been run once and the `overwrite` argument
                is not True
            ValueError: If any of the cycle depths provided negative or zero.

        Returns:
            A sequence of samples for the experiment.
        """

        if any(depth <= 0 for depth in self.cycle_depths):
            raise ValueError("The `cycle_depths` iterator can only include positive values.")

        samples = self._build_circuits(self.num_circuits, self.cycle_depths)
        self._validate_circuits(samples)
        return samples

    def _validate_circuits(self, samples: Sequence[Sample]) -> None:
        """Checks that all circuits contain a terminal measurement of all qubits.

        Args:
            samples: The sequence of samples to check.
        """
        for sample in samples:
            if not sample.circuit.has_measurements():
                raise ValueError("QCVV experiment circuits must contain measurements.")
            if not sample.circuit.are_all_measurements_terminal():
                raise ValueError("QCVV experiment circuits can only contain terminal measurements.")
            if not sorted(sample.circuit[-1].qubits) == sorted(self.qubits):
                raise ValueError(
                    "The terminal measurement in QCVV experiment circuits must measure all qubits."
                )

    ###################
    # Public Methods  #
    ###################
    def run_on_device(
        self,
        target: str,
        repetitions: int = 10_000,
        method: str | None = None,
        **target_options: Any,
    ) -> ResultsT:
        """Submit the circuit samples to the desired target device and store the resulting
        probabilities.

        The set of circuits is partitioned as necessary to not exceed the maximum circuits that can
        be submitted to the given target device. The function then waits for the jobs to complete
        before saving the resulting probability distributions.

        Args:
            target: The name of a Superstaq target.
            repetitions: The number of shots to sample. Defaults to 10,000.
            method: Optional method to use on the Superstaq device. Defaults to None corresponding
                to normal running.
            target_options: Optional configuration dictionary passed when submitting the job.

        Returns:
            The experiment results object.
        """

        experiment_job = self._superstaq_service.create_job(
            [sample.circuit for sample in self.samples],
            target=target,
            method=method,
            repetitions=repetitions,
            **target_options,
        )

        return self._results_cls(
            target=target,
            experiment=self,
            job=experiment_job,
        )

    def run_with_simulator(
        self,
        simulator: cirq.Sampler | None = None,
        repetitions: int = 10_000,
    ) -> ResultsT:
        """Use the local simulator to sample the circuits and store the resulting probabilities.

        Args:
            simulator: A local :class:`~cirq.Sampler` to use. If None then the default
                :class:`cirq.Simulator` simulator is used. Defaults to None.
            repetitions: The number of shots to sample. Defaults to 10,000.

        Returns:
            The experiment results object.
        """
        if simulator is None:
            simulator = cirq.Simulator(seed=self._rng)

        records = []
        for sample in tqdm(self.samples, desc="Simulating circuits"):
            result = simulator.run(sample.circuit, repetitions=repetitions)
            hist = result.histogram(key=cirq.measurement_key_name(sample.circuit))
            probabilities = self.canonicalize_probabilities(
                {key: count / sum(hist.values()) for key, count in hist.items()}, self.num_qubits
            )
            records.append(
                {"circuit_realization": sample.circuit_realization, **sample.data, **probabilities}
            )

        return self._results_cls(
            target="local_simulator",
            experiment=self,
            data=pd.DataFrame(records),
        )

    def run_with_callable(
        self,
        circuit_eval_func: Callable[[cirq.Circuit], Mapping[str, float] | Mapping[int, float]],
        **kwargs: Any,
    ) -> ResultsT:
        """Evaluates the probabilities for each circuit using a user provided callable function.
        This function should take a circuit as input and return a dictionary of probabilities for
        each bitstring (including states with zero probability).

        Args:
            circuit_eval_func: The custom function to use when evaluating circuit probabilities.
            kwargs: Additional arguments to pass to the custom function.

        Returns:
            The experiment results object.
        """
        records = []
        for sample in tqdm(self.samples, desc="Running circuits"):
            raw_probability = circuit_eval_func(sample.circuit, **kwargs)
            probability = self.canonicalize_probabilities(raw_probability, self.num_qubits)
            records.append({**sample.data, **probability})

        return self._results_cls(
            target="callable",
            experiment=self,
            data=pd.DataFrame(records),
        )

    def results_from_records(
        self,
        records: Mapping[uuid.UUID | int, Mapping[str, float] | Mapping[int, float]],
    ) -> ResultsT:
        """Creates a results object from records of the counts/probabilities for each sample
        circuit. This function is aimed at users who would like to use the QCVV framework to
        generate sample circuits and analyse the results but need to run these circuits without
        submitting a job to Superstaq.

        Args:
            records: A dictionary of the counts/probabilities for each sample, keyed by either the
                sample UUID or the index of the sample in the experiment. The counts/probabilities
                for each sample should be provided as a
                dictionary of integers or floats (respectively) keyed by either the bitstring or
                the integer value of that bitstring. Note that the distinction between counts and
                probabilities is inferred from the type (int vs float respectively). Please do not
                use float type for counts.

        Returns:
            The experiment results object.
        """
        sample_mapping = self._map_records_to_samples(records)

        results_data = []
        for sample, results in sample_mapping.items():
            probabilities = self.canonicalize_probabilities(
                results,
                self.num_qubits,
            )

            # Add to results data
            results_data.append({**sample.data, **probabilities})

        return self._results_cls(
            target="records",
            experiment=self,
            data=pd.DataFrame(results_data),
        )<|MERGE_RESOLUTION|>--- conflicted
+++ resolved
@@ -15,23 +15,14 @@
 from __future__ import annotations
 
 import functools
-<<<<<<< HEAD
-import math
+import numbers
 import pathlib
-import warnings
-from abc import ABC, abstractmethod
-from collections.abc import Callable, Iterable, Sequence
-from dataclasses import dataclass
-from typing import TYPE_CHECKING, Any, Generic, TypeVar
-=======
-import numbers
 import uuid
 import warnings
 from abc import ABC, abstractmethod
 from collections.abc import Callable, Iterable, Iterator, Mapping, Sequence
 from dataclasses import dataclass, field
-from typing import Any, Generic, TypeVar
->>>>>>> 23a3a9b3
+from typing import TYPE_CHECKING, Any, Generic, TypeVar
 
 import cirq
 import cirq_superstaq as css
@@ -83,47 +74,6 @@
     """The corresponding data about the circuit that is needed when analyzing results
     (e.g. cycle depth)."""
 
-<<<<<<< HEAD
-    def _json_dict_(self) -> dict[str, Any]:
-        """Converts the sample to a json-able dictionary that can be used to recreate the
-        sample object.
-
-        Returns:
-            Json-able dictionary of the sample data.
-        """
-        return {
-            "circuit": self.circuit,
-            "data": self.data,
-            "circuit_realization": self.circuit_realization,
-        }
-
-    @classmethod
-    def _from_json_dict_(
-        cls,
-        circuit: cirq.Circuit,
-        circuit_realization: int,
-        data: dict[str, Any],
-        **_: Any,
-    ) -> Self:
-        """Creates a sample from a dictionary of the data.
-
-        Args:
-            dictionary: Dict containing the sample data.
-
-        Returns:
-            The deserialized Sample object.
-        """
-        return cls(
-            circuit=circuit,
-            circuit_realization=circuit_realization,
-            data=data,
-        )
-
-    @classmethod
-    def _json_namespace_(cls) -> str:
-        return "supermarq.qcvv"
-
-=======
     uuid: uuid.UUID = field(default_factory=uuid.uuid1)
     """The unique ID of the sample."""
 
@@ -137,7 +87,48 @@
             )
         )
 
->>>>>>> 23a3a9b3
+    def _json_dict_(self) -> dict[str, Any]:
+        """Converts the sample to a json-able dictionary that can be used to recreate the
+        sample object.
+
+        Returns:
+            Json-able dictionary of the sample data.
+        """
+        return {
+            "circuit": self.circuit,
+            "data": self.data,
+            "circuit_realization": self.circuit_realization,
+            "sample_uuid": str(self.uuid),
+        }
+
+    @classmethod
+    def _from_json_dict_(
+        cls,
+        circuit: cirq.Circuit,
+        circuit_realization: int,
+        data: dict[str, Any],
+        sample_uuid: str,
+        **_: Any,
+    ) -> Self:
+        """Creates a sample from a dictionary of the data.
+
+        Args:
+            dictionary: Dict containing the sample data.
+
+        Returns:
+            The deserialized Sample object.
+        """
+        return cls(
+            circuit=circuit,
+            circuit_realization=circuit_realization,
+            data=data,
+            uuid=uuid.UUID(sample_uuid),
+        )
+
+    @classmethod
+    def _json_namespace_(cls) -> str:
+        return "supermarq.qcvv"
+
 
 @dataclass
 class QCVVResults(ABC):
@@ -528,7 +519,50 @@
         )
         return interleaved_circuit
 
-<<<<<<< HEAD
+    def _map_records_to_samples(
+        self, records: Mapping[uuid.UUID | int, Mapping[str, float] | Mapping[int, float]]
+    ) -> dict[Sample, Mapping[str, float] | Mapping[int, float]]:
+        """Creates a mapping between experiment samples and the provided results records. Records
+        with unrecognized sample keys (which should be either an integer index or a UUID) are
+        ignored.
+
+        Args:
+            records: A mapping of sample keys (either an integer index or a UUID for the sample) to
+                the corresponding bitcount/probability results.
+
+        Returns:
+            A mapping between experiment samples and the provided results records
+        """
+        records_not_mapped = dict(records)
+
+        record_mapping: dict[Sample, Mapping[str, float] | Mapping[int, float]] = {}
+        for key, record in records.items():
+            try:
+                sample = self[key]
+            except (KeyError, IndexError):  # Ignore any keys that cant be attached to samples
+                continue
+
+            if sample in record_mapping:
+                raise KeyError(f"Duplicate records found for sample with uuid: {str(sample.uuid)}.")
+            record_mapping[sample] = record
+            records_not_mapped.pop(key)
+
+        missing_samples = [s for s in self if s not in record_mapping]
+        if missing_samples:
+            warnings.warn(
+                "The following samples are missing records: "
+                f"{', '.join(str(s.uuid) for s in missing_samples)}. These will not be included in "
+                "the results.",
+                stacklevel=2,
+            )
+        if records_not_mapped:
+            warnings.warn(
+                f"Unable to find matching sample for {len(records_not_mapped)} record(s).",
+                stacklevel=2,
+            )
+
+        return record_mapping
+
     @abstractmethod
     def _json_dict_(self) -> dict[str, Any]:
         """Converts the experiment to a json-able dictionary that can be used to recreate the
@@ -585,51 +619,6 @@
                 resolvers=[*css.SUPERSTAQ_RESOLVERS, *cirq.DEFAULT_RESOLVERS, qcvv_resolver],
             )
         return experiment
-=======
-    def _map_records_to_samples(
-        self, records: Mapping[uuid.UUID | int, Mapping[str, float] | Mapping[int, float]]
-    ) -> dict[Sample, Mapping[str, float] | Mapping[int, float]]:
-        """Creates a mapping between experiment samples and the provided results records. Records
-        with unrecognized sample keys (which should be either an integer index or a UUID) are
-        ignored.
-
-        Args:
-            records: A mapping of sample keys (either an integer index or a UUID for the sample) to
-                the corresponding bitcount/probability results.
-
-        Returns:
-            A mapping between experiment samples and the provided results records
-        """
-        records_not_mapped = dict(records)
-
-        record_mapping: dict[Sample, Mapping[str, float] | Mapping[int, float]] = {}
-        for key, record in records.items():
-            try:
-                sample = self[key]
-            except (KeyError, IndexError):  # Ignore any keys that cant be attached to samples
-                continue
-
-            if sample in record_mapping:
-                raise KeyError(f"Duplicate records found for sample with uuid: {str(sample.uuid)}.")
-            record_mapping[sample] = record
-            records_not_mapped.pop(key)
-
-        missing_samples = [s for s in self if s not in record_mapping]
-        if missing_samples:
-            warnings.warn(
-                "The following samples are missing records: "
-                f"{', '.join(str(s.uuid) for s in missing_samples)}. These will not be included in "
-                "the results.",
-                stacklevel=2,
-            )
-        if records_not_mapped:
-            warnings.warn(
-                f"Unable to find matching sample for {len(records_not_mapped)} record(s).",
-                stacklevel=2,
-            )
-
-        return record_mapping
->>>>>>> 23a3a9b3
 
     def _prepare_experiment(
         self,
