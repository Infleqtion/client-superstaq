# Copyright 2021 The Cirq Developers
# Licensed under the Apache License, Version 2.0 (the "License");
# you may not use this file except in compliance with the License.
# You may obtain a copy of the License at
#
#     https://www.apache.org/licenses/LICENSE-2.0
#
# Unless required by applicable law or agreed to in writing, software
# distributed under the License is distributed on an "AS IS" BASIS,
# WITHOUT WARRANTIES OR CONDITIONS OF ANY KIND, either express or implied.
# See the License for the specific language governing permissions and
# limitations under the License.
"""Base experiment class and tools used across all experiments.
"""
from __future__ import annotations

import functools
import math
import uuid
import warnings
from abc import ABC, abstractmethod
from collections.abc import Callable, Iterable, Sequence
from dataclasses import dataclass, field
from typing import Any, Generic, TypeVar

import cirq
import cirq_superstaq as css
import numpy as np
import pandas as pd
from tqdm.auto import tqdm


@dataclass
class Sample:
    """A sample circuit to use along with any data about the circuit
    that is needed for analysis
    """

    circuit: cirq.Circuit
    """The raw (i.e. pre-compiled) sample circuit."""
    data: dict[str, Any]
    """The corresponding data about the circuit that is needed when analyzing results
    (e.g. cycle depth)."""

    uuid: uuid.UUID = field(default_factory=uuid.uuid4)
    """The unique ID of the sample."""


@dataclass
class QCVVResults(ABC):
    """A dataclass for storing the data and analyze results of the experiment. Requires
    subclassing for each new experiment type."""

    target: str
    """The target device that was used."""

    experiment: QCVVExperiment[QCVVResults]
    """Reference to the underlying experiment that generated these results experiment."""

    job: css.Job | None = None
    """The associated Superstaq job (if applicable)."""

    data: pd.DataFrame | None = None
    """The raw data generated."""

    @property
    def data_ready(self) -> bool:
        """Whether the experimental data is ready to analyse.

        Raises:
            RuntimeError: If their is no stored data and no Superstaq job to use to collect the
                results.
        """
        if self.data is not None:
            return True
        if self.job is None:
            raise RuntimeError(
                "No data available and no Superstaq job to use to collect data. Please manually "
                "add results data in order to perform analysis"
            )
        job_status = self.job.status()
        if job_status == "Done":
            self.data = self._collect_device_counts()
            return True
        return False

    @property
    def samples(self) -> Sequence[Sample]:
        """Returns:
        The number of samples used."""
        return self.experiment.samples

    @property
    def num_qubits(self) -> int:
        """Returns:
        The number of qubits in the experiment."""
        return self.experiment.num_qubits

    @property
    def num_circuits(self) -> int:
        """Returns:
        The number of circuits in the experiment."""
        return self.experiment.num_circuits

    def analyze(self, plot_results: bool = True, print_results: bool = True) -> None:
        """Perform the experiment analysis and store the results in the `results` attribute.

        Args:
            plot_results: Whether to generate plots of the results. Defaults to True.
            print_results: Whether to print the final results. Defaults to True.
        """
        if not self.data_ready:
            warnings.warn(
                "Experiment data is not yet ready to analyse. This is likely because "
                "the Superstaq job has not yet been completed. Either wait and try again "
                "later, or interrogate the `.job` attribute."
            )
            return

        self._analyze()

        if plot_results:
            self.plot_results()

        if print_results:
            self.print_results()

    @abstractmethod
    def _analyze(self) -> None:
        """A method that analyses the `data` attribute and stores the final experimental results."""

    @abstractmethod
    def plot_results(self) -> None:
        """Plot the results of the experiment"""

    @abstractmethod
    def print_results(self) -> None:
        """Prints the key results data."""

    def _collect_device_counts(self) -> pd.DataFrame:
        """Process the counts returned by the server and process into a results dataframe.

        Returns:
            The results dataframe.
        """
        if self.job is None:
            raise ValueError(
                "No Superstaq job associated with these results. Cannot collect device counts."
            )
        records = []
        device_counts = self.job.counts()
        for counts, sample in zip(device_counts, self.samples):

            total = sum(counts.values())
            probabilities = {
                format(idx, f"0{self.num_qubits}b"): 0.0 for idx in range(2**self.num_qubits)
            }
            for key, count in counts.items():
                probabilities[key] = count / total
            records.append({**sample.data, **probabilities})

        return pd.DataFrame(records)

    @property
    def _not_analyzed(self) -> RuntimeError:
        return RuntimeError("Value has not yet been estimated. Please run `.analyze()` method.")


ResultsT = TypeVar("ResultsT", bound=QCVVResults, covariant=True)
# Generic results type for base experiments.


class QCVVExperiment(ABC, Generic[ResultsT]):
    """Base class for gate benchmarking experiments.

    The interface for implementing these experiments is as follows:

    #. First instantiate the desired experiment object

        .. code::

            experiment = ExampleExperiment(<<args/kwargs>>)

    #. Prepare the circuits and run the experiment on the desired target. This can either be a
       custom simulator or a real device name. For example:

        .. code::

            noise_model = cirq.depolarize(p=0.01, n_qubits=1)
            sim = cirq.DensityMatrixSimulator(noise=noise_model)

            results = experiment.run_with_simulator(simulator=sim, <<args/kwargs>>)

    #. Then we analyse the results. If the target was a local simulator this will be available as
       soon as the :code:`run_with_simulator()` method has finished executing. On the other hand
       if a real device was accessed via Superstaq then it may take time for the data to be
       available from the server. The :code:`results.data_ready` attribute will return
       :code:`True` when all data has been collected and is ready to be analyzed.

       .. code::

            if results.data_ready():
                results.analyze(<<args>>)

    When implementing a new experiment, 4 methods need to be implemented:

    #. :meth:`experiment._build_circuits()`: Given a number of circuits and an iterable of the
        different numbers of layers to use, return a list of :class:`Sample` objects that need to
        be sampled during the experiment.

    #. :meth:`results._analyse_results()`: Analyse the experimental data and store the final
        results, for example some fidelities.

    #. :meth:`results.plot_results()`:  Produce any relevant plots that are useful for understanding
        the results of the experiment.

    #. :meth:`results.print_results()`: Prints the results to the console.
    """

    def __init__(
        self,
        num_qubits: int,
        num_circuits: int,
        cycle_depths: Iterable[int],
        *,
        random_seed: int | np.random.Generator | None = None,
        results_cls: type[ResultsT],
        **kwargs: Any,
    ) -> None:
        """Initializes a benchmarking experiment.

        Args:
            num_qubits: The number of qubits used during the experiment. Most subclasses
                will determine this from their other inputs.
            num_circuits: The number of circuits to sample.
            cycle_depths: A sequence of depths to sample.
            random_seed: An optional seed to use for randomization.
            results_cls: The results class to use for the experiment.
            kwargs: Additional kwargs passed to the Superstaq service object.
        """
        self.qubits = cirq.LineQubit.range(num_qubits)
        """The qubits used in the experiment."""

        self.num_circuits = num_circuits
        """The number of circuits to build for each cycle depth."""

        self.cycle_depths = cycle_depths
        """The different cycle depths to test at."""

        self._service_kwargs = kwargs
        """Arguments to pass to the Superstaq service for submitting jobs."""

        self._rng = np.random.default_rng(random_seed)

        self._results_cls: type[ResultsT] = results_cls

        self.samples = self._prepare_experiment()
        """Create all the samples needed for the experiment."""

    ##############
    # Properties #
    ##############
    @functools.cached_property
    def _superstaq_service(self) -> css.Service:
        """A Superstaq service to use for compilation and circuit submission."""
        return css.Service(**self._service_kwargs)

    @property
    def num_qubits(self) -> int:
        """Returns:
        The number of qubits used in the experiment
        """
        return len(self.qubits)

    ###################
    # Private Methods #
    ###################
    @abstractmethod
    def _build_circuits(
        self,
        num_circuits: int,
        cycle_depths: Iterable[int],
    ) -> Sequence[Sample]:
        """Build a list of circuits required for the experiment. These circuits are stored in
        :class:`Sample` objects along with any additional data that is needed during the analysis.

        Args:
            num_circuits: Number of circuits to generate.
            cycle_depths: An iterable of the different cycle depths to use during the experiment.

        Returns:
           The list of experiment samples.
        """

    @staticmethod
    def _interleave_op(
        circuit: cirq.Circuit, operation: cirq.Operation, include_final: bool = False
    ) -> cirq.Circuit:
        """Interleave a given operation into a circuit.

        Args:
            circuit: The original circuit.
            operation: The operation to interleave.
            include_final: If True then the interleaving gate is also appended to
                the end of the circuit.

        Returns:
            A copy of the original circuit with the provided gate interleaved.
        """
        operation = operation.with_tags("no_compile")
        interleaved_circuit = circuit.copy()
        interleaved_circuit.batch_insert(
            [(k, operation) for k in range(len(circuit) - int(not include_final), 0, -1)]
        )
        return interleaved_circuit

    def _prepare_experiment(
        self,
    ) -> Sequence[Sample]:
        """Prepares the circuits needed for the experiment

        Args:
            num_circuits: Number of circuits to run.
            cycle_depths: An iterable of the different layer depths to use during the experiment.
            overwrite: Whether to force an experiment run even if there is existing data that would
                be over written in the process. Defaults to False.

        Raises:
            RuntimeError: If the experiment has already been run once and the `overwrite` argument
                is not True
            ValueError: If any of the cycle depths provided negative or zero.

        Returns:
            A sequence of samples for the experiment.
        """

        if any(depth <= 0 for depth in self.cycle_depths):
            raise ValueError("The `cycle_depths` iterator can only include positive values.")

        samples = self._build_circuits(self.num_circuits, self.cycle_depths)
        self._validate_circuits(samples)
        return samples

    def _validate_circuits(self, samples: Sequence[Sample]) -> None:
        """Checks that all circuits contain a terminal measurement of all qubits.

        Args:
            samples: The sequence of samples to check.
        """
        for sample in samples:
            if not sample.circuit.has_measurements():
                raise ValueError("QCVV experiment circuits must contain measurements.")
            if not sample.circuit.are_all_measurements_terminal():
                raise ValueError("QCVV experiment circuits can only contain terminal measurements.")
            if not sorted(sample.circuit[-1].qubits) == sorted(self.qubits):
                raise ValueError(
                    "The terminal measurement in QCVV experiment circuits must measure all qubits."
                )

    ###################
    # Public Methods  #
    ###################
    def run_on_device(
        self,
        target: str,
        repetitions: int = 10_000,
        method: str | None = None,
        **target_options: Any,
    ) -> ResultsT:
        """Submit the circuit samples to the desired target device and store the resulting
        probabilities.

        The set of circuits is partitioned as necessary to not exceed the maximum circuits that can
        be submitted to the given target device. The function then waits for the jobs to complete
        before saving the resulting probability distributions.

        Args:
            target: The name of a Superstaq target.
            repetitions: The number of shots to sample. Defaults to 10,000.
            method: Optional method to use on the Superstaq device. Defaults to None corresponding
                to normal running.
            target_options: Optional configuration dictionary passed when submitting the job.

        Returns:
            The experiment results object.
        """

        experiment_job = self._superstaq_service.create_job(
            [sample.circuit for sample in self.samples],
            target=target,
            method=method,
            repetitions=repetitions,
            **target_options,
        )

        return self._results_cls(
            target=target,
            experiment=self,
            job=experiment_job,
        )

    def run_with_simulator(
        self,
        simulator: cirq.Sampler | None = None,
        repetitions: int = 10_000,
    ) -> ResultsT:
        """Use the local simulator to sample the circuits and store the resulting probabilities.

        Args:
            simulator: A local :class:`~cirq.Sampler` to use. If None then the default
                :class:`cirq.Simulator` simulator is used. Defaults to None.
            repetitions: The number of shots to sample. Defaults to 10,000.

        Returns:
            The experiment results object.
        """
        if simulator is None:
            simulator = cirq.Simulator(seed=self._rng)

        records = []
        for sample in tqdm(self.samples, desc="Simulating circuits"):
            result = simulator.run(sample.circuit, repetitions=repetitions)
            hist = result.histogram(key=cirq.measurement_key_name(sample.circuit))

            probabilities = self._canonicalize_probabilities(
                {key: count / sum(hist.values()) for key, count in hist.items()}, self.num_qubits
            )
            records.append({**sample.data, **probabilities})

        return self._results_cls(
            target="local_simulator",
            experiment=self,
            data=pd.DataFrame(records),
        )

    def run_with_callable(
        self,
        circuit_eval_func: Callable[[cirq.Circuit], dict[str | int, float]],
        **kwargs: Any,
    ) -> ResultsT:
        """Evaluates the probabilities for each circuit using a user provided callable function.
        This function should take a circuit as input and return a dictionary of probabilities for
        each bitstring (including states with zero probability).

        Args:
            circuit_eval_func: The custom function to use when evaluating circuit probabilities.
            kwargs: Additional arguments to pass to the custom function.

        Raises:
            RuntimeError: If the returned probabilities dictionary keys is missing include
                an incorrect number of bits.
            RuntimeError: If the returned probabilities dictionary values do not sum to 1.0.

        Returns:
            The experiment results object.
        """
        records = []
        for sample in tqdm(self.samples, desc="Running circuits"):
            raw_probability = circuit_eval_func(sample.circuit, **kwargs)
            probability = self._canonicalize_probabilities(raw_probability, self.num_qubits)
            records.append({**sample.data, **probability})

        return self._results_cls(
            target="callable",
            experiment=self,
            data=pd.DataFrame(records),
        )

<<<<<<< HEAD
    def results_from_records(self, records: dict[uuid.UUID, dict[str, int]]) -> ResultsT:
        """Creates a results object from records of the counts for each sample circuit. This
        function is aimed at users who would like to use the QCVV framework to generate sample
        circuits and analyse the results but need to run these circuits without submitting a job
        to Superstaq.

        Args:
            records: A dictionary of the counts for each sample, indexed by the sample UUID. The
                counts for each sample should be provided as a dictionary of integers indexed by
                the bitstring.

        Raises:
            ValueError: If any of the provided counts are not positive integers.

        Returns:
            The experiment results object.
        """
        # First check for any missing or spurious records
        expected_uuids = [s.uuid for s in self.samples]
        received_uuids = [u for u in records.keys()]

        missing_uuids = [str(u) for u in expected_uuids if u not in received_uuids]
        if missing_uuids:
            warnings.warn(f"The following samples are missing records: {', '.join(missing_uuids)}")
        spurious_uuids = [str(u) for u in received_uuids if u not in expected_uuids]
        if spurious_uuids:
            warnings.warn(
                "Records were provided with the following UUIDs which do not match"
                f" any samples and will be ignored: {', '.join(spurious_uuids)}"
            )

        results_data = []
        samples_dict = {s.uuid: s for s in self.samples}
        for uid, counts in records.items():
            # Skip the records if the UUID is not recognized.
            if uid not in samples_dict:
                break
            sample = samples_dict[uid]
            bitstrings = [format(k, f"0{self.num_qubits}b") for k in range(2**self.num_qubits)]
            # Check if any of the provided bitstrings are invalid.
            if any(k not in bitstrings for k in counts.keys()):
                warnings.warn(
                    f"Some counts provided in the record with ID {uid} have invalid bitstrings, "
                    "these will be ignored."
                )
            # Check all counts are positive intergers
            if any(not isinstance(c, int) or c < 0 for c in counts.values()):
                raise ValueError(
                    f"Some counts provided for record with ID {uid} are not positive integers."
                )
            # Drop invalid bitstrings
            counts = {bitstring: counts.get(bitstring, 0) for bitstring in bitstrings}
            # Convert to probabilities
            total_count = sum(counts.values())
            if total_count == 0:
                warnings.warn(
                    f"Record with ID {uid} contains no valid, non-zero counts. This record"
                    "will be ignored."
                )
                break
            else:
                probability = {
                    bitstring: count / total_count for bitstring, count in counts.items()
                }

            # Add to results data
            results_data.append({**sample.data, **probability})

        return self._results_cls(
            target="Records",
            experiment=self,
            data=pd.DataFrame(results_data),
        )
=======
    @staticmethod
    def _canonicalize_bitstring(key: int | str, num_qubits: int) -> str:
        """Checks that the provided key represents a bit string for the given number of qubits.
        If the key is provided as an integer then this is reformatted as a bitstring.

        Args:
            key: The integer or string which represents a bitstring.
            num_qubits: The number of bits that the bitstring needs to have

        Raises:
            ValueError: If the key is integer and negative
            ValueError: If the key is integer but to large for the given number of qubits.
            ValueError: If the key is a string but the wrong length.
            ValueError: If the key is a string but contains characters that are not 0 or 1.

        Returns:
            The canonicalized representation of the bitstring.
        """
        if isinstance(key, int):
            if key < 0:
                raise ValueError(f"The key must be positive. Instead got {key}.")
            if key >= 2**num_qubits:
                raise ValueError(
                    f"The key is too large to be encoded with {num_qubits} qubits. Got {key} "
                    f"but expected less than {2**num_qubits}."
                )
            return format(key, f"0{num_qubits}b")

        if isinstance(key, str):
            if len(key) != num_qubits:
                raise ValueError(
                    f"The key contains the wrong number of bits. Got {len(key)} entries "
                    f"but expected {num_qubits} bits."
                )
            if any(b not in ["0", "1"] for b in key):
                raise ValueError(f"All entries in the bitstring must be 0 or 1. Got {key}.")
            return key

    @staticmethod
    def _canonicalize_probabilities(
        probabilities: dict[str | int, float], num_qubits: int
    ) -> dict[str, float]:
        """Reformats a dictionary of probabilities so that all keys are bitstrings and that
        there are no missing values. Also sorts the dictionary by bitstring.

        Args:
            probabilities: The unformatted probabilities
            num_qubits: The number of qubits, used to determine the bitstring length.

        Raises:
            RuntimeError: If the probabilities do not sum to 1.

        Returns:
            The formatted dictionary of probabilities.
        """
        if not math.isclose(sum(probabilities.values()), 1.0):
            raise RuntimeError(
                f"Provided probabilities do not sum to 1.0. Got {sum(probabilities.values())}."
            )

        new_probability = {
            QCVVExperiment._canonicalize_bitstring(key, num_qubits): val
            for key, val in probabilities.items()
        }

        # Add zero values for any missing bitstrings
        for k in range(2**num_qubits):
            if (bitstring := format(k, f"0{num_qubits}b")) not in new_probability:
                new_probability[bitstring] = 0.0
        # Sort by bitstrings
        new_probability = dict(sorted(new_probability.items()))

        return new_probability
>>>>>>> 876eafe6
<|MERGE_RESOLUTION|>--- conflicted
+++ resolved
@@ -466,7 +466,6 @@
             data=pd.DataFrame(records),
         )
 
-<<<<<<< HEAD
     def results_from_records(self, records: dict[uuid.UUID, dict[str, int]]) -> ResultsT:
         """Creates a results object from records of the counts for each sample circuit. This
         function is aimed at users who would like to use the QCVV framework to generate sample
@@ -540,7 +539,7 @@
             experiment=self,
             data=pd.DataFrame(results_data),
         )
-=======
+
     @staticmethod
     def _canonicalize_bitstring(key: int | str, num_qubits: int) -> str:
         """Checks that the provided key represents a bit string for the given number of qubits.
@@ -613,5 +612,4 @@
         # Sort by bitstrings
         new_probability = dict(sorted(new_probability.items()))
 
-        return new_probability
->>>>>>> 876eafe6
+        return new_probability