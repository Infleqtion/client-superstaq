# Copyright 2021 The Cirq Developers
# Licensed under the Apache License, Version 2.0 (the "License");
# you may not use this file except in compliance with the License.
# You may obtain a copy of the License at
#
#     https://www.apache.org/licenses/LICENSE-2.0
#
# Unless required by applicable law or agreed to in writing, software
# distributed under the License is distributed on an "AS IS" BASIS,
# WITHOUT WARRANTIES OR CONDITIONS OF ANY KIND, either express or implied.
# See the License for the specific language governing permissions and
# limitations under the License.
"""Base experiment class and tools used across all experiments.
"""
from __future__ import annotations

import functools
import math
import warnings
from abc import ABC, abstractmethod
from collections.abc import Callable, Iterable, Sequence
from dataclasses import dataclass
from typing import Any, Generic, TypeVar

import cirq
import cirq_superstaq as css
import numpy as np
import pandas as pd
from tqdm.auto import tqdm


@dataclass
class Sample:
    """A sample circuit to use along with any data about the circuit
    that is needed for analysis
    """

    circuit_index: int
    """The index of the circuit. There will be D samples with matching circuit index, one for each
    cycle depth being measured. This index is useful for grouping results during analysis.
    """
    circuit: cirq.Circuit
    """The raw (i.e. pre-compiled) sample circuit."""
    data: dict[str, Any]
    """The corresponding data about the circuit that is needed when analyzing results
    (e.g. cycle depth)."""


@dataclass
class QCVVResults(ABC):
    """A dataclass for storing the data and analyze results of the experiment. Requires
    subclassing for each new experiment type."""

    target: str
    """The target device that was used."""

    experiment: QCVVExperiment[QCVVResults]
    """Reference to the underlying experiment that generated these results experiment."""

    job: css.Job | None = None
    """The associated Superstaq job (if applicable)."""

    data: pd.DataFrame | None = None
    """The raw data generated."""

    @property
    def data_ready(self) -> bool:
        """Whether the experimental data is ready to analyse.

        Raises:
            RuntimeError: If their is no stored data and no Superstaq job to use to collect the
                results.
        """
        if self.data is not None:
            return True
        if self.job is None:
            raise RuntimeError(
                "No data available and no Superstaq job to use to collect data. Please manually "
                "add results data in order to perform analysis"
            )
        job_status = self.job.status()
        if job_status == "Done":
            self.data = self._collect_device_counts()
            return True
        return False

    @property
    def samples(self) -> Sequence[Sample]:
        """Returns:
        The number of samples used."""
        return self.experiment.samples

    @property
    def num_qubits(self) -> int:
        """Returns:
        The number of qubits in the experiment."""
        return self.experiment.num_qubits

    @property
    def num_circuits(self) -> int:
        """Returns:
        The number of circuits in the experiment."""
        return self.experiment.num_circuits

    def analyze(self, plot_results: bool = True, print_results: bool = True) -> None:
        """Perform the experiment analysis and store the results in the `results` attribute.

        Args:
            plot_results: Whether to generate plots of the results. Defaults to True.
            print_results: Whether to print the final results. Defaults to True.
        """
        if not self.data_ready:
            warnings.warn(
                "Experiment data is not yet ready to analyse. This is likely because "
                "the Superstaq job has not yet been completed. Either wait and try again "
                "later, or interrogate the `.job` attribute."
            )
            return

        self._analyze()

        if plot_results:
            self.plot_results()

        if print_results:
            self.print_results()

    @abstractmethod
    def _analyze(self) -> None:
        """A method that analyses the `data` attribute and stores the final experimental results."""

    @abstractmethod
    def plot_results(self) -> None:
        """Plot the results of the experiment"""

    @abstractmethod
    def print_results(self) -> None:
        """Prints the key results data."""

    def _collect_device_counts(self) -> pd.DataFrame:
        """Process the counts returned by the server and process into a results dataframe.

        Returns:
            The results dataframe.
        """
        if self.job is None:
            raise ValueError(
                "No Superstaq job associated with these results. Cannot collect device counts."
            )
        records = []
        device_counts = self.job.counts()
        for counts, sample in zip(device_counts, self.samples):

            total = sum(counts.values())
            probabilities = {
                format(idx, f"0{self.num_qubits}b"): 0.0 for idx in range(2**self.num_qubits)
            }
            for key, count in counts.items():
                probabilities[key] = count / total
            records.append({**sample.data, **probabilities})

        return pd.DataFrame(records)

    @property
    def _not_analyzed(self) -> RuntimeError:
        return RuntimeError("Value has not yet been estimated. Please run `.analyze()` method.")


ResultsT = TypeVar("ResultsT", bound=QCVVResults, covariant=True)
# Generic results type for base experiments.


class QCVVExperiment(ABC, Generic[ResultsT]):
    """Base class for gate benchmarking experiments.

    The interface for implementing these experiments is as follows:

    #. First instantiate the desired experiment object

        .. code::

            experiment = ExampleExperiment(<<args/kwargs>>)

    #. Prepare the circuits and run the experiment on the desired target. This can either be a
       custom simulator or a real device name. For example:

        .. code::

            noise_model = cirq.depolarize(p=0.01, n_qubits=1)
            sim = cirq.DensityMatrixSimulator(noise=noise_model)

            results = experiment.run_with_simulator(simulator=sim, <<args/kwargs>>)

    #. Then we analyse the results. If the target was a local simulator this will be available as
       soon as the :code:`run_with_simulator()` method has finished executing. On the other hand
       if a real device was accessed via Superstaq then it may take time for the data to be
       available from the server. The :code:`results.data_ready` attribute will return
       :code:`True` when all data has been collected and is ready to be analyzed.

       .. code::

            if results.data_ready():
                results.analyze(<<args>>)

    When implementing a new experiment, 4 methods need to be implemented:

    #. :meth:`experiment._build_circuits()`: Given a number of circuits and an iterable of the
        different numbers of layers to use, return a list of :class:`Sample` objects that need to
        be sampled during the experiment.

    #. :meth:`results._analyse_results()`: Analyse the experimental data and store the final
        results, for example some fidelities.

    #. :meth:`results.plot_results()`:  Produce any relevant plots that are useful for understanding
        the results of the experiment.

    #. :meth:`results.print_results()`: Prints the results to the console.
    """

    def __init__(
        self,
        num_qubits: int,
        num_circuits: int,
        cycle_depths: Iterable[int],
        *,
        random_seed: int | np.random.Generator | None = None,
        results_cls: type[ResultsT],
        **kwargs: Any,
    ) -> None:
        """Initializes a benchmarking experiment.

        Args:
            num_qubits: The number of qubits used during the experiment. Most subclasses
                will determine this from their other inputs.
            num_circuits: The number of circuits to sample.
            cycle_depths: A sequence of depths to sample.
            random_seed: An optional seed to use for randomization.
            results_cls: The results class to use for the experiment.
            kwargs: Additional kwargs passed to the Superstaq service object.
        """
        self.qubits = cirq.LineQubit.range(num_qubits)
        """The qubits used in the experiment."""

        self.num_circuits = num_circuits
        """The number of circuits to build for each cycle depth."""

        self.cycle_depths = cycle_depths
        """The different cycle depths to test at."""

        self._service_kwargs = kwargs
        """Arguments to pass to the Superstaq service for submitting jobs."""

        self._rng = np.random.default_rng(random_seed)

        self._results_cls: type[ResultsT] = results_cls

        self.samples = self._prepare_experiment()
        """Create all the samples needed for the experiment."""

    ##############
    # Properties #
    ##############
    @functools.cached_property
    def _superstaq_service(self) -> css.Service:
        """A Superstaq service to use for compilation and circuit submission."""
        return css.Service(**self._service_kwargs)

    @property
    def num_qubits(self) -> int:
        """Returns:
        The number of qubits used in the experiment
        """
        return len(self.qubits)

    ###################
    # Private Methods #
    ###################
    @abstractmethod
    def _build_circuits(
        self,
        num_circuits: int,
        cycle_depths: Iterable[int],
    ) -> Sequence[Sample]:
        """Build a list of circuits required for the experiment. These circuits are stored in
        :class:`Sample` objects along with any additional data that is needed during the analysis.

        Args:
            num_circuits: Number of circuits to generate.
            cycle_depths: An iterable of the different cycle depths to use during the experiment.

        Returns:
           The list of experiment samples.
        """

    @staticmethod
    def _interleave_op(
        circuit: cirq.Circuit, operation: cirq.Operation, include_final: bool = False
    ) -> cirq.Circuit:
        """Interleave a given operation into a circuit.

        Args:
            circuit: The original circuit.
            operation: The operation to interleave.
            include_final: If True then the interleaving gate is also appended to
                the end of the circuit.

        Returns:
            A copy of the original circuit with the provided gate interleaved.
        """
        operation = operation.with_tags("no_compile")
        interleaved_circuit = circuit.copy()
        interleaved_circuit.batch_insert(
            [(k, operation) for k in range(len(circuit) - int(not include_final), 0, -1)]
        )
        return interleaved_circuit

    def _prepare_experiment(
        self,
    ) -> Sequence[Sample]:
        """Prepares the circuits needed for the experiment

        Args:
            num_circuits: Number of circuits to run.
            cycle_depths: An iterable of the different layer depths to use during the experiment.
            overwrite: Whether to force an experiment run even if there is existing data that would
                be over written in the process. Defaults to False.

        Raises:
            RuntimeError: If the experiment has already been run once and the `overwrite` argument
                is not True
            ValueError: If any of the cycle depths provided negative or zero.

        Returns:
            A sequence of samples for the experiment.
        """

        if any(depth <= 0 for depth in self.cycle_depths):
            raise ValueError("The `cycle_depths` iterator can only include positive values.")

        samples = self._build_circuits(self.num_circuits, self.cycle_depths)
        self._validate_circuits(samples)
        return samples

    def _validate_circuits(self, samples: Sequence[Sample]) -> None:
        """Checks that all circuits contain a terminal measurement of all qubits.

        Args:
            samples: The sequence of samples to check.
        """
        for sample in samples:
            if not sample.circuit.has_measurements():
                raise ValueError("QCVV experiment circuits must contain measurements.")
            if not sample.circuit.are_all_measurements_terminal():
                raise ValueError("QCVV experiment circuits can only contain terminal measurements.")
            if not sorted(sample.circuit[-1].qubits) == sorted(self.qubits):
                raise ValueError(
                    "The terminal measurement in QCVV experiment circuits must measure all qubits."
                )

    ###################
    # Public Methods  #
    ###################
    def run_on_device(
        self,
        target: str,
        repetitions: int = 10_000,
        method: str | None = None,
        **target_options: Any,
    ) -> ResultsT:
        """Submit the circuit samples to the desired target device and store the resulting
        probabilities.

        The set of circuits is partitioned as necessary to not exceed the maximum circuits that can
        be submitted to the given target device. The function then waits for the jobs to complete
        before saving the resulting probability distributions.

        Args:
            target: The name of a Superstaq target.
            repetitions: The number of shots to sample. Defaults to 10,000.
            method: Optional method to use on the Superstaq device. Defaults to None corresponding
                to normal running.
            target_options: Optional configuration dictionary passed when submitting the job.

        Returns:
            The experiment results object.
        """

        experiment_job = self._superstaq_service.create_job(
            [sample.circuit for sample in self.samples],
            target=target,
            method=method,
            repetitions=repetitions,
            **target_options,
        )

        return self._results_cls(
            target=target,
            experiment=self,
            job=experiment_job,
        )

    def run_with_simulator(
        self,
        simulator: cirq.Sampler | None = None,
        repetitions: int = 10_000,
    ) -> ResultsT:
        """Use the local simulator to sample the circuits and store the resulting probabilities.

        Args:
            simulator: A local :class:`~cirq.Sampler` to use. If None then the default
                :class:`cirq.Simulator` simulator is used. Defaults to None.
            repetitions: The number of shots to sample. Defaults to 10,000.

        Returns:
            The experiment results object.
        """
        if simulator is None:
            simulator = cirq.Simulator(seed=self._rng)

        records = []
        for sample in tqdm(self.samples, desc="Simulating circuits"):
            result = simulator.run(sample.circuit, repetitions=repetitions)
            hist = result.histogram(key=cirq.measurement_key_name(sample.circuit))
<<<<<<< HEAD
            probabilities = {
                f"{i:0{self.num_qubits}b}": 0.0 for i in range(2**self.num_qubits)
            }  # Set all probabilities to zero
            for val, count in hist.items():
                # Add in results from the histogram
                probabilities[f"{val:0{self.num_qubits}b}"] = count / repetitions
            records.append({"circuit_index": sample.circuit_index, **sample.data, **probabilities})
=======

            probabilities = self._canonicalize_probabilities(
                {key: count / sum(hist.values()) for key, count in hist.items()}, self.num_qubits
            )
            records.append({**sample.data, **probabilities})
>>>>>>> 876eafe6

        return self._results_cls(
            target="local_simulator",
            experiment=self,
            data=pd.DataFrame(records),
        )

    def run_with_callable(
        self,
        circuit_eval_func: Callable[[cirq.Circuit], dict[str | int, float]],
        **kwargs: Any,
    ) -> ResultsT:
        """Evaluates the probabilities for each circuit using a user provided callable function.
        This function should take a circuit as input and return a dictionary of probabilities for
        each bitstring (including states with zero probability).

        Args:
            circuit_eval_func: The custom function to use when evaluating circuit probabilities.
            kwargs: Additional arguments to pass to the custom function.

        Raises:
            RuntimeError: If the returned probabilities dictionary keys is missing include
                an incorrect number of bits.
            RuntimeError: If the returned probabilities dictionary values do not sum to 1.0.

        Returns:
            The experiment results object.
        """
        records = []
        for sample in tqdm(self.samples, desc="Running circuits"):
            raw_probability = circuit_eval_func(sample.circuit, **kwargs)
            probability = self._canonicalize_probabilities(raw_probability, self.num_qubits)
            records.append({**sample.data, **probability})

        return self._results_cls(
            target="callable",
            experiment=self,
            data=pd.DataFrame(records),
        )

    @staticmethod
    def _canonicalize_bitstring(key: int | str, num_qubits: int) -> str:
        """Checks that the provided key represents a bit string for the given number of qubits.
        If the key is provided as an integer then this is reformatted as a bitstring.

        Args:
            key: The integer or string which represents a bitstring.
            num_qubits: The number of bits that the bitstring needs to have

        Raises:
            ValueError: If the key is integer and negative
            ValueError: If the key is integer but to large for the given number of qubits.
            ValueError: If the key is a string but the wrong length.
            ValueError: If the key is a string but contains characters that are not 0 or 1.

        Returns:
            The canonicalized representation of the bitstring.
        """
        if isinstance(key, int):
            if key < 0:
                raise ValueError(f"The key must be positive. Instead got {key}.")
            if key >= 2**num_qubits:
                raise ValueError(
                    f"The key is too large to be encoded with {num_qubits} qubits. Got {key} "
                    f"but expected less than {2**num_qubits}."
                )
            return format(key, f"0{num_qubits}b")

        if isinstance(key, str):
            if len(key) != num_qubits:
                raise ValueError(
                    f"The key contains the wrong number of bits. Got {len(key)} entries "
                    f"but expected {num_qubits} bits."
                )
            if any(b not in ["0", "1"] for b in key):
                raise ValueError(f"All entries in the bitstring must be 0 or 1. Got {key}.")
            return key

    @staticmethod
    def _canonicalize_probabilities(
        probabilities: dict[str | int, float], num_qubits: int
    ) -> dict[str, float]:
        """Reformats a dictionary of probabilities so that all keys are bitstrings and that
        there are no missing values. Also sorts the dictionary by bitstring.

        Args:
            probabilities: The unformatted probabilities
            num_qubits: The number of qubits, used to determine the bitstring length.

        Raises:
            RuntimeError: If the probabilities do not sum to 1.

        Returns:
            The formatted dictionary of probabilities.
        """
        if not math.isclose(sum(probabilities.values()), 1.0):
            raise RuntimeError(
                f"Provided probabilities do not sum to 1.0. Got {sum(probabilities.values())}."
            )

        new_probability = {
            QCVVExperiment._canonicalize_bitstring(key, num_qubits): val
            for key, val in probabilities.items()
        }

        # Add zero values for any missing bitstrings
        for k in range(2**num_qubits):
            if (bitstring := format(k, f"0{num_qubits}b")) not in new_probability:
                new_probability[bitstring] = 0.0
        # Sort by bitstrings
        new_probability = dict(sorted(new_probability.items()))

        return new_probability<|MERGE_RESOLUTION|>--- conflicted
+++ resolved
@@ -421,21 +421,10 @@
         for sample in tqdm(self.samples, desc="Simulating circuits"):
             result = simulator.run(sample.circuit, repetitions=repetitions)
             hist = result.histogram(key=cirq.measurement_key_name(sample.circuit))
-<<<<<<< HEAD
-            probabilities = {
-                f"{i:0{self.num_qubits}b}": 0.0 for i in range(2**self.num_qubits)
-            }  # Set all probabilities to zero
-            for val, count in hist.items():
-                # Add in results from the histogram
-                probabilities[f"{val:0{self.num_qubits}b}"] = count / repetitions
-            records.append({"circuit_index": sample.circuit_index, **sample.data, **probabilities})
-=======
-
             probabilities = self._canonicalize_probabilities(
                 {key: count / sum(hist.values()) for key, count in hist.items()}, self.num_qubits
             )
-            records.append({**sample.data, **probabilities})
->>>>>>> 876eafe6
+            records.append({"circuit_index": sample.circuit_index, **sample.data, **probabilities})
 
         return self._results_cls(
             target="local_simulator",
