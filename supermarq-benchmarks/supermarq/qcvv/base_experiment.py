--- conflicted
+++ resolved
@@ -64,11 +64,7 @@
     """
 
     circuit_realization: int
-<<<<<<< HEAD
-    """Indicates which realization of the random circuit this sameple is. There will be D samples
-=======
     """Indicates which realization of the random circuit this sample is. There will be D samples
->>>>>>> a126b9ea
     with matching circuit realization value, one for each cycle depth being measured. This index is
     useful for grouping results during analysis.
     """
@@ -225,21 +221,14 @@
         """A method that analyses the `data` attribute and stores the final experimental results."""
 
     @abstractmethod
-<<<<<<< HEAD
-    def plot_results(self, filename: str | None = None) -> None:
-=======
     def plot_results(self, filename: str | None = None) -> plt.Figure:
->>>>>>> a126b9ea
         """Plot the results of the experiment
 
         Args:
             filename: Optional argument providing a filename to save the plots to. Defaults to None,
                 indicating not to save the plot.
-<<<<<<< HEAD
-=======
         Returns:
             A single matplotlib figure containing the relevant plots of the results data.
->>>>>>> a126b9ea
         """
 
     @abstractmethod
@@ -756,15 +745,7 @@
                 {key: count / sum(hist.values()) for key, count in hist.items()}, self.num_qubits
             )
             records.append(
-<<<<<<< HEAD
-                {
-                    "circuit_realization": sample.circuit_realization,
-                    **sample.data,
-                    **probabilities,
-                }
-=======
                 {"circuit_realization": sample.circuit_realization, **sample.data, **probabilities}
->>>>>>> a126b9ea
             )
 
         return self._results_cls(
