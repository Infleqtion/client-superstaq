--- conflicted
+++ resolved
@@ -380,13 +380,6 @@
             self.samples = _samples
         """Create all the samples needed for the experiment."""
 
-<<<<<<< HEAD
-    def __repr__(self) -> str:
-        return (
-            f"{self.__class__.__name__}(num_qubits={self.num_qubits}, "
-            f"num_samples={len(self.samples)})"
-        )
-=======
     def __getitem__(self, key: str | int | uuid.UUID) -> Sample:
         """Gets a sample from the experiment using a key which is either an int (representing the
         index of the circuit) or a str/uuid.UUID (representing the sample's UUID).
@@ -421,7 +414,12 @@
 
     def __iter__(self) -> Iterator[Sample]:
         return iter(self.samples)
->>>>>>> 1a27a533
+
+    def __repr__(self) -> str:
+        return (
+            f"{self.__class__.__name__}(num_qubits={self.num_qubits}, "
+            f"num_samples={len(self.samples)})"
+        )
 
     ##############
     # Properties #
