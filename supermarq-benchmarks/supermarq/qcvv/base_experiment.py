# Copyright 2021 The Cirq Developers
# Licensed under the Apache License, Version 2.0 (the "License");
# you may not use this file except in compliance with the License.
# You may obtain a copy of the License at
#
#     https://www.apache.org/licenses/LICENSE-2.0
#
# Unless required by applicable law or agreed to in writing, software
# distributed under the License is distributed on an "AS IS" BASIS,
# WITHOUT WARRANTIES OR CONDITIONS OF ANY KIND, either express or implied.
# See the License for the specific language governing permissions and
# limitations under the License.
"""Base experiment class and tools used across all experiments."""

from __future__ import annotations

import functools
import numbers
import pathlib
import uuid
import warnings
from abc import ABC, abstractmethod
from collections.abc import Callable, Iterable, Iterator, Mapping, Sequence
from dataclasses import dataclass, field
from typing import TYPE_CHECKING, Any, Generic, TypeVar

import cirq
import cirq_superstaq as css
import numpy as np
import pandas as pd
from tqdm.auto import tqdm

import supermarq

if TYPE_CHECKING:
    import matplotlib.pyplot as plt
    from _typeshed import SupportsItems
    from typing_extensions import Self


def qcvv_resolver(cirq_type: str) -> type[Any] | None:
    """Resolves string's referencing classes in the QCVV library. Used by `cirq.read_json()`
    to deserialize.

    Args:
        cirq_type: The type being resolved

    Returns:
        The corresponding type object (if found) else None

    Raises:
        ValueError: If the provided type is not resolvable
    """
    if cirq_type == "uuid":
        return uuid.UUID

    prefix = "supermarq.qcvv."
    if cirq_type.startswith(prefix):
        name = cirq_type[len(prefix) :]
        if name in supermarq.qcvv.__all__:
            return getattr(supermarq.qcvv, name, None)
    return None


@dataclass
class Sample:
    """A sample circuit to use along with any data about the circuit
    that is needed for analysis.
    """

    circuit_realization: int
    """Indicates which realization of the random circuit this sample is. There will be D samples
    with matching circuit realization value, one for each cycle depth being measured. This index is
    useful for grouping results during analysis.
    """
    circuit: cirq.Circuit
    """The raw (i.e. pre-compiled) sample circuit."""
    data: dict[str, Any]
    """The corresponding data about the circuit that is needed when analyzing results
    (e.g. cycle depth)."""

    uuid: uuid.UUID = field(default_factory=uuid.uuid1)
    """The unique ID of the sample."""

    def __hash__(self) -> int:
        return hash(
            (
                self.circuit_realization,
                self.uuid,
                self.circuit.freeze(),
                tuple(sorted(self.data.items())),
            )
        )

    def _json_dict_(self) -> dict[str, Any]:
        """Converts the sample to a json-able dictionary that can be used to recreate the
        sample object.

        Returns:
            Json-able dictionary of the sample data.
        """
        return {
            "circuit": self.circuit,
            "data": self.data,
            "circuit_realization": self.circuit_realization,
            "uuid": {"cirq_type": "uuid", "hex": str(self.uuid)},
        }

    @classmethod
    def _json_namespace_(cls) -> str:
        return "supermarq.qcvv"


@dataclass
class QCVVResults(ABC):
    """A dataclass for storing the data and analyze results of the experiment. Requires
    subclassing for each new experiment type.
    """

    target: str
    """The target device that was used."""

    experiment: QCVVExperiment[QCVVResults]
    """Reference to the underlying experiment that generated these results experiment."""

    job: css.Job | None = None
    """The associated Superstaq job (if applicable)."""

    data: pd.DataFrame | None = None
    """The raw data generated."""

    @property
    def data_ready(self) -> bool:
        """Whether the experimental data is ready to analyse.

        Raises:
            RuntimeError: If their is no stored data and no Superstaq job to use to collect the
                results.
        """
        if self.data is not None:
            return True
        if self.job is None:
            raise RuntimeError(
                "No data available and no Superstaq job to use to collect data. Please manually "
                "add results data in order to perform analysis"
            )
        job_status = self.job.status()
        if job_status == "Done":
            self.data = self._collect_device_counts()
            return True
        return False

    @property
    def samples(self) -> Sequence[Sample]:
        """Returns:
        The number of samples used."""
        return self.experiment.samples

    @property
    def num_qubits(self) -> int:
        """Returns:
        The number of qubits in the experiment."""
        return self.experiment.num_qubits

    @property
    def num_circuits(self) -> int:
        """Returns:
        The number of circuits in the experiment."""
        return self.experiment.num_circuits

    def analyze(
        self,
        plot_results: bool = True,
        print_results: bool = True,
        plot_filename: str | None = None,
    ) -> None:
        """Perform the experiment analysis and store the results in the `results` attribute.

        Args:
            plot_results: Whether to generate plots of the results. Defaults to True.
            print_results: Whether to print the final results. Defaults to True.
            plot_filename: Optional argument providing a filename to save the plots to. Ignored if
                `plot_results=False` Defaults to None, indicating not to save the plot.
        """
        if not self.data_ready:
            warnings.warn(
                "Experiment data is not yet ready to analyse. This is likely because "
                "the Superstaq job has not yet been completed. Either wait and try again "
                "later, or interrogate the `.job` attribute.",
                stacklevel=2,
            )
            return

        self._analyze()

        if plot_results:
            self.plot_results(filename=plot_filename)

        if print_results:
            self.print_results()

    @abstractmethod
    def _analyze(self) -> None:
        """A method that analyses the `data` attribute and stores the final experimental results."""

    @abstractmethod
    def plot_results(self, filename: str | None = None) -> plt.Figure:
        """Plot the results of the experiment.

        Args:
            filename: Optional argument providing a filename to save the plots to. Defaults to None,
                indicating not to save the plot.

        Returns:
            A single matplotlib figure containing the relevant plots of the results data.
        """

    @abstractmethod
    def print_results(self) -> None:
        """Prints the key results data."""

    def _collect_device_counts(self) -> pd.DataFrame:
        """Process the counts returned by the server and process into a results dataframe.

        Returns:
            The results dataframe.
        """
        if self.job is None:
            raise ValueError(
                "No Superstaq job associated with these results. Cannot collect device counts."
            )
        device_counts = self.job.counts()
<<<<<<< HEAD
        records = {sample.uuid: counts for sample, counts in zip(self.samples, device_counts)}
        return self.experiment._structure_records(records)
=======
        for counts, sample in zip(device_counts, self.samples):
            total = sum(counts.values())
            probabilities = {
                format(idx, f"0{self.num_qubits}b"): 0.0 for idx in range(2**self.num_qubits)
            }
            for key, count in counts.items():
                probabilities[key] = count / total
            records.append({**sample.data, **probabilities})

        return pd.DataFrame(records)
>>>>>>> 5b1542cd

    @property
    def _not_analyzed(self) -> RuntimeError:
        return RuntimeError("Value has not yet been estimated. Please run `.analyze()` method.")


ResultsT = TypeVar("ResultsT", bound=QCVVResults, covariant=True)
# Generic results type for base experiments.


class QCVVExperiment(ABC, Generic[ResultsT]):
    """Base class for gate benchmarking experiments.

    The interface for implementing these experiments is as follows:

    #. First instantiate the desired experiment object

        .. code::

            experiment = ExampleExperiment(<<args/kwargs>>)

    #. Prepare the circuits and run the experiment on the desired target. This can either be a
       custom simulator or a real device name. For example:

        .. code::

            noise_model = cirq.depolarize(p=0.01, n_qubits=1)
            sim = cirq.DensityMatrixSimulator(noise=noise_model)

            results = experiment.run_with_simulator(simulator=sim, <<args/kwargs>>)

    #. Then we analyse the results. If the target was a local simulator this will be available as
       soon as the :code:`run_with_simulator()` method has finished executing. On the other hand
       if a real device was accessed via Superstaq then it may take time for the data to be
       available from the server. The :code:`results.data_ready` attribute will return
       :code:`True` when all data has been collected and is ready to be analyzed.

       .. code::

            if results.data_ready():
                results.analyze(<<args>>)

    When implementing a new experiment, 4 methods need to be implemented:

    #. :meth:`experiment._build_circuits()`: Given a number of circuits and an iterable of the
        different numbers of layers to use, return a list of :class:`Sample` objects that need to
        be sampled during the experiment.

    #. :meth:`results._analyse_results()`: Analyse the experimental data and store the final
        results, for example some fidelities.

    #. :meth:`results.plot_results()`:  Produce any relevant plots that are useful for understanding
        the results of the experiment.

    #. :meth:`results.print_results()`: Prints the results to the console.
    """

    def __init__(
        self,
        qubits: int | Sequence[cirq.Qid],
        num_circuits: int,
        cycle_depths: Iterable[int],
        *,
        random_seed: int | np.random.Generator | None = None,
        results_cls: type[ResultsT],
        _samples: Sequence[Sample] | None = None,
        **kwargs: Any,
    ) -> None:
        """Initializes a benchmarking experiment.

        Args:
            qubits: The qubits used during the experiment. If an integer, this number of line qubits
                will be used. Most subclasses will determine this from their other inputs.
            num_circuits: The number of circuits to sample.
            cycle_depths: A sequence of depths to sample.
            random_seed: An optional seed to use for randomization.
            results_cls: The results class to use for the experiment.
            _samples: Optional list of samples to construct the experiment from
            kwargs: Additional kwargs passed to the Superstaq service object.
        """
        self.qubits: Sequence[cirq.Qid]
        if isinstance(qubits, Sequence):
            self.qubits = list(qubits)
        else:
            self.qubits = cirq.LineQubit.range(qubits)

        """The qubits used in the experiment."""

        self.num_circuits = num_circuits
        """The number of circuits to build for each cycle depth."""

        self.cycle_depths = list(cycle_depths)
        """The different cycle depths to test at."""

        self._service_kwargs = kwargs
        """Arguments to pass to the Superstaq service for submitting jobs."""

        self._rng = np.random.default_rng(random_seed)

        self._results_cls: type[ResultsT] = results_cls

        if not _samples:
            self.samples = self._prepare_experiment()
        else:
            self.samples = _samples
        """Create all the samples needed for the experiment."""

    def __getitem__(self, key: str | int | uuid.UUID) -> Sample:
        """Gets a sample from the experiment using a key which is either an int (representing the
        index of the circuit) or a str/uuid.UUID (representing the sample's UUID).

        Args:
            key: The key of the sample to find.

        Raises:
            TypeError: If the key is not an int, str or uuid.UUID
            KeyError: If matching Sample can be found
            RuntimeError: If multiple samples are found with the same key.

        Returns:
            The sample corresponding to the key.
        """
        if isinstance(key, numbers.Integral):
            return self.samples[key]
        elif isinstance(key, str):
            key = uuid.UUID(key)
        elif not isinstance(key, uuid.UUID):
            raise TypeError(f"Key must be int, str or uuid.UUID, not {type(key)}")

        matching_samples = [s for s in self.samples if s.uuid == key]
        if len(matching_samples) == 1:
            return matching_samples[0]
        elif len(matching_samples) == 0:
            raise KeyError(f"No sample found with UUID {key}")
        else:
            raise RuntimeError(
                "Multiple samples found with matching key. Something has gone wrong."
            )

    def __iter__(self) -> Iterator[Sample]:
        return iter(self.samples)

    ##############
    # Properties #
    ##############
    @functools.cached_property
    def _superstaq_service(self) -> css.Service:
        """A Superstaq service to use for compilation and circuit submission."""
        return css.Service(**self._service_kwargs)

    @property
    def num_qubits(self) -> int:
        """Returns:
        The number of qubits used in the experiment
        """
        return len(self.qubits)

    ###################
    # Private Methods #
    ###################
    @abstractmethod
    def _build_circuits(
        self,
        num_circuits: int,
        cycle_depths: Iterable[int],
    ) -> Sequence[Sample]:
        """Build a list of circuits required for the experiment. These circuits are stored in
        :class:`Sample` objects along with any additional data that is needed during the analysis.

        Args:
            num_circuits: Number of circuits to generate.
            cycle_depths: An iterable of the different cycle depths to use during the experiment.

        Returns:
           The list of experiment samples.
        """

    @staticmethod
    def canonicalize_bitstring(key: int | str, num_qubits: int) -> str:
        """Checks that the provided key represents a bit string for the given number of qubits.
        If the key is provided as an integer then this is reformatted as a bitstring.

        Args:
            key: The integer or string which represents a bitstring.
            num_qubits: The number of bits that the bitstring needs to have

        Raises:
            ValueError: If the key is integer and negative
            ValueError: If the key is integer but to large for the given number of qubits.
            ValueError: If the key is a string but the wrong length.
            ValueError: If the key is a string but contains characters that are not 0 or 1.
            TypeError: If the key value is not a string or integral.

        Returns:
            The canonicalized representation of the bitstring.
        """
        if isinstance(key, numbers.Integral):
            if key < 0:
                raise ValueError(f"The key must be positive. Instead got {key}.")
            if key >= 2**num_qubits:
                raise ValueError(
                    f"The key is too large to be encoded with {num_qubits} qubits. Got {key} "
                    f"but expected less than {2**num_qubits}."
                )
            return format(key, f"0{num_qubits}b")

        if isinstance(key, str):
            if len(key) != num_qubits:
                raise ValueError(
                    f"The key contains the wrong number of bits. Got {len(key)} entries "
                    f"but expected {num_qubits} bits."
                )
            if any(b not in ["0", "1"] for b in key):
                raise ValueError(f"All entries in the bitstring must be 0 or 1. Got {key}.")
            return key

        raise TypeError("Key must either be `numbers.Integral` or `str`.")

    @staticmethod
    def canonicalize_probabilities(
        results: Mapping[str, float] | Mapping[int, float],
        num_qubits: int,
    ) -> dict[str, float]:
        """Reformats a dictionary of probabilities/counts so that all keys are bitstrings and that
        there are no missing values. Also renormalizes so that the resulting probabilities sum to 1
        and sorts the dictionary by bitstring.

        Args:
            results: The unformatted probabilities or counts
            num_qubits: The number of qubits, used to determine the bitstring length.

        Raises:
            ValueError: If any counts or probabilities are negative.
            ValueError: If there are no non-zero counts.

        Returns:
            The formatted dictionary of probabilities.
        """
        if not results:
            return {}

        if any(c < 0 for c in results.values()):
            raise ValueError("Probabilities/counts must be positive.")
        if sum(results.values()) == 0:
            raise ValueError("No non-zero counts.")
        probabilities = {
            QCVVExperiment.canonicalize_bitstring(key, num_qubits): count / sum(results.values())
            for key, count in results.items()
        }
        # Add zero values for any missing bitstrings
        for k in range(2**num_qubits):
            if (bitstring := format(k, f"0{num_qubits}b")) not in probabilities:
                probabilities[bitstring] = 0.0
        # Sort by bitstrings
        probabilities = dict(sorted(probabilities.items()))

        return probabilities

    @staticmethod
    def _interleave_op(
        circuit: cirq.Circuit, operation: cirq.Operation, include_final: bool = False
    ) -> cirq.Circuit:
        """Interleave a given operation into a circuit.

        Args:
            circuit: The original circuit.
            operation: The operation to interleave.
            include_final: If True then the interleaving gate is also appended to
                the end of the circuit.

        Returns:
            A copy of the original circuit with the provided gate interleaved.
        """
        operation = operation.with_tags("no_compile")
        interleaved_circuit = circuit.copy()
        interleaved_circuit.batch_insert(
            [(k, operation) for k in range(len(circuit) - int(not include_final), 0, -1)]
        )
        return interleaved_circuit

    def _map_records_to_samples(
        self, records: SupportsItems[uuid.UUID | int, Mapping[str, float] | Mapping[int, float]]
    ) -> dict[Sample, Mapping[str, float] | Mapping[int, float]]:
        """Creates a mapping between experiment samples and the provided results records. Records
        with unrecognized sample keys (which should be either an integer index or a UUID) are
        ignored.

        Args:
            records: A mapping of sample keys (either an integer index or a UUID for the sample) to
                the corresponding bitcount/probability results.

        Returns:
            A mapping between experiment samples and the provided results records
        """
        record_mapping: dict[Sample, Mapping[str, float] | Mapping[int, float]] = {}
        num_unmatched = 0
        for key, record in records.items():
            try:
                sample = self[key]
            except (KeyError, IndexError):  # Ignore any keys that cant be attached to samples
                num_unmatched += 1
                continue

            if sample in record_mapping:
                raise KeyError(f"Duplicate records found for sample with uuid: {sample.uuid!s}.")
            record_mapping[sample] = record

        missing_samples = [s for s in self if s not in record_mapping]
        if missing_samples:
            warnings.warn(
                "The following samples are missing records: "
                f"{', '.join(str(s.uuid) for s in missing_samples)}. These will not be included in "
                "the results.",
                stacklevel=2,
            )
        if num_unmatched:
            warnings.warn(
                f"Unable to find matching sample for {num_unmatched} record(s).",
                stacklevel=2,
            )

        return record_mapping

    def _structure_records(
        self, records: SupportsItems[uuid.UUID | int, Mapping[str, float] | Mapping[int, float]]
    ) -> pd.DataFrame:
        """Constructs a `pandas.DataFrame` from the provided records.

        Args:
            records: A dictionary of the counts/probabilities for each sample, keyed by either the
                sample UUID or the index of the sample in the experiment. The counts/probabilities
                for each sample should be provided as a dictionary of keyed by either the bitstring
                or the integer value of that bitstring.

        Returns:
            A `DataFrame` containing the provided counts and corresponding sample information.
        """
        sample_mapping = self._map_records_to_samples(records)

        results_data = []
        for sample, results in sample_mapping.items():
            probabilities = self.canonicalize_probabilities(results, self.num_qubits)

            # Add to results data
            result = {
                "circuit_realization": sample.circuit_realization,
                **sample.data,
                **probabilities,
            }
            results_data.append(result)

        return pd.DataFrame(results_data)

    @abstractmethod
    def _json_dict_(self) -> dict[str, Any]:
        """Converts the experiment to a json-able dictionary that can be used to recreate the
        experiment object. Note that the state of the random number generator is not stored.

        .. note:: Must be re-implemented in any subclasses to ensure all important data is stored.

        Returns:
            Json-able dictionary of the experiment data.
        """
        return {
            "cycle_depths": self.cycle_depths,
            "num_circuits": self.num_circuits,
            "qubits": self.qubits,
            "_samples": self.samples,
            **self._service_kwargs,
        }

    @classmethod
    def _json_namespace_(cls) -> str:
        return "supermarq.qcvv"

    def to_file(self, filename: str | pathlib.Path) -> None:
        """Save the experiment to a json file.

        Args:
            filename: Filename to save to.
        """
        with open(filename, "w") as file_stream:
            cirq.to_json(self, file_stream)

    @classmethod
    def from_file(cls, filename: str | pathlib.Path) -> Self:
        """Load the experiment from a json file.

        Args:
            filename: Filename to load from.

        Returns:
            The loaded experiment.
        """
        with open(filename) as file_stream:
            experiment = cirq.read_json(
                file_stream,
                resolvers=[*css.SUPERSTAQ_RESOLVERS, *cirq.DEFAULT_RESOLVERS, qcvv_resolver],
            )
        return experiment

    def _prepare_experiment(
        self,
    ) -> Sequence[Sample]:
        """Prepares the circuits needed for the experiment.

        Args:
            num_circuits: Number of circuits to run.
            cycle_depths: An iterable of the different layer depths to use during the experiment.
            overwrite: Whether to force an experiment run even if there is existing data that would
                be over written in the process. Defaults to False.

        Raises:
            RuntimeError: If the experiment has already been run once and the `overwrite` argument
                is not True
            ValueError: If any of the cycle depths provided negative or zero.

        Returns:
            A sequence of samples for the experiment.
        """
        if any(depth <= 0 for depth in self.cycle_depths):
            raise ValueError("The `cycle_depths` iterator can only include positive values.")

        samples = self._build_circuits(self.num_circuits, self.cycle_depths)
        self._validate_circuits(samples)
        return samples

    def _validate_circuits(self, samples: Sequence[Sample]) -> None:
        """Checks that all circuits contain a terminal measurement of all qubits.

        Args:
            samples: The sequence of samples to check.
        """
        for sample in samples:
            if not sample.circuit.has_measurements():
                raise ValueError("QCVV experiment circuits must contain measurements.")
            if not sample.circuit.are_all_measurements_terminal():
                raise ValueError("QCVV experiment circuits can only contain terminal measurements.")
            if not sorted(sample.circuit[-1].qubits) == sorted(self.qubits):
                raise ValueError(
                    "The terminal measurement in QCVV experiment circuits must measure all qubits."
                )

    ###################
    # Public Methods  #
    ###################
    def run_on_device(
        self,
        target: str,
        repetitions: int = 10_000,
        method: str | None = None,
        **target_options: Any,
    ) -> ResultsT:
        """Submit the circuit samples to the desired target device and store the resulting
        probabilities.

        The set of circuits is partitioned as necessary to not exceed the maximum circuits that can
        be submitted to the given target device. The function then waits for the jobs to complete
        before saving the resulting probability distributions.

        Args:
            target: The name of a Superstaq target.
            repetitions: The number of shots to sample. Defaults to 10,000.
            method: Optional method to use on the Superstaq device. Defaults to None corresponding
                to normal running.
            target_options: Optional configuration dictionary passed when submitting the job.

        Returns:
            The experiment results object.
        """
        experiment_job = self._superstaq_service.create_job(
            [sample.circuit for sample in self.samples],
            target=target,
            method=method,
            repetitions=repetitions,
            **target_options,
        )

        return self._results_cls(
            target=target,
            experiment=self,
            job=experiment_job,
        )

    def run_with_simulator(
        self,
        simulator: cirq.Sampler | None = None,
        repetitions: int = 10_000,
    ) -> ResultsT:
        """Use the local simulator to sample the circuits and store the resulting probabilities.

        Args:
            simulator: A local :class:`~cirq.Sampler` to use. If None then the default
                :class:`cirq.Simulator` simulator is used. Defaults to None.
            repetitions: The number of shots to sample. Defaults to 10,000.

        Returns:
            The experiment results object.
        """
        if simulator is None:
            simulator = cirq.Simulator(seed=self._rng)

        records: dict[uuid.UUID, dict[int, int]] = {}
        for sample in tqdm(self.samples, desc="Simulating circuits"):
            result = simulator.run(sample.circuit, repetitions=repetitions)
            records[sample.uuid] = result.histogram(key=cirq.measurement_key_name(sample.circuit))

        data = self._structure_records(records)
        return self._results_cls(target="local_simulator", experiment=self, data=data)

    def run_with_callable(
        self,
        circuit_eval_func: Callable[[cirq.Circuit], Mapping[str, float] | Mapping[int, float]],
        **kwargs: Any,
    ) -> ResultsT:
        """Evaluates the probabilities for each circuit using a user provided callable function.
        This function should take a circuit as input and return a dictionary of probabilities for
        each bitstring (including states with zero probability).

        Args:
            circuit_eval_func: The custom function to use when evaluating circuit probabilities.
            kwargs: Additional arguments to pass to the custom function.

        Returns:
            The experiment results object.
        """
        records: dict[uuid.UUID, Mapping[str, float] | Mapping[int, float]] = {}
        for sample in tqdm(self.samples, desc="Running circuits"):
            raw_probability = circuit_eval_func(sample.circuit, **kwargs)
            records[sample.uuid] = raw_probability

        data = self._structure_records(records)
        return self._results_cls(target="callable", experiment=self, data=data)

    def results_from_records(
        self, records: SupportsItems[uuid.UUID | int, Mapping[str, float] | Mapping[int, float]]
    ) -> ResultsT:
        """Creates a results object from records of the counts/probabilities for each sample
        circuit. This function is aimed at users who would like to use the QCVV framework to
        generate sample circuits and analyse the results but need to run these circuits without
        submitting a job to Superstaq.

        Args:
            records: A dictionary of the counts/probabilities for each sample, keyed by either the
                sample UUID or the index of the sample in the experiment. The counts/probabilities
                for each sample should be provided as a dictionary of keyed by either the bitstring
                or the integer value of that bitstring.

        Returns:
            The experiment results object.
        """
        data = self._structure_records(records)
        return self._results_cls(target="records", experiment=self, data=data)<|MERGE_RESOLUTION|>--- conflicted
+++ resolved
@@ -230,21 +230,8 @@
                 "No Superstaq job associated with these results. Cannot collect device counts."
             )
         device_counts = self.job.counts()
-<<<<<<< HEAD
         records = {sample.uuid: counts for sample, counts in zip(self.samples, device_counts)}
         return self.experiment._structure_records(records)
-=======
-        for counts, sample in zip(device_counts, self.samples):
-            total = sum(counts.values())
-            probabilities = {
-                format(idx, f"0{self.num_qubits}b"): 0.0 for idx in range(2**self.num_qubits)
-            }
-            for key, count in counts.items():
-                probabilities[key] = count / total
-            records.append({**sample.data, **probabilities})
-
-        return pd.DataFrame(records)
->>>>>>> 5b1542cd
 
     @property
     def _not_analyzed(self) -> RuntimeError:
