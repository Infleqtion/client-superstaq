# Copyright 2021 The Cirq Developers
# Licensed under the Apache License, Version 2.0 (the "License");
# you may not use this file except in compliance with the License.
# You may obtain a copy of the License at
#
#     https://www.apache.org/licenses/LICENSE-2.0
#
# Unless required by applicable law or agreed to in writing, software
# distributed under the License is distributed on an "AS IS" BASIS,
# WITHOUT WARRANTIES OR CONDITIONS OF ANY KIND, either express or implied.
# See the License for the specific language governing permissions and
# limitations under the License.
"""Tooling for interleaved randomised benchmarking
"""

from __future__ import annotations

<<<<<<< HEAD
import random
import warnings
=======
>>>>>>> 34c88597
from collections.abc import Iterable, Sequence
from dataclasses import dataclass
from typing import Union  # noqa: MDA400

import cirq
import cirq.circuits
import numpy as np
import pandas as pd
import scipy
import seaborn as sns
from tqdm.auto import trange
from tqdm.contrib.itertools import product

from supermarq.qcvv.base_experiment import BenchmarkingExperiment, BenchmarkingResults, Sample


####################################################################################################
# Some handy functions for 1 and 2 qubit Clifford operations
####################################################################################################
def _reduce_single_qubit_clifford_seq(
    gate_seq: list[cirq.SingleQubitCliffordGate],
) -> cirq.SingleQubitCliffordGate:
    """Reduces a list of single qubit clifford gates to a single gate.

    Args:
        gate_seq: The list of gates.
    Returns:
        The single reduced gate.
    """
    cur = gate_seq[0]
    for gate in gate_seq[1:]:
        cur = cur.merged_with(gate)
    return cur


def _reduce_clifford_seq(
    gate_seq: list[cirq.CliffordGate],
) -> cirq.CliffordGate:
    """Reduces a list of multi qubit clifford gates to a single gate.

    Args:
        gate_seq: The list of gates.
    Returns:
        The single reduced gate.
    """
    cur = gate_seq[0].clifford_tableau
    for gate in gate_seq[1:]:
        cur = cur.then(gate.clifford_tableau)
    return cirq.CliffordGate.from_clifford_tableau(cur)


####################################################################################################
# The sets `S1`, `S1_X` and `S1_Y` of single qubit Clifford operations are used to generate
# random two qubit Clifford operations. For details see: https://arxiv.org/pdf/1210.7011 &
# https://arxiv.org/pdf/1402.4848.
# The implementation is adapted from:
# https://github.com/quantumlib/Cirq/blob/main/cirq-core/cirq/experiments/qubit_characterizations.py
####################################################################################################
_S1 = [
    # I
    cirq.CliffordGate.from_clifford_tableau(
        cirq.CliffordTableau(
            1,
            rs=np.array([False, False], dtype=np.dtype("bool")),
            xs=np.array([[True], [False]], dtype=np.dtype("bool")),
            zs=np.array([[False], [True]], dtype=np.dtype("bool")),
            initial_state=0,
        )
    ),
    # Y**0.5 X**0.5
    cirq.CliffordGate.from_clifford_tableau(
        cirq.CliffordTableau(
            1,
            rs=np.array([False, False], dtype=np.dtype("bool")),
            xs=np.array([[True], [True]], dtype=np.dtype("bool")),
            zs=np.array([[True], [False]], dtype=np.dtype("bool")),
            initial_state=0,
        )
    ),
    # X**-0.5 Y**-0.5
    cirq.CliffordGate.from_clifford_tableau(
        cirq.CliffordTableau(
            1,
            rs=np.array([False, False], dtype=np.dtype("bool")),
            xs=np.array([[False], [True]], dtype=np.dtype("bool")),
            zs=np.array([[True], [True]], dtype=np.dtype("bool")),
            initial_state=0,
        )
    ),
]


_S1_X = [
    # X**0.5
    cirq.CliffordGate.from_clifford_tableau(
        cirq.CliffordTableau(
            1,
            rs=np.array([False, True], dtype=np.dtype("bool")),
            xs=np.array([[True], [True]], dtype=np.dtype("bool")),
            zs=np.array([[False], [True]], dtype=np.dtype("bool")),
            initial_state=0,
        )
    ),
    # X**0.5, Y**0.5, X**0.5
    cirq.CliffordGate.from_clifford_tableau(
        cirq.CliffordTableau(
            1,
            rs=np.array([False, True], dtype=np.dtype("bool")),
            xs=np.array([[True], [False]], dtype=np.dtype("bool")),
            zs=np.array([[True], [True]], dtype=np.dtype("bool")),
            initial_state=0,
        )
    ),
    # Y**-0.5
    cirq.CliffordGate.from_clifford_tableau(
        cirq.CliffordTableau(
            1,
            rs=np.array([False, True], dtype=np.dtype("bool")),
            xs=np.array([[False], [True]], dtype=np.dtype("bool")),
            zs=np.array([[True], [False]], dtype=np.dtype("bool")),
            initial_state=0,
        )
    ),
]


_S1_Y = [
    # Y**0.5
    cirq.CliffordGate.from_clifford_tableau(
        cirq.CliffordTableau(
            1,
            rs=np.array([True, False], dtype=np.dtype("bool")),
            xs=np.array([[False], [True]], dtype=np.dtype("bool")),
            zs=np.array([[True], [False]], dtype=np.dtype("bool")),
            initial_state=0,
        )
    ),
    # X**-0.5 Y**-0.5 X**0.5
    cirq.CliffordGate.from_clifford_tableau(
        cirq.CliffordTableau(
            1,
            rs=np.array([True, False], dtype=np.dtype("bool")),
            xs=np.array([[True], [False]], dtype=np.dtype("bool")),
            zs=np.array([[True], [True]], dtype=np.dtype("bool")),
            initial_state=0,
        )
    ),
    # Y X**0.5
    cirq.CliffordGate.from_clifford_tableau(
        cirq.CliffordTableau(
            1,
            rs=np.array([True, False], dtype=np.dtype("bool")),
            xs=np.array([[True], [True]], dtype=np.dtype("bool")),
            zs=np.array([[False], [True]], dtype=np.dtype("bool")),
            initial_state=0,
        )
    ),
]


@dataclass(frozen=True)
class IRBResults(BenchmarkingResults):
    """Data structure for the IRB experiment results."""

    rb_decay_coefficient: float
    """Decay coefficient estimate without the interleaving gate."""
    rb_decay_coefficient_std: float
    """Standard deviation of the decay coefficient estimate without the interleaving gate."""
    irb_decay_coefficient: float | None
    """Decay coefficient estimate with the interleaving gate."""
    irb_decay_coefficient_std: float | None
    """Standard deviation of the decay coefficient estimate with the interleaving gate."""
    average_interleaved_gate_error: float | None
    """Estimate of the interleaving gate error."""
    average_interleaved_gate_error_std: float | None
    """Standard deviation of the estimate for the interleaving gate error."""

    experiment_name = "IRB"


@dataclass(frozen=True)
class RBResults(BenchmarkingResults):
    """Data structure for the RB experiment results."""

    rb_decay_coefficient: float
    """Decay coefficient estimate without the interleaving gate."""
    rb_decay_coefficient_std: float
    """Standard deviation of the decay coefficient estimate without the interleaving gate."""
    average_error_per_clifford: float | None
    """Estimate of the average error per Clifford operation."""
    average_error_per_clifford_std: float | None
    """Standard deviation of the the average error per Clifford operation."""

    experiment_name = "RB"


class IRB(BenchmarkingExperiment[Union[IRBResults, RBResults]]):
    r"""Interleaved random benchmarking (IRB) experiment.

    IRB estimates the gate error of specified Clifford gate, :math:`\mathcal{C}^*`.
    This is achieved by first choosing a random sequence, :math:`\{\mathcal{C_i}\}_m`
    of :math:`m` Clifford gates and then using this to generate two circuits. The first
    is generated by appending to this sequence the single gate that corresponds to the
    inverse of the original sequence. The second circuit it obtained by inserting the
    interleaving gate, :math:`\mathcal{C}^*` after each gate in the sequence and then
    again appending the corresponding inverse element of the new circuit. Thus both
    circuits correspond to the identity operation.

    We run both circuits on the specified target and calculate the probability of measuring
    the resulting state in the ground state, :math:`p(0...0)`. This gives the circuit fidelity

    .. math::

        f(m) = 2p(0...0) - 1

    We can then fit an exponential decay :math:`\log(f) \sim m` to this circuit fidelity
    for each circuit, with decay rates :math:`\alpha` and :math:`\tilde{\alpha}` for the circuit
    without and with interleaving respectively. Finally the gate error of the
    specified gate, :math:`\mathcal{C}^*` is estimated as

    .. math::

        e_{\mathcal{C}^*} = \frac{1}{2} \left(1 - \frac{\tilde{\alpha}}{\alpha}\right)

    For more details see: https://arxiv.org/abs/1203.4550
    """

    def __init__(
        self,
        interleaved_gate: cirq.Gate | None = cirq.Z,
        num_qubits: int | None = 1,
        clifford_op_gateset: cirq.CompilationTargetGateset = cirq.CZTargetGateset(),
        *,
        random_seed: int | np.random.Generator | None = None,
    ) -> None:
        """Constructs an IRB experiment.

        Args:
            interleaved_gate: The Clifford gate to measure the gate error of. If None
                then no interleaving is performed and instead vanilla randomized benchmarking is
                performed.
            num_qubits: The number of qubits to experiment on. Must either be 1 or 2 but is ignored
                if a gate is provided - the number of qubits is instead inferred from the gate.
            clifford_op_gateset: The gateset to use when implementing the clifford operations.
                Defaults to the CZ/GR set.
            random_seed: An optional seed to use for randomization.
        """
        if interleaved_gate is not None:
            num_qubits = interleaved_gate.num_qubits()
        if num_qubits not in [1, 2]:
            raise NotImplementedError(
                "IRB experiment is currently only implemented for single or two qubit use."
            )
        super().__init__(num_qubits=num_qubits, random_seed=random_seed)

        if interleaved_gate is not None:
            self.interleaved_gate: cirq.CliffordGate | None = cirq.CliffordGate.from_op_list(
                [interleaved_gate(*self.qubits)], self.qubits
            )
            self._interleaved_op = interleaved_gate(*self.qubits)
            """The operation being interleaved"""
        else:
            self.interleaved_gate = None

        self.clifford_op_gateset = clifford_op_gateset
        """The gateset to use when implementing Clifford operations."""

    def _clifford_gate_to_circuit(
        self,
        clifford: cirq.CliffordGate,
    ) -> cirq.Circuit:
        """Converts a Clifford gate to a circuit using the desired gateset for the experiment.

        Args:
            clifford: The clifford operation to convert.

        Returns:
            A circuit implementing the desired Clifford gate.
        """
        circuit = cirq.Circuit(
            cirq.decompose_clifford_tableau_to_operations(
                self.qubits, clifford.clifford_tableau  # type: ignore[arg-type]
            )
        )
        return cirq.optimize_for_target_gateset(circuit, gateset=self.clifford_op_gateset)

    def random_single_qubit_clifford(self) -> cirq.SingleQubitCliffordGate:
        """Choose a random single qubit clifford gate.

        Returns:
            The random clifford gate.
        """
        Id = cirq.SingleQubitCliffordGate.I
        H = cirq.SingleQubitCliffordGate.H
        S = cirq.SingleQubitCliffordGate.Z_sqrt
        X = cirq.SingleQubitCliffordGate.X
        Y = cirq.SingleQubitCliffordGate.Y
        Z = cirq.SingleQubitCliffordGate.Z

        set_A = np.array(
            [
                Id,
                S,
                H,
                _reduce_single_qubit_clifford_seq([H, S]),
                _reduce_single_qubit_clifford_seq([S, H]),
                _reduce_single_qubit_clifford_seq([H, S, H]),
            ]
        )

        set_B = np.array([Id, X, Y, Z])

        return _reduce_single_qubit_clifford_seq([self._rng.choice(set_A), self._rng.choice(set_B)])

    def random_two_qubit_clifford(self) -> cirq.CliffordGate:
        """Choose a random two qubit clifford gate.

        For algorithm details see https://arxiv.org/pdf/1402.4848 & https://arxiv.org/pdf/1210.7011.

        Returns:
            The random clifford gate.
        """
        qubits = cirq.LineQubit.range(2)
        a = self.random_single_qubit_clifford()
        b = self.random_single_qubit_clifford()
        print(a)
        print(b)
        idx = self._rng.integers(20)
        if idx == 0:
            return cirq.CliffordGate.from_op_list([a(qubits[0]), b(qubits[1])], qubits)
        elif idx == 1:
            return cirq.CliffordGate.from_op_list(
                [
                    a(qubits[0]),
                    b(qubits[1]),
                    cirq.CZ(*qubits),
                    cirq.Y(qubits[0]) ** -0.5,
                    cirq.Y(qubits[1]) ** 0.5,
                    cirq.CZ(*qubits),
                    cirq.Y(qubits[0]) ** 0.5,
                    cirq.Y(qubits[1]) ** -0.5,
                    cirq.CZ(*qubits),
                    cirq.Y(qubits[1]) ** 0.5,
                ],
                qubits,
            )
        elif 2 <= idx <= 10:
            idx_a = int((idx - 2) / 3)
            idx_b = (idx - 2) % 3
            return cirq.CliffordGate.from_op_list(
                [
                    a(qubits[0]),
                    b(qubits[1]),
                    cirq.CZ(*qubits),
                    _S1[idx_a](qubits[0]),
                    _S1_Y[idx_b](qubits[1]),
                ],
                qubits,
            )

        idx_a = int((idx - 11) / 3)
        idx_b = (idx - 11) % 3
        return cirq.CliffordGate.from_op_list(
            [
                a(qubits[0]),
                b(qubits[1]),
                cirq.CZ(*qubits),
                cirq.Y(qubits[0]) ** 0.5,
                cirq.X(qubits[1]) ** -0.5,
                cirq.CZ(*qubits),
                _S1_Y[idx_a](qubits[0]),
                _S1_X[idx_b](qubits[1]),
            ],
            qubits,
        )

    def random_clifford(self) -> cirq.CliffordGate:
        """Returns:
        A random clifford gate with the correct number of qubits for the current experiment.
        """
        if self.num_qubits == 1:
            return self.random_single_qubit_clifford()
        return self.random_two_qubit_clifford()

    def gates_per_clifford(self, samples: int = 500) -> dict[str, float]:
        """Samples a number of random Clifford operations and calculates the average number of
        single and two qubit gates used to implement them. Note this depends on the gateset chosen
        for the experiment.

        Args:
            samples: Number of samples to use. Defaults to 500.

        Returns:
            A dictionary with the average number of one and two qubit gates used.
        """
        sample = [
            self._clifford_gate_to_circuit(self.random_clifford())
            for _ in trange(samples, desc="Sampling Clifford operations")
        ]
        return {
            "single_qubit_gates": np.mean(
                [
                    sum(1 for op in circuit.all_operations() if len(op.qubits) == 1)
                    for circuit in sample
                ]
            ).item(),
            "two_qubit_gates": np.mean(
                [
                    sum(1 for op in circuit.all_operations() if len(op.qubits) == 2)
                    for circuit in sample
                ]
            ).item(),
        }

    def _build_circuits(self, num_circuits: int, cycle_depths: Iterable[int]) -> Sequence[Sample]:
        """Build a list of randomised circuits required for the IRB experiment.

        Args:
            num_circuits: Number of circuits to generate.
            cycle_depths: An iterable of the different cycle depths to use during the experiment.

        Returns:
            The list of experiment samples.
        """
        samples = []
        for _, depth in product(range(num_circuits), cycle_depths, desc="Building circuits"):
            base_sequence = [self.random_clifford() for _ in range(depth)]
            rb_sequence = base_sequence + [
                _reduce_clifford_seq(cirq.inverse(base_sequence))  # type: ignore[arg-type]
            ]
            rb_circuit = cirq.Circuit(self._clifford_gate_to_circuit(gate) for gate in rb_sequence)
            samples.append(
                Sample(
                    raw_circuit=rb_circuit + cirq.measure(sorted(self.qubits)),
                    data={
                        "num_cycles": depth,
                        "circuit_depth": len(rb_circuit),
                        "single_qubit_gates": sum(
                            1 for op in rb_circuit.all_operations() if len(op.qubits) == 1
                        ),
                        "two_qubit_gates": sum(
                            1 for op in rb_circuit.all_operations() if len(op.qubits) == 2
                        ),
                        "experiment": "RB",
                    },
                ),
            )
            if self.interleaved_gate is not None:
                # Find final gate
                irb_sequence = [elem for x in base_sequence for elem in (x, self.interleaved_gate)]
                irb_sequence_final_gate = _reduce_clifford_seq(
                    cirq.inverse(irb_sequence)  # type: ignore[arg-type]
                )

                irb_circuit = cirq.Circuit()
                for gate in base_sequence:
                    irb_circuit += self._clifford_gate_to_circuit(gate)
                    irb_circuit += self._interleaved_op.with_tags("no_compile")
                # Add the final inverting gate
                irb_circuit += self._clifford_gate_to_circuit(
                    irb_sequence_final_gate,
                )

                samples.append(
                    Sample(
                        raw_circuit=irb_circuit + cirq.measure(sorted(self.qubits)),
                        data={
                            "num_cycles": depth,
                            "circuit_depth": len(irb_circuit),
                            "single_qubit_gates": sum(
                                1 for op in irb_circuit.all_operations() if len(op.qubits) == 1
                            ),
                            "two_qubit_gates": sum(
                                1 for op in irb_circuit.all_operations() if len(op.qubits) == 2
                            ),
                            "experiment": "IRB",
                        },
                    ),
                )
        return samples

    def _process_probabilities(self, samples: Sequence[Sample]) -> pd.DataFrame:
        """Processes the probabilities generated by sampling the circuits into the data structures
        needed for analyzing the results.

        Args:
            samples: The list of samples to process the results from.

        Returns:
            A data frame of the full results needed to analyse the experiment.
        """

        records = []
        missing_count = 0  # Count the number of samples that do not have probabilities saved
        for sample in samples:
            if sample.probabilities is not None:
                records.append(
                    {
                        "clifford_depth": sample.data["num_cycles"],
                        "circuit_depth": sample.data["circuit_depth"],
                        "experiment": sample.data["experiment"],
                        "single_qubit_gates": sample.data["single_qubit_gates"],
                        "two_qubit_gates": sample.data["two_qubit_gates"],
                        **sample.probabilities,
                    }
                )
            else:
                missing_count += 1

        if missing_count > 0:
            warnings.warn(
                f"{missing_count} sample(s) are missing probabilities. "
                "These samples have been omitted."
            )

        return pd.DataFrame(records)

    def plot_results(self) -> None:
        """Plot the exponential decay of the circuit fidelity with cycle depth."""
        plot = sns.scatterplot(
            data=self.raw_data,
            x="clifford_depth",
            y="0" * self.num_qubits,
            hue="experiment",
        )
        plot.set_xlabel(r"Cycle depth", fontsize=15)
        plot.set_ylabel(r"Survival probability", fontsize=15)
        plot.set_title(r"Exponential decay of survival probability", fontsize=15)

        rb_fit = self._fit_decay()
        xx = np.linspace(0, np.max(self.raw_data.clifford_depth))
        plot.plot(
            xx,
            self.exp_decay(xx, *rb_fit[0]),
            color="tab:blue",
            linestyle="--",
        )
        plot.fill_between(
            xx,
            self.exp_decay(xx, *(rb_fit[0] - rb_fit[1])),
            self.exp_decay(xx, *(rb_fit[0] + rb_fit[1])),
            alpha=0.5,
            color="tab:blue",
        )
        if self.interleaved_gate is not None:
            irb_fit = self._fit_decay("IRB")
            xx = np.linspace(0, np.max(self.raw_data.clifford_depth))
            plot.plot(
                xx,
                self.exp_decay(xx, *irb_fit[0]),
                color="tab:orange",
                linestyle="--",
            )
            plot.fill_between(
                xx,
                self.exp_decay(xx, *(irb_fit[0] - irb_fit[1])),
                self.exp_decay(xx, *(irb_fit[0] + irb_fit[1])),
                alpha=0.5,
                color="tab:orange",
            )

    def analyze_results(self, plot_results: bool = True) -> IRBResults | RBResults:
        """Analyse the experiment results and estimate the interleaved gate error.

        Args:
            plot_results: Whether to generate plots of the results. Defaults to False.

        Returns:
            A named tuple of the final results from the experiment.
        """

        rb_fit = self._fit_decay("RB")
        rb_decay_coefficient, rb_decay_coefficient_std = rb_fit[0][1], rb_fit[1][1]

        if self.interleaved_gate is None:
            self._results = RBResults(
                target="& ".join(self.targets),
                total_circuits=len(self.samples),
                rb_decay_coefficient=rb_decay_coefficient,
                rb_decay_coefficient_std=rb_decay_coefficient_std,
                average_error_per_clifford=(1 - 2**-self.num_qubits) * (1 - rb_decay_coefficient),
                average_error_per_clifford_std=(1 - 2**-self.num_qubits) * rb_decay_coefficient_std,
            )

            if plot_results:
                self.plot_results()

            return self.results

        else:
            irb_fit = self._fit_decay("IRB")
            irb_decay_coefficient, irb_decay_coefficient_std = irb_fit[0][1], irb_fit[1][1]
            interleaved_gate_error = (1 - irb_decay_coefficient / rb_decay_coefficient) * (
                1 - 2**-self.num_qubits
            )

            interleaved_gate_error_std = (
                (1 - 2**-self.num_qubits) / rb_decay_coefficient
            ) * np.sqrt(
                irb_decay_coefficient_std**2
                + irb_decay_coefficient**2 * rb_decay_coefficient_std**2
            )

            self._results = IRBResults(
                target="& ".join(self.targets),
                total_circuits=len(self.samples),
                rb_decay_coefficient=rb_decay_coefficient,
                rb_decay_coefficient_std=rb_decay_coefficient_std,
                irb_decay_coefficient=irb_decay_coefficient,
                irb_decay_coefficient_std=irb_decay_coefficient_std,
                average_interleaved_gate_error=interleaved_gate_error,
                average_interleaved_gate_error_std=interleaved_gate_error_std,
            )

            if plot_results:
                self.plot_results()

            return self.results

    def _fit_decay(
        self, experiment: str = "RB"
    ) -> tuple[np.typing.NDArray[np.float_], np.typing.NDArray[np.float_]]:
        """Fits the exponential decay function to either the RB or IRB results.

        Args:
            experiment: Either `RB` or `IRB` referring to which data to filter by. Defaults to "RB".

        Returns:
            Tuple of the decay fit parameters and their standard deviations.
        """

        xx = self.raw_data.query(f"experiment == '{experiment}'")["clifford_depth"]
        yy = self.raw_data.query(f"experiment == '{experiment}'")["0" * self.num_qubits]

        popt, pcov = scipy.optimize.curve_fit(
            self.exp_decay,
            xx,
            yy,
            p0=(1.0 - 2**-self.num_qubits, 0.99, 2**-self.num_qubits),
            bounds=(0, 1),
            max_nfev=2000,
        )

        return popt, np.sqrt(np.diag(pcov))

    @staticmethod
    def exp_decay(
        x: np.typing.NDArray[np.float_], A: float, alpha: float, B: float
    ) -> np.typing.NDArray[np.float_]:
        r"""Exponential decay of the form

        .. math::

            A \alpha^x + B

        Args:
            x: x
            A: Decay constant
            alpha: Decay coefficient
            B: Additive constant

        Returns:
            Exponential decay applied to x.
        """
        return A * (alpha**x) + B<|MERGE_RESOLUTION|>--- conflicted
+++ resolved
@@ -15,11 +15,7 @@
 
 from __future__ import annotations
 
-<<<<<<< HEAD
-import random
 import warnings
-=======
->>>>>>> 34c88597
 from collections.abc import Iterable, Sequence
 from dataclasses import dataclass
 from typing import Union  # noqa: MDA400
