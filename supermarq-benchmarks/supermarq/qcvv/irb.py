# Copyright 2021 The Cirq Developers
# Licensed under the Apache License, Version 2.0 (the "License");
# you may not use this file except in compliance with the License.
# You may obtain a copy of the License at
#
#     https://www.apache.org/licenses/LICENSE-2.0
#
# Unless required by applicable law or agreed to in writing, software
# distributed under the License is distributed on an "AS IS" BASIS,
# WITHOUT WARRANTIES OR CONDITIONS OF ANY KIND, either express or implied.
# See the License for the specific language governing permissions and
# limitations under the License.
"""Tooling for interleaved randomised benchmarking"""

from __future__ import annotations

from collections.abc import Iterable, Sequence
from dataclasses import dataclass
from typing import TYPE_CHECKING, Any

import cirq
import cirq.circuits
import matplotlib.pyplot as plt
import numpy as np
import numpy.typing as npt
import scipy
import seaborn as sns
from tqdm.auto import trange
from tqdm.contrib.itertools import product

from supermarq.qcvv.base_experiment import QCVVExperiment, QCVVResults, Sample

if TYPE_CHECKING:
    from typing_extensions import Self


####################################################################################################
# Some handy functions for 1 and 2 qubit Clifford operations
####################################################################################################
def _reduce_single_qubit_clifford_seq(
    gate_seq: list[cirq.SingleQubitCliffordGate],
) -> cirq.SingleQubitCliffordGate:
    """Reduces a list of single qubit clifford gates to a single gate.

    Args:
        gate_seq: The list of gates.
    Returns:
        The single reduced gate.
    """
    cur = gate_seq[0]
    for gate in gate_seq[1:]:
        cur = cur.merged_with(gate)
    return cur


def _reduce_clifford_seq(
    gate_seq: list[cirq.CliffordGate],
) -> cirq.CliffordGate:
    """Reduces a list of multi qubit clifford gates to a single gate.

    Args:
        gate_seq: The list of gates.
    Returns:
        The single reduced gate.
    """
    cur = gate_seq[0].clifford_tableau
    for gate in gate_seq[1:]:
        cur = cur.then(gate.clifford_tableau)
    return cirq.CliffordGate.from_clifford_tableau(cur)


####################################################################################################
# The sets `S1`, `S1_X` and `S1_Y` of single qubit Clifford operations are used to generate
# random two qubit Clifford operations. For details see: https://arxiv.org/abs/1210.7011 &
# https://arxiv.org/abs/1402.4848.
# The implementation is adapted from:
# https://github.com/quantumlib/Cirq/blob/main/cirq-core/cirq/experiments/qubit_characterizations.py
####################################################################################################
_S1 = [
    # I
    cirq.CliffordGate.from_clifford_tableau(
        cirq.CliffordTableau(
            1,
            rs=np.array([False, False], dtype=np.dtype("bool")),
            xs=np.array([[True], [False]], dtype=np.dtype("bool")),
            zs=np.array([[False], [True]], dtype=np.dtype("bool")),
            initial_state=0,
        )
    ),
    # Y**0.5 X**0.5
    cirq.CliffordGate.from_clifford_tableau(
        cirq.CliffordTableau(
            1,
            rs=np.array([False, False], dtype=np.dtype("bool")),
            xs=np.array([[True], [True]], dtype=np.dtype("bool")),
            zs=np.array([[True], [False]], dtype=np.dtype("bool")),
            initial_state=0,
        )
    ),
    # X**-0.5 Y**-0.5
    cirq.CliffordGate.from_clifford_tableau(
        cirq.CliffordTableau(
            1,
            rs=np.array([False, False], dtype=np.dtype("bool")),
            xs=np.array([[False], [True]], dtype=np.dtype("bool")),
            zs=np.array([[True], [True]], dtype=np.dtype("bool")),
            initial_state=0,
        )
    ),
]


_S1_X = [
    # X**0.5
    cirq.CliffordGate.from_clifford_tableau(
        cirq.CliffordTableau(
            1,
            rs=np.array([False, True], dtype=np.dtype("bool")),
            xs=np.array([[True], [True]], dtype=np.dtype("bool")),
            zs=np.array([[False], [True]], dtype=np.dtype("bool")),
            initial_state=0,
        )
    ),
    # X**0.5, Y**0.5, X**0.5
    cirq.CliffordGate.from_clifford_tableau(
        cirq.CliffordTableau(
            1,
            rs=np.array([False, True], dtype=np.dtype("bool")),
            xs=np.array([[True], [False]], dtype=np.dtype("bool")),
            zs=np.array([[True], [True]], dtype=np.dtype("bool")),
            initial_state=0,
        )
    ),
    # Y**-0.5
    cirq.CliffordGate.from_clifford_tableau(
        cirq.CliffordTableau(
            1,
            rs=np.array([False, True], dtype=np.dtype("bool")),
            xs=np.array([[False], [True]], dtype=np.dtype("bool")),
            zs=np.array([[True], [False]], dtype=np.dtype("bool")),
            initial_state=0,
        )
    ),
]


_S1_Y = [
    # Y**0.5
    cirq.CliffordGate.from_clifford_tableau(
        cirq.CliffordTableau(
            1,
            rs=np.array([True, False], dtype=np.dtype("bool")),
            xs=np.array([[False], [True]], dtype=np.dtype("bool")),
            zs=np.array([[True], [False]], dtype=np.dtype("bool")),
            initial_state=0,
        )
    ),
    # X**-0.5 Y**-0.5 X**0.5
    cirq.CliffordGate.from_clifford_tableau(
        cirq.CliffordTableau(
            1,
            rs=np.array([True, False], dtype=np.dtype("bool")),
            xs=np.array([[True], [False]], dtype=np.dtype("bool")),
            zs=np.array([[True], [True]], dtype=np.dtype("bool")),
            initial_state=0,
        )
    ),
    # Y X**0.5
    cirq.CliffordGate.from_clifford_tableau(
        cirq.CliffordTableau(
            1,
            rs=np.array([True, False], dtype=np.dtype("bool")),
            xs=np.array([[True], [True]], dtype=np.dtype("bool")),
            zs=np.array([[False], [True]], dtype=np.dtype("bool")),
            initial_state=0,
        )
    ),
]


@dataclass
class _RBResultsBase(QCVVResults):
    _rb_decay_coefficient: float | None = None
    """Decay coefficient estimate without the interleaving gate."""
    _rb_decay_coefficient_std: float | None = None
    """Standard deviation of the decay coefficient estimate without the interleaving gate."""

    @property
    def rb_decay_coefficient(self) -> float:
        """Returns:
        Decay coefficient estimate without the interleaving gate."""
        if self._rb_decay_coefficient is None:
            raise self._not_analyzed
        return self._rb_decay_coefficient

    @property
    def rb_decay_coefficient_std(self) -> float:
        """Returns:
        Standard deviation of the decay coefficient estimate without the interleaving gate."""
        if self._rb_decay_coefficient_std is None:
            raise self._not_analyzed
        return self._rb_decay_coefficient_std

    def _fit_decay(
        self, experiment: str = "RB"
    ) -> tuple[np.typing.NDArray[np.float64], np.typing.NDArray[np.float64]]:
        """Fits the exponential decay function to either the RB or IRB results.

        Args:
            experiment: Either `RB` or `IRB` referring to which data to filter by. Defaults to "RB".

        Returns:
            Tuple of the decay fit parameters and their standard deviations.
        """
        if self.data is None:
            raise RuntimeError("No data stored. Cannot perform fit.")

        xx = self.data.query(f"experiment == '{experiment}'")["clifford_depth"]
        yy = self.data.query(f"experiment == '{experiment}'")["0" * self.num_qubits]

        popt, pcov = scipy.optimize.curve_fit(
            self.exp_decay,
            xx,
            yy,
            p0=(1.0 - 2**-self.num_qubits, 0.99, 2**-self.num_qubits),
            bounds=(0, 1),
            max_nfev=2000,
        )

        return popt, np.sqrt(np.diag(pcov))

    @staticmethod
    def exp_decay(x: npt.ArrayLike, A: float, alpha: float, B: float) -> npt.ArrayLike:
        r"""Exponential decay of the form

        .. math::

            A \alpha^x + B

        Args:
            x: x
            A: Decay constant
            alpha: Decay coefficient
            B: Additive constant

        Returns:
            Exponential decay applied to x.
        """
        return A * (np.asarray(alpha) ** x) + B

    def _plot_results(self) -> plt.Axes:
        """Plot the exponential decay of the circuit fidelity with cycle depth.

        Returns:
            A matplotlib axiss containing the RB decay plots and the corresponding
            fit.
        """
        if self.data is None:
            raise RuntimeError("No data stored. Cannot make plot.")
        plot = sns.scatterplot(
            data=self.data,
            x="clifford_depth",
            y="0" * self.num_qubits,
            hue="experiment",
        )
        plot.set_xlabel(r"Cycle depth", fontsize=15)
        plot.set_ylabel(r"Survival probability", fontsize=15)
        plot.set_title(r"Exponential decay of survival probability", fontsize=15)

        rb_fit = self._fit_decay()
        xx = np.linspace(0, np.max(self.data.clifford_depth))
        plot.plot(
            xx,
            self.exp_decay(xx, *rb_fit[0]),
            color="tab:blue",
            linestyle="--",
        )
        plot.fill_between(
            xx,
            self.exp_decay(xx, *(rb_fit[0] - rb_fit[1])),
            self.exp_decay(xx, *(rb_fit[0] + rb_fit[1])),
            alpha=0.5,
            color="tab:blue",
        )

        return plot

    def _analyze(self) -> None:
        rb_fit = self._fit_decay("RB")
        self._rb_decay_coefficient, self._rb_decay_coefficient_std = rb_fit[0][1], rb_fit[1][1]


@dataclass
class IRBResults(_RBResultsBase):
    """Data structure for the IRB experiment results."""

    _irb_decay_coefficient: float | None = None
    """Decay coefficient estimate with the interleaving gate."""
    _irb_decay_coefficient_std: float | None = None
    """Standard deviation of the decay coefficient estimate with the interleaving gate."""
    _average_interleaved_gate_error: float | None = None
    """Estimate of the interleaving gate error."""
    _average_interleaved_gate_error_std: float | None = None
    """Standard deviation of the estimate for the interleaving gate error."""

    @property
    def irb_decay_coefficient(self) -> float:
        """Returns:
        Decay coefficient estimate with the interleaving gate."""
        if self._irb_decay_coefficient is None:
            raise self._not_analyzed
        return self._irb_decay_coefficient

    @property
    def irb_decay_coefficient_std(self) -> float:
        """Returns:
        Standard deviation of the decay coefficient estimate with the interleaving gate."""
        if self._irb_decay_coefficient_std is None:
            raise self._not_analyzed
        return self._irb_decay_coefficient_std

    @property
    def average_interleaved_gate_error(self) -> float:
        """Returns:
        Estimate of the interleaving gate error."""
        if self._average_interleaved_gate_error is None:
            raise self._not_analyzed
        return self._average_interleaved_gate_error

    @property
    def average_interleaved_gate_error_std(self) -> float:
        """Returns:
        Standard deviation of the estimate for the interleaving gate error."""
        if self._average_interleaved_gate_error_std is None:
            raise self._not_analyzed
        return self._average_interleaved_gate_error_std

    def plot_results(
        self,
        filename: str | None = None,
<<<<<<< HEAD
    ) -> None:
=======
    ) -> plt.Figure:
>>>>>>> a126b9ea
        """Plot the exponential decay of the circuit fidelity with cycle depth.

        Args:
            filename: Optional argument providing a filename to save the plots to. Defaults to None,
                indicating not to save the plot.

<<<<<<< HEAD
=======
        Returns:
            A single matplotlib figure containing the IRB and RB decay plots and the corresponding
            fits.

>>>>>>> a126b9ea
        Raises:
            RuntimeError: If no data is stored.
        """
        if self.data is None:
            raise RuntimeError("No data stored. Cannot make plot.")
        plot = self._plot_results()
        irb_fit = self._fit_decay("IRB")
        xx = np.linspace(0, np.max(self.data.clifford_depth))
        plot.plot(
            xx,
            self.exp_decay(xx, *irb_fit[0]),
            color="tab:orange",
            linestyle="--",
        )
        plot.fill_between(
            xx,
            self.exp_decay(xx, *(irb_fit[0] - irb_fit[1])),
            self.exp_decay(xx, *(irb_fit[0] + irb_fit[1])),
            alpha=0.5,
            color="tab:orange",
        )
        if filename is not None:
            plt.savefig(filename)

        root_figure = plot.figure.figure
        if filename is not None:
            root_figure.savefig(filename, bbox_inches="tight")
        return root_figure

    def _analyze(self) -> None:
        super()._analyze()

        irb_fit = self._fit_decay("IRB")
        irb_decay_coefficient, irb_decay_coefficient_std = irb_fit[0][1], irb_fit[1][1]
        interleaved_gate_error = (1 - irb_decay_coefficient / self.rb_decay_coefficient) * (
            1 - 2**-self.num_qubits
        )

        interleaved_gate_error_std = (
            (1 - 2**-self.num_qubits) / self.rb_decay_coefficient
        ) * np.sqrt(
            irb_decay_coefficient_std**2
            + irb_decay_coefficient**2 * self.rb_decay_coefficient_std**2
        )

        self._irb_decay_coefficient = irb_decay_coefficient
        self._irb_decay_coefficient_std = irb_decay_coefficient_std
        self._average_interleaved_gate_error = interleaved_gate_error
        self._average_interleaved_gate_error_std = interleaved_gate_error_std

    def print_results(self) -> None:
        print(
            f"Estimated gate error: {self.average_interleaved_gate_error:.6f} +/- "
            f"{self.average_interleaved_gate_error_std:.6f}"
        )


@dataclass
class RBResults(_RBResultsBase):
    """Data structure for the RB experiment results."""

    _average_error_per_clifford: float | None = None
    """Estimate of the average error per Clifford operation."""
    _average_error_per_clifford_std: float | None = None
    """Standard deviation of the the average error per Clifford operation."""

    @property
    def average_error_per_clifford(self) -> float:
        """Returns:
        Estimate of the average error per Clifford operation."""
        if self._average_error_per_clifford is None:
            raise self._not_analyzed
        return self._average_error_per_clifford

    @property
    def average_error_per_clifford_std(self) -> float:
        """Returns:
        Standard deviation of the the average error per Clifford operation."""
        if self._average_error_per_clifford_std is None:
            raise self._not_analyzed
        return self._average_error_per_clifford_std

    def plot_results(
        self,
        filename: str | None = None,
<<<<<<< HEAD
    ) -> None:
=======
    ) -> plt.Figure:
>>>>>>> a126b9ea
        """Plot the exponential decay of the circuit fidelity with cycle depth.

        Args:
            filename: Optional argument providing a filename to save the plots to. Defaults to None,
                indicating not to save the plot.
<<<<<<< HEAD
        """
        super()._plot_results()
        if filename is not None:
            plt.savefig(filename)
=======

        Returns:
            A single matplotlib figure containing the RB decay plot and the corresponding fit.

        Raises:
            RuntimeError: If no data is stored.
        """
        if self.data is None:
            raise RuntimeError("No data stored. Cannot make plot.")

        plot = self._plot_results()
        root_figure = plot.figure.figure
        if filename is not None:
            root_figure.savefig(filename, bbox_inches="tight")
        return root_figure
>>>>>>> a126b9ea

    def _analyze(self) -> None:
        super()._analyze()
        self._average_error_per_clifford = (1 - 2**-self.num_qubits) * (
            1 - self.rb_decay_coefficient
        )
        self._average_error_per_clifford_std = (
            1 - 2**-self.num_qubits
        ) * self.rb_decay_coefficient_std

    def print_results(self) -> None:

        print(
            f"Estimated error per Clifford: {self.average_error_per_clifford:.6f} +/- "
            f"{self.average_error_per_clifford_std:.6f}"
        )


class IRB(QCVVExperiment[_RBResultsBase]):
    r"""Interleaved random benchmarking (IRB) experiment.

    IRB estimates the gate error of specified Clifford gate, :math:`\mathcal{C}^*`.
    This is achieved by first choosing a random sequence, :math:`\{\mathcal{C_i}\}_m`
    of :math:`m` Clifford gates and then using this to generate two circuits. The first
    is generated by appending to this sequence the single gate that corresponds to the
    inverse of the original sequence. The second circuit it obtained by inserting the
    interleaving gate, :math:`\mathcal{C}^*` after each gate in the sequence and then
    again appending the corresponding inverse element of the new circuit. Thus both
    circuits correspond to the identity operation.

    We run both circuits on the specified target and calculate the probability of measuring
    the resulting state in the ground state, :math:`p(0...0)`. This gives the circuit fidelity

    .. math::

        f(m) = 2p(0...0) - 1

    We can then fit an exponential decay :math:`\log(f) \sim m` to this circuit fidelity
    for each circuit, with decay rates :math:`\alpha` and :math:`\tilde{\alpha}` for the circuit
    without and with interleaving respectively. Finally the gate error of the
    specified gate, :math:`\mathcal{C}^*` is estimated as

    .. math::

        e_{\mathcal{C}^*} = \frac{1}{2} \left(1 - \frac{\tilde{\alpha}}{\alpha}\right)

    For more details see: https://arxiv.org/abs/1203.4550
    """

    def __init__(
        self,
        num_circuits: int,
        cycle_depths: Iterable[int],
        interleaved_gate: cirq.Gate | None = cirq.Z,
        num_qubits: int | None = 1,
        clifford_op_gateset: cirq.CompilationTargetGateset = cirq.CZTargetGateset(),
        *,
        random_seed: int | np.random.Generator | None = None,
        _samples: list[Sample] | None = None,
        **kwargs: str,
    ) -> None:
        """Constructs an IRB experiment.

        Args:
            num_circuits: Number of circuits to sample.
            cycle_depths: The cycle depths to sample.
            interleaved_gate: The Clifford gate to measure the gate error of. If None
                then no interleaving is performed and instead vanilla randomized benchmarking is
                performed.
            num_qubits: The number of qubits to experiment on. Must either be 1 or 2 but is ignored
                if a gate is provided - the number of qubits is instead inferred from the gate.
            clifford_op_gateset: The gateset to use when implementing the clifford operations.
                Defaults to the CZ/GR set.
            random_seed: An optional seed to use for randomization.
        """
        if interleaved_gate is not None:
            num_qubits = interleaved_gate.num_qubits()
        if num_qubits not in [1, 2]:
            raise NotImplementedError(
                "IRB experiment is currently only implemented for single or two qubit use."
            )

        if interleaved_gate is not None:
            self.interleaved_gate: cirq.CliffordGate | None = cirq.CliffordGate.from_op_list(
                [interleaved_gate(*cirq.LineQubit.range(num_qubits))],
                cirq.LineQubit.range(num_qubits),
            )
        else:
            self.interleaved_gate = None

        self.clifford_op_gateset = clifford_op_gateset
        """The gateset to use when implementing Clifford operations."""

        if self.interleaved_gate is None:
            results_cls: type[RBResults] | type[IRBResults] = RBResults
        else:
            results_cls = IRBResults

        super().__init__(
            num_qubits=num_qubits,
            num_circuits=num_circuits,
            cycle_depths=cycle_depths,
            random_seed=random_seed,
            results_cls=results_cls,
            _samples=_samples,
            **kwargs,
        )

    def _clifford_gate_to_circuit(
        self,
        clifford: cirq.CliffordGate,
    ) -> cirq.Circuit:
        """Converts a Clifford gate to a circuit using the desired gateset for the experiment.

        Args:
            clifford: The clifford operation to convert.

        Returns:
            A circuit implementing the desired Clifford gate.
        """
        circuit = cirq.Circuit(
            cirq.decompose_clifford_tableau_to_operations(
                self.qubits, clifford.clifford_tableau  # type: ignore[arg-type]
            )
        )
        return cirq.optimize_for_target_gateset(circuit, gateset=self.clifford_op_gateset)

    def random_single_qubit_clifford(self) -> cirq.SingleQubitCliffordGate:
        """Choose a random single qubit clifford gate.

        Returns:
            The random clifford gate.
        """
        Id = cirq.SingleQubitCliffordGate.I
        H = cirq.SingleQubitCliffordGate.H
        S = cirq.SingleQubitCliffordGate.Z_sqrt
        X = cirq.SingleQubitCliffordGate.X
        Y = cirq.SingleQubitCliffordGate.Y
        Z = cirq.SingleQubitCliffordGate.Z

        set_A = np.array(
            [
                Id,
                S,
                H,
                _reduce_single_qubit_clifford_seq([H, S]),
                _reduce_single_qubit_clifford_seq([S, H]),
                _reduce_single_qubit_clifford_seq([H, S, H]),
            ]
        )

        set_B = np.array([Id, X, Y, Z])

        return _reduce_single_qubit_clifford_seq([self._rng.choice(set_A), self._rng.choice(set_B)])

    def random_two_qubit_clifford(self) -> cirq.CliffordGate:
        """Choose a random two qubit clifford gate.

        For algorithm details see https://arxiv.org/abs/1402.4848 & https://arxiv.org/abs/1210.7011.

        Returns:
            The random clifford gate.
        """
        qubits = cirq.LineQubit.range(2)
        a = self.random_single_qubit_clifford()
        b = self.random_single_qubit_clifford()
        idx = self._rng.integers(20)
        if idx == 0:
            return cirq.CliffordGate.from_op_list([a(qubits[0]), b(qubits[1])], qubits)
        elif idx == 1:
            return cirq.CliffordGate.from_op_list(
                [
                    a(qubits[0]),
                    b(qubits[1]),
                    cirq.CZ(*qubits),
                    cirq.Y(qubits[0]) ** -0.5,
                    cirq.Y(qubits[1]) ** 0.5,
                    cirq.CZ(*qubits),
                    cirq.Y(qubits[0]) ** 0.5,
                    cirq.Y(qubits[1]) ** -0.5,
                    cirq.CZ(*qubits),
                    cirq.Y(qubits[1]) ** 0.5,
                ],
                qubits,
            )
        elif 2 <= idx <= 10:
            idx_a = int((idx - 2) / 3)
            idx_b = (idx - 2) % 3
            return cirq.CliffordGate.from_op_list(
                [
                    a(qubits[0]),
                    b(qubits[1]),
                    cirq.CZ(*qubits),
                    _S1[idx_a](qubits[0]),
                    _S1_Y[idx_b](qubits[1]),
                ],
                qubits,
            )

        idx_a = int((idx - 11) / 3)
        idx_b = (idx - 11) % 3
        return cirq.CliffordGate.from_op_list(
            [
                a(qubits[0]),
                b(qubits[1]),
                cirq.CZ(*qubits),
                cirq.Y(qubits[0]) ** 0.5,
                cirq.X(qubits[1]) ** -0.5,
                cirq.CZ(*qubits),
                _S1_Y[idx_a](qubits[0]),
                _S1_X[idx_b](qubits[1]),
            ],
            qubits,
        )

    def random_clifford(self) -> cirq.CliffordGate:
        """Returns:
        A random clifford gate with the correct number of qubits for the current experiment.
        """
        if self.num_qubits == 1:
            return self.random_single_qubit_clifford()
        return self.random_two_qubit_clifford()

    def gates_per_clifford(self, samples: int = 500) -> dict[str, float]:
        """Samples a number of random Clifford operations and calculates the average number of
        single and two qubit gates used to implement them. Note this depends on the gateset chosen
        for the experiment.

        Args:
            samples: Number of samples to use. Defaults to 500.

        Returns:
            A dictionary with the average number of one and two qubit gates used.
        """
        sample = [
            self._clifford_gate_to_circuit(self.random_clifford())
            for _ in trange(samples, desc="Sampling Clifford operations")
        ]
        return {
            "single_qubit_gates": np.mean(
                [
                    sum(1 for op in circuit.all_operations() if len(op.qubits) == 1)
                    for circuit in sample
                ]
            ).item(),
            "two_qubit_gates": np.mean(
                [
                    sum(1 for op in circuit.all_operations() if len(op.qubits) == 2)
                    for circuit in sample
                ]
            ).item(),
        }

    def _build_circuits(self, num_circuits: int, cycle_depths: Iterable[int]) -> Sequence[Sample]:
        """Build a list of randomised circuits required for the IRB experiment.

        Args:
            num_circuits: Number of circuits to generate.
            cycle_depths: An iterable of the different cycle depths to use during the experiment.

        Returns:
            The list of experiment samples.
        """
        samples = []
        for k, depth in product(range(num_circuits), cycle_depths, desc="Building circuits"):
            base_sequence = [self.random_clifford() for _ in range(depth)]
            rb_sequence = base_sequence + [
                _reduce_clifford_seq(cirq.inverse(base_sequence))  # type: ignore[arg-type]
            ]
            rb_circuit = cirq.Circuit(self._clifford_gate_to_circuit(gate) for gate in rb_sequence)
            samples.append(
                Sample(
                    circuit=rb_circuit + cirq.measure(sorted(self.qubits)),
                    data={
                        "clifford_depth": depth,
                        "circuit_depth": len(rb_circuit),
                        "single_qubit_gates": sum(
                            1 for op in rb_circuit.all_operations() if len(op.qubits) == 1
                        ),
                        "two_qubit_gates": sum(
                            1 for op in rb_circuit.all_operations() if len(op.qubits) == 2
                        ),
                        "experiment": "RB",
                    },
                    circuit_realization=k,
                ),
            )
            if self.interleaved_gate is not None:
                # Find final gate
                irb_sequence = [elem for x in base_sequence for elem in (x, self.interleaved_gate)]
                irb_sequence_final_gate = _reduce_clifford_seq(
                    cirq.inverse(irb_sequence)  # type: ignore[arg-type]
                )

                irb_circuit = cirq.Circuit()
                for gate in base_sequence:
                    irb_circuit += self._clifford_gate_to_circuit(gate)
                    irb_circuit += self.interleaved_gate(*self.qubits).with_tags("no_compile")
                # Add the final inverting gate
                irb_circuit += self._clifford_gate_to_circuit(
                    irb_sequence_final_gate,
                )

                samples.append(
                    Sample(
                        circuit=irb_circuit + cirq.measure(sorted(self.qubits)),
                        data={
                            "clifford_depth": depth,
                            "circuit_depth": len(irb_circuit),
                            "single_qubit_gates": sum(
                                1 for op in irb_circuit.all_operations() if len(op.qubits) == 1
                            ),
                            "two_qubit_gates": sum(
                                1 for op in irb_circuit.all_operations() if len(op.qubits) == 2
                            ),
                            "experiment": "IRB",
                        },
                        circuit_realization=k,
                    ),
                )
        return samples

    def _json_dict_(self) -> dict[str, Any]:
        """Converts the experiment to a json-able dictionary that can be used to recreate the
        experiment object. Note that the state of the random number generator is not stored.

        Returns:
            Json-able dictionary of the experiment data.
        """
        return {
            "interleaved_gate": self.interleaved_gate,
            "clifford_op_gateset": self.clifford_op_gateset,
            **super()._json_dict_(),
        }

    @classmethod
    def _from_json_dict_(
        cls,
        samples: list[Sample],
        interleaved_gate: cirq.Gate,
        clifford_op_gateset: cirq.CompilationTargetGateset,
        num_circuits: int,
        cycle_depths: list[int],
        **kwargs: Any,
    ) -> Self:
        """Creates a experiment from a dictionary of the data.

        Args:
            dictionary: Dict containing the experiment data.

        Returns:
            The deserialized experiment object.
        """
        return cls(
            num_circuits=num_circuits,
            cycle_depths=cycle_depths,
            clifford_op_gateset=clifford_op_gateset,
            interleaved_gate=interleaved_gate,
            _samples=samples,
            **kwargs,
        )<|MERGE_RESOLUTION|>--- conflicted
+++ resolved
@@ -338,24 +338,17 @@
     def plot_results(
         self,
         filename: str | None = None,
-<<<<<<< HEAD
-    ) -> None:
-=======
     ) -> plt.Figure:
->>>>>>> a126b9ea
         """Plot the exponential decay of the circuit fidelity with cycle depth.
 
         Args:
             filename: Optional argument providing a filename to save the plots to. Defaults to None,
                 indicating not to save the plot.
 
-<<<<<<< HEAD
-=======
         Returns:
             A single matplotlib figure containing the IRB and RB decay plots and the corresponding
             fits.
 
->>>>>>> a126b9ea
         Raises:
             RuntimeError: If no data is stored.
         """
@@ -385,6 +378,11 @@
             root_figure.savefig(filename, bbox_inches="tight")
         return root_figure
 
+        root_figure = plot.figure.figure
+        if filename is not None:
+            root_figure.savefig(filename, bbox_inches="tight")
+        return root_figure
+
     def _analyze(self) -> None:
         super()._analyze()
 
@@ -441,22 +439,12 @@
     def plot_results(
         self,
         filename: str | None = None,
-<<<<<<< HEAD
-    ) -> None:
-=======
     ) -> plt.Figure:
->>>>>>> a126b9ea
         """Plot the exponential decay of the circuit fidelity with cycle depth.
 
         Args:
             filename: Optional argument providing a filename to save the plots to. Defaults to None,
                 indicating not to save the plot.
-<<<<<<< HEAD
-        """
-        super()._plot_results()
-        if filename is not None:
-            plt.savefig(filename)
-=======
 
         Returns:
             A single matplotlib figure containing the RB decay plot and the corresponding fit.
@@ -472,7 +460,6 @@
         if filename is not None:
             root_figure.savefig(filename, bbox_inches="tight")
         return root_figure
->>>>>>> a126b9ea
 
     def _analyze(self) -> None:
         super()._analyze()
