--- conflicted
+++ resolved
@@ -90,20 +90,13 @@
 
 
 def test_build_xeb_circuit(xeb_experiment: XEB) -> None:
-<<<<<<< HEAD
     xeb_experiment._rng = (rng := mock.MagicMock())
-    rng.choice.side_effect = [
-        np.array([[cirq.X, cirq.Y], [cirq.Z, cirq.Y], [cirq.Y, cirq.Z]]),
-        np.array([[cirq.X, cirq.Z], [cirq.X, cirq.X], [cirq.Y, cirq.Y]]),
-=======
-    xeb_experiment._rng = (rng := MagicMock())
     xeb_experiment.single_qubit_gate_set = [cirq.X, cirq.Y, cirq.Z]
     rng.integers.side_effect = [
         np.array([[0, 1]]),
         np.array([[2, 1], [2, 1]]),
         np.array([[0, 2]]),
         np.array([[1, 1], [2, 1]]),
->>>>>>> 1789f7bc
     ]
     samples = xeb_experiment._build_circuits(num_circuits=2, cycle_depths=[2])
 
