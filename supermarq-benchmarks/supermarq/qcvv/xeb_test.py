# Copyright 2021 The Cirq Developers
# Licensed under the Apache License, Version 2.0 (the "License");
# you may not use this file except in compliance with the License.
# You may obtain a copy of the License at
#
#     https://www.apache.org/licenses/LICENSE-2.0
#
# Unless required by applicable law or agreed to in writing, software
# distributed under the License is distributed on an "AS IS" BASIS,
# WITHOUT WARRANTIES OR CONDITIONS OF ANY KIND, either express or implied.
# See the License for the specific language governing permissions and
# limitations under the License.
# mypy: disable-error-code=method-assign
from __future__ import annotations

import itertools
import pathlib
import re
from unittest import mock

import cirq
import cirq_superstaq as css
import numpy as np
import pandas as pd
import pytest

from supermarq.qcvv import XEB, XEBResults


def test_xeb_init() -> None:
    q0, q1, q2 = cirq.LineQubit.range(3)

    experiment = XEB(num_circuits=10, cycle_depths=[1, 3, 5])
    assert experiment.num_qubits == 2
    assert experiment.qubits == (q0, q1)
    assert experiment.interleaved_layer == cirq.CZ(q0, q1)
    assert experiment.single_qubit_gate_set == [
        cirq.PhasedXZGate(
            z_exponent=z,
            x_exponent=0.5,
            axis_phase_exponent=a,
        )
        for a, z in itertools.product(np.linspace(start=0, stop=7 / 4, num=8), repeat=2)
    ]

    experiment = XEB(interleaved_layer=cirq.CX, num_circuits=10, cycle_depths=[1, 3, 5])
    assert experiment.num_qubits == 2
    assert experiment.qubits == (q0, q1)
    assert experiment.interleaved_layer == cirq.CX(q0, q1)
    assert experiment.single_qubit_gate_set == [
        cirq.PhasedXZGate(
            z_exponent=z,
            x_exponent=0.5,
            axis_phase_exponent=a,
        )
        for a, z in itertools.product(np.linspace(start=0, stop=7 / 4, num=8), repeat=2)
    ]

    experiment = XEB(single_qubit_gate_set=[cirq.X], num_circuits=10, cycle_depths=[1, 3, 5])
    assert experiment.num_qubits == 2
    assert experiment.qubits == (q0, q1)
    assert experiment.interleaved_layer == cirq.CZ(q0, q1)
    assert experiment.single_qubit_gate_set == [cirq.X]

    experiment = XEB(interleaved_layer=None, num_circuits=10, cycle_depths=[1, 3, 5])
    assert experiment.num_qubits == 2
    assert experiment.qubits == (q0, q1)
    assert not experiment.interleaved_layer

    interleaved_op = cirq.CCX(q2, q0, q1)
    experiment = XEB(interleaved_layer=interleaved_op, num_circuits=10, cycle_depths=[1, 3, 5])
    assert experiment.num_qubits == 3
    assert experiment.qubits == (q0, q1, q2)
    assert experiment.interleaved_layer == interleaved_op
    assert all(sample.circuit.all_qubits() == {q0, q1, q2} for sample in experiment.samples)

    interleaved_moment = cirq.Moment(cirq.Z(q2), cirq.H(q1))
    experiment = XEB(interleaved_layer=interleaved_moment, num_circuits=10, cycle_depths=[1, 3, 5])
    assert experiment.num_qubits == 2
    assert experiment.qubits == (q1, q2)
    assert experiment.interleaved_layer == interleaved_moment
    assert all(sample.circuit.all_qubits() == {q1, q2} for sample in experiment.samples)

    interleaved_circuit = cirq.Circuit(cirq.CZ(q2, q0), cirq.CCZ(q0, q1, q2))
    experiment = XEB(interleaved_layer=interleaved_circuit, num_circuits=10, cycle_depths=[1, 3, 5])
    assert experiment.num_qubits == 3
    assert experiment.qubits == (q0, q1, q2)
    assert experiment.interleaved_layer == interleaved_circuit
    assert all(sample.circuit.all_qubits() == {q0, q1, q2} for sample in experiment.samples)


@pytest.fixture
def xeb_experiment() -> XEB:
    return XEB(
        single_qubit_gate_set=[cirq.X, cirq.Y, cirq.Z], num_circuits=10, cycle_depths=[1, 3, 5]
    )


def test_build_xeb_circuit(xeb_experiment: XEB) -> None:
    xeb_experiment._rng = (rng := mock.MagicMock())
    rng.choice.side_effect = [
        np.array([[cirq.X, cirq.Y], [cirq.Z, cirq.Y], [cirq.Y, cirq.Z]]),
        np.array([[cirq.X, cirq.Z], [cirq.X, cirq.X], [cirq.Y, cirq.Y]]),
    ]
    samples = xeb_experiment._build_circuits(num_circuits=2, cycle_depths=[2])

    assert len(samples) == 2

    qbs = xeb_experiment.qubits
    cirq.testing.assert_same_circuits(
        samples[0].circuit,
        cirq.Circuit(
            [
                cirq.X(qbs[0]),
                cirq.Y(qbs[1]),
                css.barrier(*qbs),
                cirq.TaggedOperation(cirq.CZ(*qbs), "no_compile"),
                css.barrier(*qbs),
                cirq.Z(qbs[0]),
                cirq.Y(qbs[1]),
                css.barrier(*qbs),
                cirq.TaggedOperation(cirq.CZ(*qbs), "no_compile"),
                css.barrier(*qbs),
                cirq.Y(qbs[0]),
                cirq.Z(qbs[1]),
                cirq.measure(qbs),
            ]
        ),
    )
<<<<<<< HEAD
    assert samples[0].data == {
        "circuit_depth": 5,
=======
    assert circuits[0].data == {
        "circuit_depth": 9,
>>>>>>> 4b7f90c3
        "cycle_depth": 2,
        "interleaved_layer": "CZ(q(0), q(1))",
    }
    cirq.testing.assert_same_circuits(
        samples[1].circuit,
        cirq.Circuit(
            [
                cirq.X(qbs[0]),
                cirq.Z(qbs[1]),
                css.barrier(*qbs),
                cirq.TaggedOperation(cirq.CZ(*qbs), "no_compile"),
                css.barrier(*qbs),
                cirq.X(qbs[0]),
                cirq.X(qbs[1]),
                css.barrier(*qbs),
                cirq.TaggedOperation(cirq.CZ(*qbs), "no_compile"),
                css.barrier(*qbs),
                cirq.Y(qbs[0]),
                cirq.Y(qbs[1]),
                cirq.measure(qbs),
            ]
        ),
    )
<<<<<<< HEAD
    assert samples[1].data == {
        "circuit_depth": 5,
=======
    assert circuits[1].data == {
        "circuit_depth": 9,
>>>>>>> 4b7f90c3
        "cycle_depth": 2,
        "interleaved_layer": "CZ(q(0), q(1))",
    }


def test_xeb_analyse_results(tmp_path: pathlib.Path, xeb_experiment: XEB) -> None:
    exp_data = pd.DataFrame(
        [
            {
                "uuid": xeb_experiment.samples[0].uuid,
                "circuit_realization": 0,
                "cycle_depth": 1,
                "circuit_depth": 3,
                "00": 1.0,
                "01": 0.0,
                "10": 0.0,
                "11": 0.0,
            },
            {
                "uuid": xeb_experiment.samples[1].uuid,
                "circuit_realization": 1,
                "cycle_depth": 1,
                "circuit_depth": 3,
                "00": 1.0,
                "01": 0.0,
                "10": 0.0,
                "11": 0.0,
            },
            {
                "uuid": xeb_experiment.samples[2].uuid,
                "circuit_realization": 0,
                "cycle_depth": 5,
                "circuit_depth": 11,
                "00": 0.0,
                "01": 1.0,
                "10": 0.0,
                "11": 0.0,
            },
            {
                "uuid": xeb_experiment.samples[3].uuid,
                "circuit_realization": 1,
                "cycle_depth": 5,
                "circuit_depth": 11,
                "00": 0.0,
                "01": 0.0,
                "10": 1.0,
                "11": 0.0,
            },
            {
                "uuid": xeb_experiment.samples[4].uuid,
                "circuit_realization": 0,
                "cycle_depth": 10,
                "circuit_depth": 21,
                "00": 0.0,
                "01": 0.0,
                "10": 0.5,
                "11": 0.5,
            },
            {
                "uuid": xeb_experiment.samples[5].uuid,
                "circuit_realization": 1,
                "cycle_depth": 10,
                "circuit_depth": 21,
                "00": 0.0,
                "01": 0.0,
                "10": 0.5,
                "11": 0.5,
            },
        ]
    )

    analytical_data = pd.DataFrame(
        [
            {
                "uuid": xeb_experiment.samples[0].uuid,
                "circuit_realization": 0,
                "cycle_depth": 1,
                "circuit_depth": 3,
                "00": 1.0,
                "01": 0.0,
                "10": 0.0,
                "11": 0.0,
            },
            {
                "uuid": xeb_experiment.samples[1].uuid,
                "circuit_realization": 1,
                "cycle_depth": 1,
                "circuit_depth": 3,
                "00": 0.5,
                "01": 0.5,
                "10": 0.0,
                "11": 0.0,
            },
            {
                "uuid": xeb_experiment.samples[2].uuid,
                "circuit_realization": 0,
                "cycle_depth": 5,
                "circuit_depth": 11,
                "00": 0.0,
                "01": 0.75,
                "10": 0.25,
                "11": 0.0,
            },
            {
                "uuid": xeb_experiment.samples[3].uuid,
                "circuit_realization": 1,
                "cycle_depth": 5,
                "circuit_depth": 11,
                "00": 0.0,
                "01": 0.5,
                "10": 0.25,
                "11": 0.25,
            },
            {
                "uuid": xeb_experiment.samples[4].uuid,
                "circuit_realization": 0,
                "cycle_depth": 10,
                "circuit_depth": 21,
                "00": 0.2,
                "01": 0.3,
                "10": 0.25,
                "11": 0.25,
            },
            {
                "uuid": xeb_experiment.samples[5].uuid,
                "circuit_realization": 1,
                "cycle_depth": 10,
                "circuit_depth": 21,
                "00": 0.1,
                "01": 0.1,
                "10": 0.4,
                "11": 0.4,
            },
        ]
    )

    plot_filename = tmp_path / "example.png"
    speckle_plot_filename = tmp_path / "example_speckle.png"

    results = XEBResults(target="example", experiment=xeb_experiment, data=exp_data)

    with mock.patch.object(results, "_analytical_data", return_value=analytical_data):
        results.analyze(plot_filename=plot_filename.as_posix())

    assert results.data is not None
    np.testing.assert_allclose(
        results.data["sum_p(x)p^(x)"].values, [1.0, 0.5, 0.75, 0.25, 0.25, 0.4]
    )
    np.testing.assert_allclose(
        results.data["sum_p(x)p(x)"].values, [1.0, 0.5, 0.625, 0.375, 0.255, 0.34]
    )

    # Calculated by hand
    assert results.cycle_fidelity_estimate == pytest.approx(1.0613025)
    assert results.cycle_fidelity_estimate_std == pytest.approx(0.0597633930)

    assert pathlib.Path(tmp_path / "example.png").exists()

    # Test the speckle plot
    results.plot_speckle(filename=speckle_plot_filename.as_posix())
    assert pathlib.Path(tmp_path / "example_speckle.png").exists()


@pytest.mark.parametrize(
    "layer",
    [
        None,
        cirq.Y,
        cirq.CCX,
        cirq.CX(cirq.q(4), cirq.q(0)),
        cirq.Moment(cirq.H(cirq.q(2)), cirq.X(cirq.q(0))),
        cirq.Circuit(cirq.CX(cirq.q(1), cirq.q(2)), cirq.CZ(cirq.q(2), cirq.q(0))),
    ],
)
def test_analytical_probabilities(
    layer: cirq.OP_TREE | None,
) -> None:
    xeb_experiment = XEB(num_circuits=3, cycle_depths=[1, 3], interleaved_layer=layer)

    def _exact_sim(circuit: cirq.Circuit) -> dict[int, float]:
        psi = circuit.final_state_vector(ignore_terminal_measurements=True, dtype=np.complex128)
        return dict(enumerate(np.abs(psi**2)))

    pd.testing.assert_frame_equal(
        xeb_experiment.run_with_callable(_exact_sim).data,
        xeb_experiment.run_with_simulator()._analytical_data(),
    )


def test_results_no_data() -> None:
    results = XEBResults(target="example", experiment=XEB(1, []), data=None)
    with pytest.raises(RuntimeError, match="No data stored. Cannot perform analysis."):
        results._analyze()

    with pytest.raises(RuntimeError, match="No data stored. Cannot plot results."):
        results.plot_results()

    with pytest.raises(RuntimeError, match="No data stored. Cannot plot results."):
        results.plot_speckle()

    with pytest.raises(
        RuntimeError, match="No stored dataframe of circuit fidelities. Something has gone wrong."
    ):
        results.data = pd.DataFrame()
        results.plot_results()


def test_results_not_analyzed() -> None:
    results = XEBResults(target="example", experiment=XEB(1, []), data=None)
    for attr in ["cycle_fidelity_estimate", "cycle_fidelity_estimate_std"]:
        with pytest.raises(
            RuntimeError,
            match=re.escape("Value has not yet been estimated. Please run `.analyze()` method."),
        ):
            getattr(results, attr)


@pytest.mark.parametrize(
    "layer",
    [
        None,
        cirq.CX,
        cirq.CCX(cirq.q(2), cirq.q(0), cirq.q(1)),
        cirq.Moment(cirq.H(cirq.q(2)), cirq.X(cirq.q(0))),
        cirq.Circuit(cirq.CX(cirq.q(1), cirq.q(2)), cirq.CZ(cirq.q(2), cirq.q(0))),
    ],
)
def test_dump_and_load(
    tmp_path_factory: pytest.TempPathFactory,
    layer: cirq.OP_TREE | None,
) -> None:
    filename = tmp_path_factory.mktemp("tempdir") / "file.json"
    xeb_experiment = XEB(
        num_circuits=10,
        cycle_depths=[1, 3, 5],
        interleaved_layer=layer,
        single_qubit_gate_set=[cirq.X, cirq.Y, cirq.Z],
    )
    xeb_experiment.to_file(filename)
    exp = XEB.from_file(filename)

    assert exp.samples == xeb_experiment.samples
    assert exp.num_qubits == xeb_experiment.num_qubits
    assert exp.num_circuits == xeb_experiment.num_circuits
    assert exp.cycle_depths == xeb_experiment.cycle_depths
    assert exp.single_qubit_gate_set == xeb_experiment.single_qubit_gate_set
    assert exp.interleaved_layer == xeb_experiment.interleaved_layer<|MERGE_RESOLUTION|>--- conflicted
+++ resolved
@@ -127,13 +127,8 @@
             ]
         ),
     )
-<<<<<<< HEAD
     assert samples[0].data == {
-        "circuit_depth": 5,
-=======
-    assert circuits[0].data == {
         "circuit_depth": 9,
->>>>>>> 4b7f90c3
         "cycle_depth": 2,
         "interleaved_layer": "CZ(q(0), q(1))",
     }
@@ -157,13 +152,8 @@
             ]
         ),
     )
-<<<<<<< HEAD
     assert samples[1].data == {
-        "circuit_depth": 5,
-=======
-    assert circuits[1].data == {
         "circuit_depth": 9,
->>>>>>> 4b7f90c3
         "cycle_depth": 2,
         "interleaved_layer": "CZ(q(0), q(1))",
     }
