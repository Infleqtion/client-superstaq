# Copyright 2021 The Cirq Developers
#
# Licensed under the Apache License, Version 2.0 (the "License");
# you may not use this file except in compliance with the License.
# You may obtain a copy of the License at
#
#     https://www.apache.org/licenses/LICENSE-2.0
#
# Unless required by applicable law or agreed to in writing, software
# distributed under the License is distributed on an "AS IS" BASIS,
# WITHOUT WARRANTIES OR CONDITIONS OF ANY KIND, either express or implied.
# See the License for the specific language governing permissions and
# limitations under the License.
# pylint: disable=missing-function-docstring
# pylint: disable=missing-return-doc
# mypy: disable-error-code=method-assign

from __future__ import annotations

import re
import uuid
from collections.abc import Iterable, Sequence
from dataclasses import dataclass
from typing import TYPE_CHECKING, Any
from unittest.mock import MagicMock, call, patch

import cirq
import cirq_superstaq as css
import matplotlib.pyplot as plt
import numpy as np
import pandas as pd
import pytest

from supermarq.qcvv.base_experiment import QCVVExperiment, QCVVResults, Sample, qcvv_resolver

if TYPE_CHECKING:
    from typing_extensions import Self

mock_plot = MagicMock()
mock_print = MagicMock()


def test_qcvv_resolver() -> None:
    assert qcvv_resolver("bad_name") is None
    assert qcvv_resolver("supermarq.qcvv.Sample") == Sample
    assert qcvv_resolver("supermarq.qcvv.QCVVExperiment") == QCVVExperiment

    # Check for something that is not explicitly exported
    assert qcvv_resolver("supermarq.qcvv.base_experiment.qcvv_resolver") is None


@dataclass
class ExampleResults(QCVVResults):
    """Example results class for testing"""

    _example_final_result: float | None = None

    def _analyze(self) -> None:
        self._example_final_result = 3.142

<<<<<<< HEAD
    def plot_results(self, filename: str | None = None) -> None:
        mock_plot(filename)
=======
    def plot_results(self, filename: str | None = None) -> plt.Figure:
        mock_plot(filename)
        return plt.Figure()
>>>>>>> a126b9ea

    def print_results(self) -> None:
        mock_print("This is a test")

    @property
    def example_final_result(self) -> float:
        if self._example_final_result is None:
            raise self._not_analyzed
        return self._example_final_result


class ExampleExperiment(QCVVExperiment[ExampleResults]):
    """Example experiment class for testing"""

    def __init__(
        self,
        num_qubits: int,
        num_circuits: int,
        cycle_depths: Iterable[int],
        *,
        random_seed: int | None = None,
        _samples: list[Sample] | None = None,
        **kwargs: str | bool,
    ) -> None:
        super().__init__(
            num_qubits,
            num_circuits,
            cycle_depths,
            random_seed=random_seed,
            results_cls=ExampleResults,
            _samples=_samples,
            **kwargs,
        )

    def _build_circuits(self, num_circuits: int, cycle_depths: Iterable[int]) -> Sequence[Sample]:
        return [
            Sample(
                circuit=MagicMock(spec=cirq.Circuit),
                data={"num": k, "depth": d},
                circuit_realization=k,
            )
            for k in range(num_circuits)
            for d in cycle_depths
        ]

    def _json_dict_(self) -> dict[str, Any]:
        return super()._json_dict_()

    @classmethod
    def _from_json_dict_(
        cls,
        samples: list[Sample],
        num_qubits: int,
        num_circuits: int,
        cycle_depths: list[int],
        **kwargs: Any,
    ) -> Self:
        experiment = cls(
            num_circuits=num_circuits,
            num_qubits=num_qubits,
            cycle_depths=cycle_depths,
            _samples=samples,
            **kwargs,
        )
        return experiment


@pytest.fixture
def abc_experiment() -> ExampleExperiment:
    with patch("supermarq.qcvv.base_experiment.QCVVExperiment._validate_circuits"):
        return ExampleExperiment(
            num_qubits=2,
            num_circuits=10,
            cycle_depths=[1, 3, 5],
            random_seed=42,
            service_details="Some other details",
        )


@pytest.fixture
def sample_circuits() -> list[Sample]:
    qubits = cirq.LineQubit.range(2)
    return [
        Sample(
            circuit=cirq.Circuit(cirq.CZ(*qubits), cirq.CZ(*qubits), cirq.measure(*qubits)),
            data={"circuit": 1},
            circuit_realization=1,
        ),
        Sample(
            circuit=cirq.Circuit(cirq.CX(*qubits), cirq.measure(*qubits)),
            data={"circuit": 2},
            circuit_realization=2,
        ),
    ]


def test_qcvv_experiment_init(
    abc_experiment: ExampleExperiment,
) -> None:
    assert abc_experiment.num_qubits == 2
    assert abc_experiment.num_circuits == 10
    assert abc_experiment.cycle_depths == [1, 3, 5]
    assert abc_experiment._results_cls == ExampleResults
    assert abc_experiment._service_kwargs == {"service_details": "Some other details"}
    assert len(abc_experiment.samples) == 30
    assert isinstance(abc_experiment._rng, np.random.Generator)


def test_results_init(
    abc_experiment: ExampleExperiment,
) -> None:
    results = ExampleResults(
        target="target", experiment=abc_experiment, job=MagicMock(spec=css.Job)
    )
    assert results.target == "target"
    assert results.samples == abc_experiment.samples
    assert results.num_circuits == 10
    assert results.num_qubits == 2


def test_experiment_init_with_bad_layers() -> None:
    with pytest.raises(
        ValueError, match="The `cycle_depths` iterator can only include positive values."
    ):
        ExampleExperiment(
            num_qubits=2,
            num_circuits=10,
            cycle_depths=[0],
            random_seed=42,
            service_details="Some other details",
        )


def test_results_not_analyzed(abc_experiment: ExampleExperiment) -> None:
    results = ExampleResults(
        target="target", experiment=abc_experiment, job=MagicMock(spec=css.Job)
    )
    with pytest.raises(
        RuntimeError,
        match=re.escape("Value has not yet been estimated. Please run `.analyze()` method."),
    ):
        _ = results.example_final_result


def test_results_job_still_running(abc_experiment: ExampleExperiment) -> None:
    results = ExampleResults(
        target="target", experiment=abc_experiment, job=MagicMock(spec=css.Job)
    )
    results.job.status.return_value = "Pending"  # type: ignore[union-attr]
    with pytest.warns(
        Warning,
        match=(
            "Experiment data is not yet ready to analyse. This is likely because "
            "the Superstaq job has not yet been completed. Either wait and try again "
            "later, or interrogate the `.job` attribute."
        ),
    ):
        results.analyze()


def test_results_job_no_data(abc_experiment: ExampleExperiment) -> None:
    results = ExampleResults(
        target="target",
        experiment=abc_experiment,
    )
    with pytest.raises(
        RuntimeError,
        match=(
            "No data available and no Superstaq job to use to collect data. Please manually add "
            "results data in order to perform analysis"
        ),
    ):
        results.analyze()


def test_results_analyze(abc_experiment: ExampleExperiment) -> None:
    results = ExampleResults(
        target="target", experiment=abc_experiment, data=MagicMock(spec=pd.DataFrame)
    )

    results.analyze(plot_results=True, print_results=True, plot_filename="test_name")
    assert results.example_final_result == 3.142
    mock_plot.assert_called_once_with("test_name")
    mock_print.assert_called_once_with("This is a test")


def test_results_ready(abc_experiment: ExampleExperiment) -> None:
    results = ExampleResults(
        target="target", experiment=abc_experiment, data=MagicMock(spec=pd.DataFrame)
    )
    assert results.data_ready


def test_results_ready_from_job(
    abc_experiment: ExampleExperiment, sample_circuits: list[Sample]
) -> None:
    abc_experiment.samples = sample_circuits
    results = ExampleResults(
        target="target", experiment=abc_experiment, job=MagicMock(spec=css.Job)
    )
    results.job.status.return_value = "Done"  # type: ignore[union-attr]
    results.job.counts.return_value = [  # type: ignore[union-attr]
        {
            "00": 20,
            "01": 5,
            "11": 10,
        },
        {
            "00": 30,
            "01": 5,
        },
    ]
    assert results.data_ready
    pd.testing.assert_frame_equal(
        results.data,
        pd.DataFrame(
            [
                {"circuit": 1, "00": 20 / 35, "01": 5 / 35, "10": 0.0, "11": 10 / 35},
                {"circuit": 2, "00": 30 / 35, "01": 5 / 35, "10": 0.0, "11": 0.0},
            ]
        ),
        check_like=True,
    )


def test_run_with_simulator(
    abc_experiment: ExampleExperiment, sample_circuits: list[Sample]
) -> None:
    cirq.measurement_key_name = MagicMock()
    abc_experiment.samples = sample_circuits
    test_sim = MagicMock()
    mock_result = MagicMock()
    mock_result.histogram.return_value = {0: 0, 1: 100, 2: 0, 3: 0}
    test_sim.run.return_value = mock_result

    results = abc_experiment.run_with_simulator(simulator=test_sim, repetitions=100)

    # Test simulator calls
    test_sim.run.assert_has_calls(
        [
            call(sample_circuits[0].circuit, repetitions=100),
            call(sample_circuits[1].circuit, repetitions=100),
        ],
        any_order=True,
    )

    assert results.experiment == abc_experiment
    assert results.target == "local_simulator"

    # Check the data is stored
    pd.testing.assert_frame_equal(
        results.data,
        pd.DataFrame(
            [
                {
                    "circuit_realization": 1,
                    "circuit": 1,
                    "00": 0.0,
                    "01": 1.0,
                    "10": 0.0,
                    "11": 0.0,
                },
                {
                    "circuit_realization": 2,
                    "circuit": 2,
                    "00": 0.0,
                    "01": 1.0,
                    "10": 0.0,
                    "11": 0.0,
                },
            ]
        ),
    )


def test_run_with_simulator_default_target(
    abc_experiment: ExampleExperiment, sample_circuits: list[Sample]
) -> None:
    cirq.measurement_key_name = MagicMock()
    cirq.Simulator = (target := MagicMock())  # type: ignore [misc]
    abc_experiment.samples = sample_circuits
    mock_result = MagicMock()
    mock_result.histogram.return_value = {0: 0, 1: 100, 2: 0, 3: 0}
    target().run.return_value = mock_result

    results = abc_experiment.run_with_simulator(repetitions=100)

    # Test simulator calls
    target().run.assert_has_calls(
        [
            call(sample_circuits[0].circuit, repetitions=100),
            call(sample_circuits[1].circuit, repetitions=100),
        ],
        any_order=True,
    )

    assert results.experiment == abc_experiment
    assert results.target == "local_simulator"

    # Check the data is stored
    pd.testing.assert_frame_equal(
        results.data,
        pd.DataFrame(
            [
                {
                    "circuit_realization": 1,
                    "circuit": 1,
                    "00": 0.0,
                    "01": 1.0,
                    "10": 0.0,
                    "11": 0.0,
                },
                {
                    "circuit_realization": 2,
                    "circuit": 2,
                    "00": 0.0,
                    "01": 1.0,
                    "10": 0.0,
                    "11": 0.0,
                },
            ]
        ),
    )


def test_run_on_device(abc_experiment: ExampleExperiment, sample_circuits: list[Sample]) -> None:
    abc_experiment.samples = sample_circuits

    with patch("cirq_superstaq.Service") as mock_service:
        results = abc_experiment.run_on_device(
            target="example_target", repetitions=100, **{"some": "options"}
        )

    mock_service.return_value.create_job.assert_called_once_with(
        [sample_circuits[0].circuit, sample_circuits[1].circuit],
        target="example_target",
        method=None,
        repetitions=100,
        some="options",
    )

    assert results.job == mock_service.return_value.create_job.return_value
    assert results.target == "example_target"
    assert results.experiment == abc_experiment


def test_run_on_device_dry_run(
    abc_experiment: ExampleExperiment, sample_circuits: list[Sample]
) -> None:
    abc_experiment.samples = sample_circuits

    with patch("cirq_superstaq.Service") as mock_service:
        results = abc_experiment.run_on_device(
            target="example_target", repetitions=100, method="dry-run"
        )

    mock_service.return_value.create_job.assert_called_once_with(
        [sample_circuits[0].circuit, sample_circuits[1].circuit],
        target="example_target",
        method="dry-run",
        repetitions=100,
    )
    assert results.job == mock_service.return_value.create_job.return_value
    assert results.target == "example_target"
    assert results.experiment == abc_experiment


def test_interleave_circuit() -> None:
    qubit = cirq.LineQubit(0)
    circuit = cirq.Circuit(*[cirq.X(qubit) for _ in range(4)])

    # With last gate
    interleaved_circuit = QCVVExperiment._interleave_op(circuit, cirq.Z(qubit), include_final=True)
    cirq.testing.assert_same_circuits(
        interleaved_circuit,
        cirq.Circuit(
            cirq.X(qubit),
            cirq.TaggedOperation(cirq.Z(qubit), "no_compile"),
            cirq.X(qubit),
            cirq.TaggedOperation(cirq.Z(qubit), "no_compile"),
            cirq.X(qubit),
            cirq.TaggedOperation(cirq.Z(qubit), "no_compile"),
            cirq.X(qubit),
            cirq.TaggedOperation(cirq.Z(qubit), "no_compile"),
        ),
    )

    # Without last gate
    interleaved_circuit = QCVVExperiment._interleave_op(circuit, cirq.Z(qubit), include_final=False)
    cirq.testing.assert_same_circuits(
        interleaved_circuit,
        cirq.Circuit(
            cirq.X(qubit),
            cirq.TaggedOperation(cirq.Z(qubit), "no_compile"),
            cirq.X(qubit),
            cirq.TaggedOperation(cirq.Z(qubit), "no_compile"),
            cirq.X(qubit),
            cirq.TaggedOperation(cirq.Z(qubit), "no_compile"),
            cirq.X(qubit),
        ),
    )


def test_validate_circuits(
    abc_experiment: ExampleExperiment, sample_circuits: list[Sample]
) -> None:
    # Should't get any errors with the base circuits
    abc_experiment._validate_circuits(sample_circuits)

    # Add a gate so not all measurements are terminal
    sample_circuits[0].circuit += cirq.X(abc_experiment.qubits[0])
    with pytest.raises(
        ValueError, match="QCVV experiment circuits can only contain terminal measurements."
    ):
        abc_experiment._validate_circuits(sample_circuits)

    # Remove measurements
    sample_circuits[0].circuit = sample_circuits[0].circuit[:-2] + cirq.measure(
        abc_experiment.qubits[0]
    )
    with pytest.raises(
        ValueError,
        match="The terminal measurement in QCVV experiment circuits must measure all qubits.",
    ):
        abc_experiment._validate_circuits(sample_circuits)

    # Remove all measurements
    sample_circuits[0].circuit = sample_circuits[0].circuit[:-2]
    with pytest.raises(
        ValueError,
        match="QCVV experiment circuits must contain measurements.",
    ):
        abc_experiment._validate_circuits(sample_circuits)


def test_run_with_callable(
    abc_experiment: ExampleExperiment,
    sample_circuits: list[Sample],
) -> None:
    abc_experiment.samples = sample_circuits
    test_callable = MagicMock()
    test_callable.return_value = {"01": 0.2, "10": 0.7, "11": 0.1}

    results = abc_experiment.run_with_callable(test_callable, some="kwargs")

    test_callable.assert_has_calls(
        [
            call(sample_circuits[0].circuit, some="kwargs"),
            call(sample_circuits[1].circuit, some="kwargs"),
        ]
    )

    assert results.target == "callable"
    assert results.experiment == abc_experiment

    # Check the data is stored
    pd.testing.assert_frame_equal(
        results.data,
        pd.DataFrame(
            [
                {"circuit": 1, "00": 0.0, "01": 0.2, "10": 0.7, "11": 0.1},
                {"circuit": 2, "00": 0.0, "01": 0.2, "10": 0.7, "11": 0.1},
            ]
        ),
        check_like=True,
    )


def test_run_with_callable_mixd_keys(
    abc_experiment: ExampleExperiment,
    sample_circuits: list[Sample],
) -> None:
    abc_experiment.samples = sample_circuits
    test_callable = MagicMock()
    test_callable.return_value = {1: 0.2, "10": 0.7, 3: 0.1}

    results = abc_experiment.run_with_callable(test_callable, some="kwargs")

    test_callable.assert_has_calls(
        [
            call(sample_circuits[0].circuit, some="kwargs"),
            call(sample_circuits[1].circuit, some="kwargs"),
        ]
    )

    assert results.target == "callable"
    assert results.experiment == abc_experiment

    # Check the data is stored
    pd.testing.assert_frame_equal(
        results.data,
        pd.DataFrame(
            [
                {"circuit": 1, "00": 0.0, "01": 0.2, "10": 0.7, "11": 0.1},
                {"circuit": 2, "00": 0.0, "01": 0.2, "10": 0.7, "11": 0.1},
            ]
        ),
        check_like=True,
    )


def test_run_with_callable_bad_bitstring(
    abc_experiment: ExampleExperiment,
    sample_circuits: list[Sample],
) -> None:
    abc_experiment.samples = sample_circuits
    test_callable = MagicMock()
    test_callable.return_value = {"000": 0.0, "01": 0.2, "10": 0.8}

    with pytest.raises(
        ValueError,
        match=("The key contains the wrong number of bits. Got 3 entries " "but expected 2 bits."),
    ):
        abc_experiment.run_with_callable(test_callable, some="kwargs")


def test_results_collect_device_counts(
    abc_experiment: ExampleExperiment, sample_circuits: list[Sample]
) -> None:
    abc_experiment.samples = sample_circuits
    results = ExampleResults(
        target="example_target", experiment=abc_experiment, job=MagicMock(spec=css.Job)
    )
    results.job.counts.return_value = [  # type: ignore[union-attr]
        {
            "00": 20,
            "01": 5,
            "11": 10,
        },
        {
            "00": 30,
            "01": 5,
        },
    ]

    df = results._collect_device_counts()

    pd.testing.assert_frame_equal(
        df,
        pd.DataFrame(
            [
                {"circuit": 1, "00": 20 / 35, "01": 5 / 35, "10": 0.0, "11": 10 / 35},
                {"circuit": 2, "00": 30 / 35, "01": 5 / 35, "10": 0.0, "11": 0.0},
            ]
        ),
        check_like=True,
    )


def test_results_collect_device_counts_no_job() -> None:
    results = ExampleResults(target="example_target", experiment=MagicMock(), job=None)
    with pytest.raises(
        ValueError,
        match=("No Superstaq job associated with these results. Cannot collect device counts."),
    ):
        results._collect_device_counts()


def test_results_from_records(
    abc_experiment: ExampleExperiment, sample_circuits: list[Sample]
) -> None:
    abc_experiment.samples = sample_circuits
    # All accepted types
    records_1 = {s.uuid: {"01": 1, "10": 3} for s in sample_circuits}
    records_2 = {s.uuid: {"01": 0.25, "10": 0.75} for s in sample_circuits}
    records_3 = {s.uuid: {1: 1, 2: 3} for s in sample_circuits}
    records_4 = {s.uuid: {1: 0.25, 2: 0.75} for s in sample_circuits}

    records_list = [records_1, records_2, records_3, records_4]

    for record in records_list:
        results = abc_experiment.results_from_records(record)  # type: ignore[arg-type]
        pd.testing.assert_frame_equal(
            results.data,
            pd.DataFrame(
                [{"circuit": n + 1, "00": 0.0, "01": 0.25, "10": 0.75, "11": 0.0} for n in range(2)]
            ),
        )


def test_results_from_records_bad_input(
    abc_experiment: ExampleExperiment, sample_circuits: list[Sample]
) -> None:
    abc_experiment.samples = sample_circuits
    # Warn for missing samples
    with pytest.warns(
        UserWarning,
        match=re.escape(
            f"The following samples are missing records: {str(sample_circuits[1].uuid)}. These "
            "will not be included in the results."
        ),
    ):
        abc_experiment.results_from_records({sample_circuits[0].uuid: {"00": 10}})

    # Warn for spurious records
    new_uuid = uuid.uuid4()
    with pytest.warns(
        UserWarning,
        match=re.escape("Unable to find matching sample for 1 record(s)."),
    ):
        abc_experiment.results_from_records({new_uuid: {"00": 10}})

    # Error when processing samples
    with pytest.raises(ValueError, match=re.escape("No non-zero counts.")):
        abc_experiment.results_from_records({sample_circuits[0].uuid: {"00": 0}})


def test_canonicalize_bitstring() -> None:
    assert QCVVExperiment.canonicalize_bitstring("00", 2) == "00"
    assert QCVVExperiment.canonicalize_bitstring(1, 2) == "01"
    assert QCVVExperiment.canonicalize_bitstring(5, 4) == "0101"

    with pytest.raises(ValueError, match="The key must be positive. Instead got -2."):
        QCVVExperiment.canonicalize_bitstring(-2, 4)

    with pytest.raises(
        ValueError,
        match=(
            "The key is too large to be encoded with 4 qubits. Got 72 " "but expected less than 16."
        ),
    ):
        QCVVExperiment.canonicalize_bitstring(72, 4)

    with pytest.raises(
        ValueError,
        match=("The key contains the wrong number of bits. Got 5 entries " "but expected 4 bits."),
    ):
        QCVVExperiment.canonicalize_bitstring("01010", 4)

    with pytest.raises(ValueError, match="All entries in the bitstring must be 0 or 1. Got 1234."):
        QCVVExperiment.canonicalize_bitstring("1234", 4)

    with pytest.raises(TypeError, match="Key must either be `numbers.Integral` or `str`."):
        QCVVExperiment.canonicalize_bitstring(3.141, 4)  # type: ignore[arg-type]


def test_canonicalize_probabilities() -> None:
    p1 = {0: 0.1, 1: 0.6, 3: 0.3}
    p2 = {0: 1, 1: 6, 3: 3}
    p3 = {"00": 0.1, "01": 0.6, "11": 0.3}
    p4 = {"00": 1, "01": 6, "11": 3}
    p_list: list[dict[str, int] | dict[str, float] | dict[int, int] | dict[int, float]] = [
        p1,
        p2,
        p3,
        p4,
    ]
    for p in p_list:
        assert QCVVExperiment.canonicalize_probabilities(p, 2) == {
            "00": 0.1,
            "01": 0.6,
            "10": 0.0,
            "11": 0.3,
        }

    # Test for empty dictionary
    assert QCVVExperiment.canonicalize_probabilities({}, 2) == {}


def test_canonicalize_probabilities_bad_input() -> None:

    # Negative counts
    with pytest.raises(ValueError, match="Probabilities/counts must be positive."):
        QCVVExperiment.canonicalize_probabilities({0: -2}, 2)

    # No non-zero counts
    with pytest.raises(ValueError, match="No non-zero counts."):
        QCVVExperiment.canonicalize_probabilities({0: 0, 1: 0}, 2)

    # Negative probabilities
    with pytest.raises(ValueError, match="Probabilities/counts must be positive."):
        QCVVExperiment.canonicalize_probabilities({0: 0.0, 1: -0.5}, 2)


def test_experiment_get_item(
    abc_experiment: ExampleExperiment,
    sample_circuits: list[Sample],
) -> None:
    abc_experiment.samples = sample_circuits

    for k, _ in enumerate(sample_circuits):
        assert abc_experiment[k] == sample_circuits[k]
        assert abc_experiment[sample_circuits[k].uuid] == sample_circuits[k]
        assert abc_experiment[str(sample_circuits[k].uuid)] == sample_circuits[k]

    with pytest.raises(TypeError, match="Key must be int, str or uuid.UUID"):
        _ = abc_experiment[3.141]  # type: ignore[index]

    with pytest.raises(
        KeyError, match=re.escape("No sample found with UUID b55adabc-39c4-4f7b-a84d-906adaf0897e")
    ):
        _ = abc_experiment["b55adabc-39c4-4f7b-a84d-906adaf0897e"]

    with pytest.raises(
        RuntimeError, match="Multiple samples found with matching key. Something has gone wrong."
    ):
        # Manually set duplicate sample uuids
        abc_experiment.samples[0].uuid = abc_experiment.samples[1].uuid
        _ = abc_experiment[sample_circuits[0].uuid]


def test_map_records_to_samples(
    abc_experiment: ExampleExperiment, sample_circuits: list[Sample]
) -> None:
    abc_experiment.samples = sample_circuits

    records = {
        0: {0: 0.1, 1: 0.6, 3: 0.3},
        sample_circuits[1].uuid: {0: 4, 1: 6, 3: 2},
    }
    mapped_samples = abc_experiment._map_records_to_samples(records)  # type: ignore[arg-type]
    assert mapped_samples == {
        sample_circuits[0]: {0: 0.1, 1: 0.6, 3: 0.3},
        sample_circuits[1]: {0: 4, 1: 6, 3: 2},
    }


def test_map_records_to_samples_missing_key(
    abc_experiment: ExampleExperiment, sample_circuits: list[Sample]
) -> None:
    abc_experiment.samples = sample_circuits
    with pytest.warns(
        UserWarning, match=re.escape("Unable to find matching sample for 1 record(s).")
    ):
        with pytest.warns(
            UserWarning,
            match=(
                f"The following samples are missing records: {sample_circuits[0].uuid}. "
                "These will not be included in the results."
            ),
        ):
            abc_experiment._map_records_to_samples(
                {
                    5: {0: 0.1, 1: 0.6, 3: 0.3},
                    sample_circuits[1].uuid: {0: 4, 1: 6, 3: 2},
                }
            )


def test_map_records_to_samples_bad_key_type(
    abc_experiment: ExampleExperiment, sample_circuits: list[Sample]
) -> None:
    abc_experiment.samples = sample_circuits
    # Bad key type
    with pytest.raises(
        TypeError,
        match=re.escape("Key must be int, str or uuid.UUID, not <class 'float'>"),
    ):
        abc_experiment._map_records_to_samples(
            {
                5.0: {0: 0.1, 1: 0.6, 3: 0.3},  # type: ignore[dict-item]
                sample_circuits[1].uuid: {0: 4, 1: 6, 3: 2},
            }
        )


def test_map_records_to_samples_duplicate_keys(
    abc_experiment: ExampleExperiment, sample_circuits: list[Sample]
) -> None:
    abc_experiment.samples = sample_circuits
    with pytest.raises(
        KeyError,
        match=re.escape(
            f"Duplicate records found for sample with uuid: {str(sample_circuits[1].uuid)}."
        ),
    ):
        abc_experiment._map_records_to_samples(
            {
                1: {0: 0.1, 1: 0.6, 3: 0.3},
                sample_circuits[1].uuid: {0: 4, 1: 6, 3: 2},
            }
        )


@patch("supermarq.qcvv.base_experiment.qcvv_resolver")
def test_dump_and_load(
    mock_resolver: MagicMock,
    tmp_path_factory: pytest.TempPathFactory,
    abc_experiment: ExampleExperiment,
    sample_circuits: list[Sample],
) -> None:
    temp_resolver = {
        "supermarq.qcvv.Sample": Sample,
        "supermarq.qcvv.ExampleExperiment": ExampleExperiment,
    }
    mock_resolver.side_effect = lambda x: temp_resolver.get(x)

    filename = tmp_path_factory.mktemp("tempdir") / "file.json"
    abc_experiment.samples = sample_circuits
    abc_experiment.to_file(filename)
    exp = ExampleExperiment.from_file(filename)

    assert exp.samples == abc_experiment.samples
    assert exp.num_qubits == abc_experiment.num_qubits
    assert exp.num_circuits == abc_experiment.num_circuits
    assert exp.cycle_depths == abc_experiment.cycle_depths<|MERGE_RESOLUTION|>--- conflicted
+++ resolved
@@ -58,14 +58,9 @@
     def _analyze(self) -> None:
         self._example_final_result = 3.142
 
-<<<<<<< HEAD
-    def plot_results(self, filename: str | None = None) -> None:
-        mock_plot(filename)
-=======
     def plot_results(self, filename: str | None = None) -> plt.Figure:
         mock_plot(filename)
         return plt.Figure()
->>>>>>> a126b9ea
 
     def print_results(self) -> None:
         mock_print("This is a test")
