--- conflicted
+++ resolved
@@ -40,9 +40,6 @@
 mock_print = MagicMock()
 
 
-<<<<<<< HEAD
-@dataclass(repr=False)
-=======
 def test_qcvv_resolver() -> None:
     assert qcvv_resolver("bad_name") is None
     assert qcvv_resolver("supermarq.qcvv.Sample") == Sample
@@ -52,8 +49,7 @@
     assert qcvv_resolver("supermarq.qcvv.base_experiment.qcvv_resolver") is None
 
 
-@dataclass
->>>>>>> 1a27a533
+@dataclass(repr=False)
 class ExampleResults(QCVVResults):
     """Example results class for testing"""
 
@@ -246,22 +242,20 @@
         target="target", experiment=abc_experiment, data=MagicMock(spec=pd.DataFrame)
     )
 
-<<<<<<< HEAD
     # Check the `print_results()` method when there are no results to print.
     results.print_results()
     mock_print.assert_called_once_with("Results not analyzed.")
     mock_print.reset_mock()
 
-    results.analyze(plot_results=True, print_results=True)
-    assert results.example_final_result == 3.142
-    mock_plot.assert_called_once()
-    mock_print.assert_called_once_with("This is a test: 3.142")
-=======
+    # Check the `print_results()` method when there are no results to print.
+    results.print_results()
+    mock_print.assert_called_once_with("Results not analyzed.")
+    mock_print.reset_mock()
+
     results.analyze(plot_results=True, print_results=True, plot_filename="test_name")
     assert results.example_final_result == 3.142
     mock_plot.assert_called_once_with("test_name")
-    mock_print.assert_called_once_with("This is a test")
->>>>>>> 1a27a533
+    mock_print.assert_called_once_with("This is a test: 3.142")
 
 
 def test_results_ready(abc_experiment: ExampleExperiment) -> None:
@@ -844,27 +838,6 @@
             f"Duplicate records found for sample with uuid: {str(sample_circuits[1].uuid)}."
         ),
     ):
-<<<<<<< HEAD
-        p[0] = 0.0
-        QCVVExperiment._canonicalize_probabilities(p, 2)
-
-
-def test_repr(abc_experiment: ExampleExperiment) -> None:
-    assert abc_experiment.__repr__() == "ExampleExperiment(num_qubits=2, num_samples=30)"
-    results = ExampleResults(
-        target="target", experiment=abc_experiment, job=MagicMock(spec=css.Job)
-    )
-    assert results.__repr__() == (
-        "ExampleResults(Results not analyzed, "
-        "experiment=ExampleExperiment(num_qubits=2, num_samples=30), target=target)"
-    )
-
-    results._example_final_result = 1.234
-    assert results.__repr__() == (
-        "ExampleResults(This is a test: 1.234, "
-        "experiment=ExampleExperiment(num_qubits=2, num_samples=30), target=target)"
-    )
-=======
         abc_experiment._map_records_to_samples(
             {
                 1: {0: 0.1, 1: 0.6, 3: 0.3},
@@ -895,4 +868,20 @@
     assert exp.num_qubits == abc_experiment.num_qubits
     assert exp.num_circuits == abc_experiment.num_circuits
     assert exp.cycle_depths == abc_experiment.cycle_depths
->>>>>>> 1a27a533
+
+
+def test_repr(abc_experiment: ExampleExperiment) -> None:
+    assert abc_experiment.__repr__() == "ExampleExperiment(num_qubits=2, num_samples=30)"
+    results = ExampleResults(
+        target="target", experiment=abc_experiment, job=MagicMock(spec=css.Job)
+    )
+    assert results.__repr__() == (
+        "ExampleResults(Results not analyzed, "
+        "experiment=ExampleExperiment(num_qubits=2, num_samples=30), target=target)"
+    )
+
+    results._example_final_result = 1.234
+    assert results.__repr__() == (
+        "ExampleResults(This is a test: 1.234, "
+        "experiment=ExampleExperiment(num_qubits=2, num_samples=30), target=target)"
+    )