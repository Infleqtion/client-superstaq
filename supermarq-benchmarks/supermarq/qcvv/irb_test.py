--- conflicted
+++ resolved
@@ -147,14 +147,9 @@
     pd.testing.assert_frame_equal(expected_data, data)
 
 
-<<<<<<< HEAD
 def test_irb_build_circuit() -> None:
     irb_experiment = IRB()
-    with patch("supermarq.qcvv.irb.random_single_qubit_clifford") as mock_random_clifford:
-=======
-def test_irb_build_circuit(irb_experiment: IRB) -> None:
     with patch("supermarq.qcvv.irb.IRB.random_single_qubit_clifford") as mock_random_clifford:
->>>>>>> 34c88597
         mock_random_clifford.side_effect = [
             cirq.ops.SingleQubitCliffordGate.Z,
             cirq.ops.SingleQubitCliffordGate.Z,
