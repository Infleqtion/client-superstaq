# Copyright 2021 The Cirq Developers
# Licensed under the Apache License, Version 2.0 (the "License");
# you may not use this file except in compliance with the License.
# You may obtain a copy of the License at
#
#     https://www.apache.org/licenses/LICENSE-2.0
#
# Unless required by applicable law or agreed to in writing, software
# distributed under the License is distributed on an "AS IS" BASIS,
# WITHOUT WARRANTIES OR CONDITIONS OF ANY KIND, either express or implied.
# See the License for the specific language governing permissions and
# limitations under the License.
# pylint: disable=missing-function-docstring
# pylint: disable=missing-return-doc
# mypy: disable-error-code=method-assign
# mypy: disable-error-code="union-attr"
from __future__ import annotations

import pathlib
import re
from unittest.mock import MagicMock, patch

import cirq
import pandas as pd
import pytest

import supermarq.qcvv.irb
from supermarq.qcvv.base_experiment import Sample
from supermarq.qcvv.irb import IRB, IRBResults, RBResults


@pytest.fixture
def irb() -> IRB:
    return IRB(num_circuits=10, cycle_depths=[1, 3, 5])


def test_irb_init() -> None:
    experiment = IRB(num_circuits=10, cycle_depths=[1, 3, 5])
    assert experiment.num_qubits == 1
    assert experiment.interleaved_gate == cirq.ops.SingleQubitCliffordGate.Z
    assert experiment.clifford_op_gateset == cirq.CZTargetGateset()
    assert experiment.num_circuits == 10
    assert experiment.cycle_depths == [1, 3, 5]

    experiment = IRB(
        num_circuits=10, cycle_depths=[1, 3, 5], interleaved_gate=cirq.ops.SingleQubitCliffordGate.X
    )
    assert experiment.num_qubits == 1
    assert experiment.interleaved_gate == cirq.ops.SingleQubitCliffordGate.X
    assert experiment.clifford_op_gateset == cirq.CZTargetGateset()
    assert experiment.num_circuits == 10
    assert experiment.cycle_depths == [1, 3, 5]

    experiment = IRB(num_circuits=10, cycle_depths=[1, 3, 5], interleaved_gate=cirq.CZ)
    assert experiment.num_qubits == 2
    assert experiment.clifford_op_gateset == cirq.CZTargetGateset()
    assert experiment.num_circuits == 10
    assert experiment.cycle_depths == [1, 3, 5]

    experiment = IRB(
        num_circuits=10,
        cycle_depths=[1, 3, 5],
        interleaved_gate=None,
        clifford_op_gateset=cirq.SqrtIswapTargetGateset(),
    )
    assert experiment.num_qubits == 1
    assert experiment.interleaved_gate is None
    assert experiment.clifford_op_gateset == cirq.SqrtIswapTargetGateset()
    assert experiment.num_circuits == 10
    assert experiment.cycle_depths == [1, 3, 5]


def test_irb_bad_init() -> None:
    with pytest.raises(NotImplementedError):
        IRB(
            interleaved_gate=None,
            num_qubits=3,
            num_circuits=10,
            cycle_depths=[1, 3, 5],
        )


def test_reduce_clifford_sequence() -> None:
    sequence = [
        cirq.ops.SingleQubitCliffordGate.X,
        cirq.ops.SingleQubitCliffordGate.X,
        cirq.ops.SingleQubitCliffordGate.Z,
    ]

    combined_gate = supermarq.qcvv.irb._reduce_clifford_seq(sequence)  # type: ignore[arg-type]
    assert combined_gate == cirq.ops.SingleQubitCliffordGate.Z


def test_random_single_qubit_clifford(irb: IRB) -> None:
    gate = irb.random_single_qubit_clifford()
    assert isinstance(gate, cirq.ops.SingleQubitCliffordGate)


def test_irb_random_clifford(irb: IRB) -> None:
    gate = irb.random_clifford()
    assert isinstance(gate, cirq.SingleQubitCliffordGate)

    exp = IRB(num_circuits=10, cycle_depths=[1, 5, 10], interleaved_gate=cirq.CZ)
    gate = exp.random_clifford()
    assert isinstance(gate, cirq.CliffordGate)
    assert gate.num_qubits() == 2


def test_gates_per_clifford() -> None:
    exp = IRB(random_seed=1, num_circuits=10, cycle_depths=[1, 5, 10])
    gates = exp.gates_per_clifford(samples=1000)
    assert gates["single_qubit_gates"] == pytest.approx(0.95, abs=0.1)
    assert gates["two_qubit_gates"] == 0.0

    exp = IRB(interleaved_gate=cirq.CZ, random_seed=1, num_circuits=10, cycle_depths=[1, 5, 10])
    gates = exp.gates_per_clifford(samples=1000)
    assert gates["single_qubit_gates"] == pytest.approx(4.5, abs=0.25)
    assert gates["two_qubit_gates"] == pytest.approx(1.5, abs=0.1)


def test_irb_build_circuit() -> None:
    irb_experiment = IRB(num_circuits=10, cycle_depths=[1, 5, 10])
    with patch("supermarq.qcvv.irb.IRB.random_single_qubit_clifford") as mock_random_clifford:
        mock_random_clifford.side_effect = [
            cirq.ops.SingleQubitCliffordGate.Z,
            cirq.ops.SingleQubitCliffordGate.Z,
            cirq.ops.SingleQubitCliffordGate.Z,
            cirq.ops.SingleQubitCliffordGate.X,
            cirq.ops.SingleQubitCliffordGate.X,
            cirq.ops.SingleQubitCliffordGate.X,
        ]

        circuits = irb_experiment._build_circuits(2, [3])
        expected_circuits = [
            Sample(
                circuit=cirq.Circuit(
                    [
                        cirq.PhasedXZGate(axis_phase_exponent=0.0, x_exponent=0.0, z_exponent=1.0)(
                            *irb_experiment.qubits
                        ),
                        cirq.PhasedXZGate(axis_phase_exponent=0.0, x_exponent=0.0, z_exponent=1.0)(
                            *irb_experiment.qubits
                        ),
                        cirq.PhasedXZGate(axis_phase_exponent=0.0, x_exponent=0.0, z_exponent=1.0)(
                            *irb_experiment.qubits
                        ),
                        cirq.PhasedXZGate(axis_phase_exponent=0.0, x_exponent=0.0, z_exponent=1.0)(
                            *irb_experiment.qubits
                        ),
                        cirq.measure(irb_experiment.qubits),
                    ]
                ),
                data={
                    "clifford_depth": 3,
                    "circuit_depth": 4,
                    "experiment": "RB",
                    "single_qubit_gates": 4,
                    "two_qubit_gates": 0,
                },
                circuit_realization=1,
            ),
            Sample(
                circuit=cirq.Circuit(
                    [
                        cirq.PhasedXZGate(axis_phase_exponent=0.0, x_exponent=0.0, z_exponent=1.0)(
                            *irb_experiment.qubits
                        ),
                        cirq.TaggedOperation(
                            cirq.ops.SingleQubitCliffordGate.Z(*irb_experiment.qubits), "no_compile"
                        ),
                        cirq.PhasedXZGate(axis_phase_exponent=0.0, x_exponent=0.0, z_exponent=1.0)(
                            *irb_experiment.qubits
                        ),
                        cirq.TaggedOperation(
                            cirq.ops.SingleQubitCliffordGate.Z(*irb_experiment.qubits), "no_compile"
                        ),
                        cirq.PhasedXZGate(axis_phase_exponent=0.0, x_exponent=0.0, z_exponent=1.0)(
                            *irb_experiment.qubits
                        ),
                        cirq.TaggedOperation(
                            cirq.ops.SingleQubitCliffordGate.Z(*irb_experiment.qubits), "no_compile"
                        ),
                        cirq.measure(irb_experiment.qubits),
                    ]
                ),
                data={
                    "clifford_depth": 3,
                    "circuit_depth": 6,
                    "experiment": "IRB",
                    "single_qubit_gates": 6,
                    "two_qubit_gates": 0,
                },
                circuit_realization=2,
            ),
            Sample(
                circuit=cirq.Circuit(
                    [
                        cirq.PhasedXZGate(axis_phase_exponent=0.0, x_exponent=1.0, z_exponent=0.0)(
                            *irb_experiment.qubits
                        ),
                        cirq.PhasedXZGate(axis_phase_exponent=0.0, x_exponent=1.0, z_exponent=0.0)(
                            *irb_experiment.qubits
                        ),
                        cirq.PhasedXZGate(axis_phase_exponent=0.0, x_exponent=1.0, z_exponent=0.0)(
                            *irb_experiment.qubits
                        ),
                        cirq.PhasedXZGate(axis_phase_exponent=0.0, x_exponent=1.0, z_exponent=0.0)(
                            *irb_experiment.qubits
                        ),
                        cirq.measure(irb_experiment.qubits),
                    ]
                ),
                data={
                    "clifford_depth": 3,
                    "circuit_depth": 4,
                    "experiment": "RB",
                    "single_qubit_gates": 4,
                    "two_qubit_gates": 0,
                },
                circuit_realization=3,
            ),
            Sample(
                circuit=cirq.Circuit(
                    [
                        cirq.PhasedXZGate(axis_phase_exponent=0.0, x_exponent=1.0, z_exponent=0.0)(
                            *irb_experiment.qubits
                        ),
                        cirq.TaggedOperation(
                            cirq.ops.SingleQubitCliffordGate.Z(*irb_experiment.qubits), "no_compile"
                        ),
                        cirq.PhasedXZGate(axis_phase_exponent=0.0, x_exponent=1.0, z_exponent=0.0)(
                            *irb_experiment.qubits
                        ),
                        cirq.TaggedOperation(
                            cirq.ops.SingleQubitCliffordGate.Z(*irb_experiment.qubits), "no_compile"
                        ),
                        cirq.PhasedXZGate(axis_phase_exponent=0.0, x_exponent=1.0, z_exponent=0.0)(
                            *irb_experiment.qubits
                        ),
                        cirq.TaggedOperation(
                            cirq.ops.SingleQubitCliffordGate.Z(*irb_experiment.qubits), "no_compile"
                        ),
                        cirq.PhasedXZGate(axis_phase_exponent=0.0, x_exponent=1.0, z_exponent=1.0)(
                            *irb_experiment.qubits
                        ),
                        cirq.measure(irb_experiment.qubits),
                    ]
                ),
                data={
                    "clifford_depth": 3,
                    "circuit_depth": 7,
                    "experiment": "IRB",
                    "single_qubit_gates": 7,
                    "two_qubit_gates": 0,
                },
                circuit_realization=4,
            ),
        ]

        assert len(circuits) == 4
        cirq.testing.assert_same_circuits(circuits[0].circuit, expected_circuits[0].circuit)
        assert circuits[0].data == expected_circuits[0].data
        cirq.testing.assert_same_circuits(circuits[1].circuit, expected_circuits[1].circuit)
        assert circuits[1].data == expected_circuits[1].data
        cirq.testing.assert_same_circuits(circuits[2].circuit, expected_circuits[2].circuit)
        assert circuits[2].data == expected_circuits[2].data
        cirq.testing.assert_same_circuits(circuits[3].circuit, expected_circuits[3].circuit)
        assert circuits[3].data == expected_circuits[3].data


def test_analyse_results() -> None:
    irb_results = IRBResults(
        target="example", experiment=IRB(num_circuits=1, cycle_depths=[1, 2, 5, 10])
    )
    # Noise added to allow estimate of covariance (otherwise scipy errors)
    irb_results.data = pd.DataFrame(
        [
            {
                "clifford_depth": 1,
                "circuit_depth": 2,
                "experiment": "RB",
                "0": 0.5 * 0.95**1 + 0.5 + 0.0000001,
                "1": 0.5 - 0.5 * 0.95**1 - 0.0000001,
            },
            {
                "clifford_depth": 1,
                "circuit_depth": 3,
                "experiment": "IRB",
                "0": 0.5 * 0.8**1 + 0.5 - 0.00000015,
                "1": 0.5 - 0.5 * 0.8**1 + 0.00000015,
            },
            {
                "clifford_depth": 2,
                "circuit_depth": 3,
                "experiment": "RB",
                "0": 0.5 * 0.95**2 + 0.5 + 0.0000011,
                "1": 0.5 - 0.5 * 0.95**2 - 0.0000011,
            },
            {
                "clifford_depth": 2,
                "circuit_depth": 4,
                "experiment": "IRB",
                "0": 0.5 * 0.8**2 + 0.5 - 0.00000017,
                "1": 0.5 - 0.5 * 0.8**2 + 0.00000017,
            },
            {
                "clifford_depth": 5,
                "circuit_depth": 6,
                "experiment": "RB",
                "0": 0.5 * 0.95**5 + 0.5 + 0.0000002,
                "1": 0.5 - 0.5 * 0.95**5 - 0.0000002,
            },
            {
                "clifford_depth": 5,
                "circuit_depth": 11,
                "experiment": "IRB",
                "0": 0.5 * 0.8**5 + 0.5 - 0.0000001,
                "1": 0.5 - 0.5 * 0.8**5 + 0.0000001,
            },
            {
                "clifford_depth": 10,
                "circuit_depth": 11,
                "experiment": "RB",
                "0": 0.5 * 0.95**10 + 0.5 + 0.00000015,
                "1": 0.5 - 0.5 * 0.95**10 - 0.00000015,
            },
            {
                "clifford_depth": 10,
                "circuit_depth": 21,
                "experiment": "IRB",
                "0": 0.5 * 0.8**10 + 0.5 + 0.00000012,
                "1": 0.5 - 0.5 * 0.8**10 - 0.00000012,
            },
        ]
    )
    irb_results.analyze()

    assert irb_results.rb_decay_coefficient == pytest.approx(0.95, abs=1e-5)
    assert irb_results.irb_decay_coefficient == pytest.approx(0.8, abs=1e-5)
    assert irb_results.rb_decay_coefficient_std == pytest.approx(0.0, abs=1e-5)
    assert irb_results.irb_decay_coefficient_std == pytest.approx(0.0, abs=1e-5)
    assert irb_results.average_interleaved_gate_error == pytest.approx(
        0.5 * (1 - 0.8 / 0.95), abs=1e-5
    )

    # Test that plotting results doesn't introduce any errors.
    irb_results.plot_results()


def test_analyse_results_rb() -> None:
    rb_results = RBResults(
        target="example",
        experiment=IRB(interleaved_gate=None, num_circuits=1, cycle_depths=[1, 3, 5, 10]),
    )
    # Noise added to allow estimate of covariance (otherwise scipy errors)

    rb_results.data = pd.DataFrame(
        [
            {
                "clifford_depth": 1,
                "circuit_depth": 2,
                "experiment": "RB",
                "0": 0.5 * 0.95**1 + 0.5 - 0.0000001,
                "1": 0.5 - 0.5 * 0.95**1 + 0.0000001,
            },
            {
                "clifford_depth": 3,
                "circuit_depth": 4,
                "experiment": "RB",
                "0": 0.5 * 0.95**3 + 0.5 - 0.0000003,
                "1": 0.5 - 0.5 * 0.95**3 + 0.0000003,
            },
            {
                "clifford_depth": 5,
                "circuit_depth": 6,
                "experiment": "RB",
                "0": 0.5 * 0.95**5 + 0.5 - 0.0000002,
                "1": 0.5 - 0.5 * 0.95**5 + 0.0000002,
            },
            {
                "clifford_depth": 10,
                "circuit_depth": 11,
                "experiment": "RB",
                "0": 0.5 * 0.95**10 + 0.5 + 0.00000015,
                "1": 0.5 - 0.5 * 0.95**10 - 0.00000015,
            },
        ]
    )
    rb_results.analyze()

    assert rb_results.rb_decay_coefficient == pytest.approx(0.95, abs=1e-5)
    assert rb_results.average_error_per_clifford == pytest.approx(0.5 * (1 - 0.95), abs=1e-5)

    # Test that plotting results doesn't introduce any errors.
    rb_results.plot_results()


def test_analyse_results_plot_saving(tmp_path: pathlib.Path) -> None:
    irb_results = IRBResults(
        target="example", experiment=IRB(num_circuits=1, cycle_depths=[1, 2, 5, 10])
    )
    # Noise added to allow estimate of covariance (otherwise scipy errors)
    irb_results.data = pd.DataFrame(
        [
            {
                "clifford_depth": 1,
                "circuit_depth": 2,
                "experiment": "RB",
                "0": 0.5 * 0.95**1 + 0.5 + 0.0000001,
                "1": 0.5 - 0.5 * 0.95**1 - 0.0000001,
            },
            {
                "clifford_depth": 1,
                "circuit_depth": 3,
                "experiment": "IRB",
                "0": 0.5 * 0.8**1 + 0.5 - 0.00000015,
                "1": 0.5 - 0.5 * 0.8**1 + 0.00000015,
            },
            {
                "clifford_depth": 2,
                "circuit_depth": 3,
                "experiment": "RB",
                "0": 0.5 * 0.95**2 + 0.5 + 0.0000011,
                "1": 0.5 - 0.5 * 0.95**2 - 0.0000011,
            },
            {
                "clifford_depth": 2,
                "circuit_depth": 4,
                "experiment": "IRB",
                "0": 0.5 * 0.8**2 + 0.5 - 0.00000017,
                "1": 0.5 - 0.5 * 0.8**2 + 0.00000017,
            },
            {
                "clifford_depth": 5,
                "circuit_depth": 6,
                "experiment": "RB",
                "0": 0.5 * 0.95**5 + 0.5 + 0.0000002,
                "1": 0.5 - 0.5 * 0.95**5 - 0.0000002,
            },
            {
                "clifford_depth": 5,
                "circuit_depth": 11,
                "experiment": "IRB",
                "0": 0.5 * 0.8**5 + 0.5 - 0.0000001,
                "1": 0.5 - 0.5 * 0.8**5 + 0.0000001,
            },
            {
                "clifford_depth": 10,
                "circuit_depth": 11,
                "experiment": "RB",
                "0": 0.5 * 0.95**10 + 0.5 + 0.00000015,
                "1": 0.5 - 0.5 * 0.95**10 - 0.00000015,
            },
            {
                "clifford_depth": 10,
                "circuit_depth": 21,
                "experiment": "IRB",
                "0": 0.5 * 0.8**10 + 0.5 + 0.00000012,
                "1": 0.5 - 0.5 * 0.8**10 - 0.00000012,
            },
        ]
    )
    filename = tmp_path / "example_filename.png"
    irb_results.analyze(plot_filename=filename.as_posix())
    assert pathlib.Path(filename).exists()


def test_analyse_results_rb_plot_saving(tmp_path: pathlib.Path) -> None:
    rb_results = RBResults(
        target="example",
        experiment=IRB(interleaved_gate=None, num_circuits=1, cycle_depths=[1, 3, 5, 10]),
    )
    # Noise added to allow estimate of covariance (otherwise scipy errors)

    rb_results.data = pd.DataFrame(
        [
            {
                "clifford_depth": 1,
                "circuit_depth": 2,
                "experiment": "RB",
                "0": 0.5 * 0.95**1 + 0.5 - 0.0000001,
                "1": 0.5 - 0.5 * 0.95**1 + 0.0000001,
            },
            {
                "clifford_depth": 3,
                "circuit_depth": 4,
                "experiment": "RB",
                "0": 0.5 * 0.95**3 + 0.5 - 0.0000003,
                "1": 0.5 - 0.5 * 0.95**3 + 0.0000003,
            },
            {
                "clifford_depth": 5,
                "circuit_depth": 6,
                "experiment": "RB",
                "0": 0.5 * 0.95**5 + 0.5 - 0.0000002,
                "1": 0.5 - 0.5 * 0.95**5 + 0.0000002,
            },
            {
                "clifford_depth": 10,
                "circuit_depth": 11,
                "experiment": "RB",
                "0": 0.5 * 0.95**10 + 0.5 + 0.00000015,
                "1": 0.5 - 0.5 * 0.95**10 - 0.00000015,
            },
        ]
    )
    filename = tmp_path / "example_filename.png"
    rb_results.analyze(plot_filename=filename.as_posix())
    assert pathlib.Path(filename).exists()


def test_results_no_data() -> None:
    results = IRBResults(target="example", experiment=MagicMock(spec=IRB))
    with pytest.raises(RuntimeError, match="No data stored. Cannot perform fit."):
        results._fit_decay()

    with pytest.raises(RuntimeError, match="No data stored. Cannot make plot."):
        results._plot_results()

    with pytest.raises(RuntimeError, match="No data stored. Cannot make plot."):
        results.plot_results()

    rb_results = RBResults(target="example", experiment=MagicMock(spec=IRB))
    with pytest.raises(RuntimeError, match="No data stored. Cannot perform fit."):
        rb_results._fit_decay()

    with pytest.raises(RuntimeError, match="No data stored. Cannot make plot."):
        rb_results._plot_results()

    with pytest.raises(RuntimeError, match="No data stored. Cannot make plot."):
        rb_results.plot_results()


def test_irb_results_not_analyzed() -> None:
    results = IRBResults(target="example", experiment=MagicMock(spec=IRB))
    for attr in [
        "rb_decay_coefficient",
        "rb_decay_coefficient_std",
        "irb_decay_coefficient",
        "irb_decay_coefficient_std",
        "average_interleaved_gate_error",
        "average_interleaved_gate_error_std",
    ]:
        with pytest.raises(
            RuntimeError,
            match=re.escape("Value has not yet been estimated. Please run `.analyze()` method."),
        ):
            getattr(results, attr)


def test_rb_results_not_analyzed() -> None:
    results = RBResults(target="example", experiment=MagicMock(spec=IRB))
    for attr in [
        "rb_decay_coefficient",
        "rb_decay_coefficient_std",
        "average_error_per_clifford",
        "average_error_per_clifford_std",
    ]:
        with pytest.raises(
            RuntimeError,
            match=re.escape("Value has not yet been estimated. Please run `.analyze()` method."),
        ):
            getattr(results, attr)


<<<<<<< HEAD
def test_repr_irb(irb: IRB) -> None:
    assert irb.__repr__() == "IRB(interleaved_gate=Z, num_qubits=1, num_samples=60)"
    results = IRBResults(target="example", experiment=irb, data=None)
    assert results.__repr__() == (
        "IRBResults(Results not analyzed, experiment=IRB(interleaved_gate"
        "=Z, num_qubits=1, num_samples=60), target=example)"
    )
    # Add final results
    results._average_interleaved_gate_error = 0.99
    results._average_interleaved_gate_error_std = 0.01
    assert results.__repr__() == (
        "IRBResults(Estimated gate error: 0.99 +/- 0.01, experiment=IRB(interleaved_gate"
        "=Z, num_qubits=1, num_samples=60), target=example)"
    )


def test_repr_rb() -> None:
    rb = IRB(interleaved_gate=None, num_circuits=1, cycle_depths=[1, 3, 5, 10])
    results = RBResults(
        target="example",
        experiment=IRB(interleaved_gate=None, num_circuits=1, cycle_depths=[1, 3, 5, 10]),
    )
    assert rb.__repr__() == "RB(num_qubits=1, num_samples=4)"

    assert results.__repr__() == (
        "RBResults(Results not analyzed, experiment=RB("
        "num_qubits=1, num_samples=4), target=example)"
    )
    # Add final results
    results._average_error_per_clifford = 0.99
    results._average_error_per_clifford_std = 0.01
    assert results.__repr__() == (
        "RBResults(Estimated error per Clifford: 0.99 +/- 0.01, experiment=RB("
        "num_qubits=1, num_samples=4), target=example)"
    )
=======
def test_dump_and_load(
    tmp_path_factory: pytest.TempPathFactory,
    irb: IRB,
) -> None:
    filename = tmp_path_factory.mktemp("tempdir") / "file.json"
    irb.to_file(filename)
    exp = IRB.from_file(filename)

    assert exp.samples == irb.samples
    assert exp.num_qubits == irb.num_qubits
    assert exp.num_circuits == irb.num_circuits
    assert exp.cycle_depths == irb.cycle_depths
    assert exp.interleaved_gate == irb.interleaved_gate
    assert exp.clifford_op_gateset == irb.clifford_op_gateset

    # Set interleaved gate to None and check again
    irb.interleaved_gate = None
    irb.to_file(filename)
    exp = IRB.from_file(filename)

    assert exp.samples == irb.samples
    assert exp.num_qubits == irb.num_qubits
    assert exp.num_circuits == irb.num_circuits
    assert exp.cycle_depths == irb.cycle_depths
    assert exp.interleaved_gate == irb.interleaved_gate
    assert exp.clifford_op_gateset == irb.clifford_op_gateset
>>>>>>> 1a27a533
<|MERGE_RESOLUTION|>--- conflicted
+++ resolved
@@ -563,43 +563,6 @@
             getattr(results, attr)
 
 
-<<<<<<< HEAD
-def test_repr_irb(irb: IRB) -> None:
-    assert irb.__repr__() == "IRB(interleaved_gate=Z, num_qubits=1, num_samples=60)"
-    results = IRBResults(target="example", experiment=irb, data=None)
-    assert results.__repr__() == (
-        "IRBResults(Results not analyzed, experiment=IRB(interleaved_gate"
-        "=Z, num_qubits=1, num_samples=60), target=example)"
-    )
-    # Add final results
-    results._average_interleaved_gate_error = 0.99
-    results._average_interleaved_gate_error_std = 0.01
-    assert results.__repr__() == (
-        "IRBResults(Estimated gate error: 0.99 +/- 0.01, experiment=IRB(interleaved_gate"
-        "=Z, num_qubits=1, num_samples=60), target=example)"
-    )
-
-
-def test_repr_rb() -> None:
-    rb = IRB(interleaved_gate=None, num_circuits=1, cycle_depths=[1, 3, 5, 10])
-    results = RBResults(
-        target="example",
-        experiment=IRB(interleaved_gate=None, num_circuits=1, cycle_depths=[1, 3, 5, 10]),
-    )
-    assert rb.__repr__() == "RB(num_qubits=1, num_samples=4)"
-
-    assert results.__repr__() == (
-        "RBResults(Results not analyzed, experiment=RB("
-        "num_qubits=1, num_samples=4), target=example)"
-    )
-    # Add final results
-    results._average_error_per_clifford = 0.99
-    results._average_error_per_clifford_std = 0.01
-    assert results.__repr__() == (
-        "RBResults(Estimated error per Clifford: 0.99 +/- 0.01, experiment=RB("
-        "num_qubits=1, num_samples=4), target=example)"
-    )
-=======
 def test_dump_and_load(
     tmp_path_factory: pytest.TempPathFactory,
     irb: IRB,
@@ -626,4 +589,40 @@
     assert exp.cycle_depths == irb.cycle_depths
     assert exp.interleaved_gate == irb.interleaved_gate
     assert exp.clifford_op_gateset == irb.clifford_op_gateset
->>>>>>> 1a27a533
+
+
+def test_repr_irb(irb: IRB) -> None:
+    assert irb.__repr__() == "IRB(interleaved_gate=Z, num_qubits=1, num_samples=60)"
+    results = IRBResults(target="example", experiment=irb, data=None)
+    assert results.__repr__() == (
+        "IRBResults(Results not analyzed, experiment=IRB(interleaved_gate"
+        "=Z, num_qubits=1, num_samples=60), target=example)"
+    )
+    # Add final results
+    results._average_interleaved_gate_error = 0.99
+    results._average_interleaved_gate_error_std = 0.01
+    assert results.__repr__() == (
+        "IRBResults(Estimated gate error: 0.99 +/- 0.01, experiment=IRB(interleaved_gate"
+        "=Z, num_qubits=1, num_samples=60), target=example)"
+    )
+
+
+def test_repr_rb() -> None:
+    rb = IRB(interleaved_gate=None, num_circuits=1, cycle_depths=[1, 3, 5, 10])
+    results = RBResults(
+        target="example",
+        experiment=IRB(interleaved_gate=None, num_circuits=1, cycle_depths=[1, 3, 5, 10]),
+    )
+    assert rb.__repr__() == "RB(num_qubits=1, num_samples=4)"
+
+    assert results.__repr__() == (
+        "RBResults(Results not analyzed, experiment=RB("
+        "num_qubits=1, num_samples=4), target=example)"
+    )
+    # Add final results
+    results._average_error_per_clifford = 0.99
+    results._average_error_per_clifford_std = 0.01
+    assert results.__repr__() == (
+        "RBResults(Estimated error per Clifford: 0.99 +/- 0.01, experiment=RB("
+        "num_qubits=1, num_samples=4), target=example)"
+    )