--- conflicted
+++ resolved
@@ -373,13 +373,8 @@
         self,
         num_circuits: int,
         cycle_depths: Iterable[int],
-<<<<<<< HEAD
         interleaved_layer: cirq.Gate | cirq.OP_TREE | None = cirq.CZ,
-        single_qubit_gate_set: list[cirq.Gate] | None = None,
-=======
-        two_qubit_gate: cirq.Gate | cirq.Operation | None = cirq.CZ,
         single_qubit_gate_set: Sequence[cirq.Gate] | None = None,
->>>>>>> 1789f7bc
         *,
         random_seed: int | np.random.Generator | None = None,
         _samples: list[Sample] | None = None,
@@ -461,12 +456,6 @@
         for k, depth in tqdm.contrib.itertools.product(
             range(num_circuits), cycle_depths, desc="Building circuits"
         ):
-<<<<<<< HEAD
-            num_single_qubit_gate_layers = depth + 1
-            chosen_single_qubit_gates = self._rng.choice(
-                np.asarray(self.single_qubit_gate_set),
-                size=(num_single_qubit_gate_layers, self.num_qubits),
-=======
             # Choose single-qubit gates, avoiding repeats on the same qubit in sequential layers
             num_choices = len(self.single_qubit_gate_set)
             block_repeats = num_choices > 1
@@ -474,7 +463,6 @@
                 self._rng.integers(0, num_choices, size=(1, self.num_qubits)),
                 self._rng.integers(block_repeats, num_choices, size=(depth, self.num_qubits)),
                 axis=0,
->>>>>>> 1789f7bc
             )
             chosen_gate_indices = np.add.accumulate(chosen_gate_indices, axis=0) % num_choices
 
