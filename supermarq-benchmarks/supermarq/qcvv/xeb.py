--- conflicted
+++ resolved
@@ -123,24 +123,17 @@
     def plot_results(
         self,
         filename: str | None = None,
-<<<<<<< HEAD
-    ) -> None:
-=======
     ) -> plt.Figure:
->>>>>>> a126b9ea
         """Plot the experiment data and the corresponding fits.
 
         Args:
             filename: Optional argument providing a filename to save the plots to. Defaults to None,
                 indicating not to save the plot.
 
-<<<<<<< HEAD
-=======
         Returns:
             A single matplotlib figure containing both the linear fit per cycle depth and the decay
             with cycle depth.
 
->>>>>>> a126b9ea
         Raises:
             RuntimeError: If there is no data stored.
         """
@@ -199,37 +192,25 @@
 
         return fig
 
-        if filename is not None:
-            name, extension = os.path.splitext(filename)
-            plot_1.savefig(name + "_ray_plot" + extension)
-            plot_2.savefig(name + "_circuit_fidelity_decay" + extension)
-
     def print_results(self) -> None:
         print(
             f"Estimated cycle fidelity: {self.cycle_fidelity_estimate:.5} "
             f"+/- {self.cycle_fidelity_estimate_std:.5}"
         )
 
-<<<<<<< HEAD
-    def plot_speckle(self, filename: str | None = None) -> None:
-=======
     def plot_speckle(self, filename: str | None = None) -> plt.Figure:
->>>>>>> a126b9ea
         """Creates the speckle plot of the XEB data. See Fig. S18 of
         https://arxiv.org/abs/1910.11333 for an explanation of this plot.
 
         Args:
             filename: Optional argument providing a filename to save the plots to. Defaults to None,
                 indicating not to save the plot.
-<<<<<<< HEAD
-=======
 
         Returns:
             A matplotlib figure with the speckle plot.
 
         Raises:
             RuntimeError: If there is no data stored.
->>>>>>> a126b9ea
         """
         df = self.data
 
@@ -272,7 +253,6 @@
             mpl.cm.ScalarMappable(norm, cmap), ax=axs, orientation="vertical", label="Probability"
         )
         if filename is not None:
-<<<<<<< HEAD
             name, extension = os.path.splitext(filename)
             fig.savefig(name + "_speckle_plot" + extension)
 
@@ -320,11 +300,6 @@
             name, extension = os.path.splitext(filename)
             fig.savefig(name + "_speckle_plot" + extension)
             purity_plot.savefig(name + "_purity_decay_plot" + extension)
-=======
-            fig.savefig(filename, bbox_inches="tight")
-
-        return fig
->>>>>>> a126b9ea
 
 
 class XEB(QCVVExperiment[XEBResults]):
