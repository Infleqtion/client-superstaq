@misc{superstaq,
  title={{Superstaq}: Connecting Applications to Quantum Hardware},
<<<<<<< HEAD
  journal={https://www.infleqtion.com/quantum-software},
=======
  journal={https://infleqtion.com/quantum-software},
>>>>>>> 59a7306e
  publisher={Superstaq development team},
  author={Superstaq Development Team},
    year={2021},
    howpublished={\url{www.infleqtion.com/quantum-software}}
}<|MERGE_RESOLUTION|>--- conflicted
+++ resolved
@@ -1,10 +1,6 @@
 @misc{superstaq,
   title={{Superstaq}: Connecting Applications to Quantum Hardware},
-<<<<<<< HEAD
-  journal={https://www.infleqtion.com/quantum-software},
-=======
   journal={https://infleqtion.com/quantum-software},
->>>>>>> 59a7306e
   publisher={Superstaq development team},
   author={Superstaq Development Team},
     year={2021},
