--- conflicted
+++ resolved
@@ -25,11 +25,7 @@
     configs,
     coverage_,
     format_,
-<<<<<<< HEAD
     lint_,
-=======
-    license_header_format_,
->>>>>>> 18fdef55
     mypy_,
     requirements,
 )
@@ -112,21 +108,8 @@
     # silencing does not affect warnings and errors
     exit_on_failure = not (parsed_args.force_formats or parsed_args.force_all)
     checks_failed |= configs.run(*args_to_pass, exit_on_failure=exit_on_failure, silent=True)
-<<<<<<< HEAD
     checks_failed |= format_.run(*args_to_pass, exit_on_failure=exit_on_failure, silent=True)
     checks_failed |= lint_.run(*args_to_pass, exit_on_failure=exit_on_failure, silent=True)
-=======
-
-    if parsed_args.ruff:
-        checks_failed |= ruff_format_.run(
-            *args_to_pass, exit_on_failure=exit_on_failure, silent=True
-        )
-        checks_failed |= ruff_lint_.run(*args_to_pass, exit_on_failure=exit_on_failure, silent=True)
-    else:
-        checks_failed |= format_.run(*args_to_pass, exit_on_failure=exit_on_failure, silent=True)
-        checks_failed |= flake8_.run(*args_to_pass, exit_on_failure=exit_on_failure, silent=True)
-        checks_failed |= pylint_.run(*args_to_pass, exit_on_failure=exit_on_failure, silent=True)
->>>>>>> 18fdef55
 
     checks_failed |= license_header_format_.run(
         *args_to_pass,
