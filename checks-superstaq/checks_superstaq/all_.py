--- conflicted
+++ resolved
@@ -89,16 +89,7 @@
     # silencing does not affect warnings and errors
     exit_on_failure = not (parsed_args.force_formats or parsed_args.force_all)
     checks_failed |= configs.run(*args_to_pass, exit_on_failure=exit_on_failure, silent=True)
-<<<<<<< HEAD
-    checks_failed |= format_.run(*args_to_pass, exit_on_failure=exit_on_failure, silent=True)
-    checks_failed |= flake8_.run(*args_to_pass, exit_on_failure=exit_on_failure, silent=True)
-    checks_failed |= pylint_.run(*args_to_pass, exit_on_failure=exit_on_failure, silent=True)
-    checks_failed |= license_header_format_.run(
-        *args_to_pass,
-        exit_on_failure=exit_on_failure,
-        silent=True,
-    )
-=======
+
     if parsed_args.ruff:
         checks_failed |= ruff_format_.run(
             *args_to_pass, exit_on_failure=exit_on_failure, silent=True
@@ -108,8 +99,12 @@
         checks_failed |= format_.run(*args_to_pass, exit_on_failure=exit_on_failure, silent=True)
         checks_failed |= flake8_.run(*args_to_pass, exit_on_failure=exit_on_failure, silent=True)
         checks_failed |= pylint_.run(*args_to_pass, exit_on_failure=exit_on_failure, silent=True)
->>>>>>> 68a4af29
 
+   checks_failed |= license_header_format_.run(
+        *args_to_pass,
+        exit_on_failure=exit_on_failure,
+        silent=True,
+    )
     # run typing and coverage checks
     exit_on_failure = not parsed_args.force_all
     checks_failed |= mypy_.run(*args_to_pass, exit_on_failure=exit_on_failure, silent=True)
