--- conflicted
+++ resolved
@@ -165,7 +165,8 @@
 [tool.coverage.run]
 include = ["./*"]
 concurrency = ["thread"]
-<<<<<<< HEAD
+parallel = true
+patch = ["subprocess"]
 
 [tool.licensepy]
 license_header_template = """Copyright {year} {licensee}
@@ -182,8 +183,4 @@
 See the License for the specific language governing permissions and
 limitations under the License.
 """
-licensee = "Infleqtion"
-=======
-parallel = true
-patch = ["subprocess"]
->>>>>>> 0d3c2aec
+licensee = "Infleqtion"