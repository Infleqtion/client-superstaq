# Check script configuration:

[tool.pytest.ini_options]
addopts = "--disable-socket"
filterwarnings = [
  "ignore::UserWarning:qtrl.*",
  "ignore::PendingDeprecationWarning:qtrl.utils.config",
  "ignore::PendingDeprecationWarning:ruamel.yaml.main",
]

[tool.ruff]
line-length = 100
target-version = "py39"
show-fixes = true

# Specific linting rules to enable in `ruff`
lint.select = [
  "A",      # flake8-builtins
  "ANN",    # flake8-annotations checks
  "ARG",    # Unused argument in a function/method
  "ASYNC",  # flake8-async
  "B",      # flake8-bugbear checks
  "C",      # flake8-comprehensions, mccabe checks
  "COM818", # trailing-comma-on-bare-tuple error
  "D",      # pydocstyle checks
  "E",      # pycodestyle checks
  "ERA",    # Commented-out code checks
  "F",      # pyflakes checks
  "FA",     # flake8-future-annotations checks
  "FAST",   # FastAPI checks
  "FLY",    # flynt checks
  "FURB",   # refurb checks
  "I",      # isort checks
  "ICN",    # flake8-import-conventions
  "ISC",    # flake8-implicit-str-concat checks
  "NPY",    # numpy-specific checks
  "PERF",   # Perflint checks
  "PGH",    # pygrep-hooks checks
  "PIE",    # flake8-pie checks
  "PL",     # pylint checks
  "PLE",    # pylint errors
  "PT",     # flake8-pytest-style
  "PYI",    # flake8-pyi checks
  "Q",      # flake8-quotes checks
  "RSE",    # flake8-raise checks
  "RUF",    # Ruff-specific checks
  "SIM",    # flake8-simplify checks
  "T10",    # flake8-debugger checks
  "T20",    # flake8-print checks
  "TC",     # flake8-type-checking checks
  "TID",    # flake8-tidy-imports
  "TRY",    # tryceratops
  "UP",     # pyupgrade checks
  "W",      # pycodestyle warnings checks
]
lint.ignore = [
  "ANN401",
  "ARG002",
  "ARG005",
  "B008",
  "B019",
  "B023",
  "B034",
  "B904",
  "B905",
  "C409",    # See https://github.com/astral-sh/ruff/issues/12912
  "C416",
  "C420",
  "D100",
  "D104",
  "D105",
  "D107",
  "D205",
  "D301",
  "E731",
  "FAST002",
  "PERF401",
  "PLC0105",
  "PLC0206",
  "PLR0911",
  "PLR0912",
  "PLR0913",
  "PLR0915",
  "PLR2004",
  "PLW0127",
  "PLW2901",
  "PT012",
  "PT019",
  "PT022",
  "PYI041",
  "RUF001",
  "RUF002",
  "SIM102",
  "SIM105",
  "SIM108",
  "SIM118",
  "TC003",
<<<<<<< HEAD
=======
  "TRY003",
  "UP038",
>>>>>>> e6736ff9
  # The following are excluded to not conflict with `ruff format`:
  "COM812",
  "COM819",
  "D206",
  "D300",
  "E111",
  "E114",
  "E117",
  "Q000",
  "Q001",
  "Q002",
  "Q003",
  "W191",
]

# Allow autofix for all enabled rules (when `--fix` is passed)
lint.fixable = ["ALL"]
lint.unfixable = []

# Allow unused variables when underscore-prefixed
lint.dummy-variable-rgx = "^(_+|(_+[a-zA-Z0-9_]*[a-zA-Z0-9]+?))$"

# Enable `from __future__ import annotations` simplification for rules
lint.future-annotations = true

[tool.ruff.lint.flake8-type-checking]
exempt-modules = ["collections.abc"]

[tool.ruff.format]
docstring-code-format = true

[tool.ruff.lint.per-file-ignores]
"*.ipynb" = ["D101", "D102", "D103", "E501", "ERA001", "T201"]
"*test.py" = ["D101", "D102", "D103"]

[tool.ruff.lint.pydocstyle]
convention = "google"
ignore-decorators = ["property", "classmethod", "staticmethod"]

[tool.ruff.lint.mccabe]
max-complexity = 10

[tool.ruff.lint.isort]
case-sensitive = false


[tool.mypy]
pretty = true
ignore_missing_imports = true
warn_redundant_casts = true
show_error_codes = true
disallow_any_generics = true
disallow_incomplete_defs = true
disallow_untyped_defs = true
warn_unused_ignores = true
install_types = true
non_interactive = true
no_implicit_optional = true
plugins = ["numpy.typing.mypy_plugin", "pydantic.mypy"]

[tool.coverage.report]
fail_under = 100
show_missing = true
skip_covered = true
exclude_lines = ["pragma: no cover", "if TYPE_CHECKING:", "@overload"]

[tool.coverage.run]
include = ["./*"]
concurrency = ["thread"]<|MERGE_RESOLUTION|>--- conflicted
+++ resolved
@@ -95,11 +95,7 @@
   "SIM108",
   "SIM118",
   "TC003",
-<<<<<<< HEAD
-=======
   "TRY003",
-  "UP038",
->>>>>>> e6736ff9
   # The following are excluded to not conflict with `ruff format`:
   "COM812",
   "COM819",
