from __future__ import annotations

import importlib
import pickle
import textwrap
from unittest import mock

import cirq
import general_superstaq as gss
import pytest
import qiskit
import qiskit_superstaq as qss

import cirq_superstaq as css


def test_active_qubit_indices() -> None:
    qubits = cirq.LineQubit.range(6)

    circuit = cirq.Circuit(
        cirq.X(qubits[5]),
        cirq.CZ(qubits[3], qubits[1]),
        css.barrier(*qubits),
        cirq.H(qubits[1]),
    )

    assert css.active_qubit_indices(circuit) == [1, 3, 5]

<<<<<<< HEAD
    with pytest.raises(ValueError, match=r"line qubits"):
=======
    with pytest.raises(TypeError, match="line qubits"):
>>>>>>> e6736ff9
        _ = css.active_qubit_indices(cirq.Circuit(cirq.X(cirq.GridQubit(1, 2))))


def test_measured_qubit_indices() -> None:
    # Create qubits with indices [0, 1, 2, 3, 5, 6]. No q4 to ensure that indices refer to
    # LineQubit arguments regardless of the number of qubits in the circuit
    q0, q1, q2, q3, _, q5, q6 = cirq.LineQubit.range(7)

    circuit = cirq.Circuit(
        cirq.X(q0),
        cirq.measure(q1),
        cirq.CX(q1, q2),
        cirq.measure(q6, q5),
        cirq.measure(q1, q3),  # (q1 was already measured)
        cirq.measure(q5, q1),  # (both were already measured)
    )
    assert css.measured_qubit_indices(circuit) == [1, 3, 5, 6]


def test_measured_qubit_indices_with_circuit_operations() -> None:
    """Check that measurements in CircuitOperations are mapped correctly."""
    # Create qubits with indices [0, 1, 2, 3, 5, 6]. No q4 to ensure that indices refer to
    # LineQubit arguments regardless of the number of qubits in the circuit
    q0, q1, q2, q3, _, q5, q6 = cirq.LineQubit.range(7)

    subcircuit = cirq.FrozenCircuit(cirq.X(q0), cirq.measure(q2, q3))
    assert css.measured_qubit_indices(subcircuit) == [2, 3]

    # Create a CircuitOperation with no qubit mapping (measurements don't move)
    subcircuit_op_no_map = cirq.CircuitOperation(subcircuit)
    assert css.measured_qubit_indices(subcircuit_op_no_map.mapped_circuit()) == [2, 3]

    # Create a CircuitOperation with a nontrivial map. Measurements (q2, q3) should land on (q5, q3)
    subcircuit_op_mapped = cirq.CircuitOperation(subcircuit).with_qubit_mapping({q1: q6, q2: q5})
    assert css.measured_qubit_indices(subcircuit_op_mapped.mapped_circuit()) == [3, 5]

    # Check that measured_qubit_indices() respects the qubit mapping
    circuit = cirq.Circuit(cirq.measure(q1))
    assert css.measured_qubit_indices(circuit) == [1]
    assert css.measured_qubit_indices(circuit + subcircuit_op_no_map) == [1, 2, 3]  # no mapping
    assert css.measured_qubit_indices(circuit + subcircuit_op_mapped) == [1, 3, 5]  # with mapping

    # Double-check that measurement indices are the same after unrolling subcircuit's qubit mapping
    unrolled_circuit = cirq.unroll_circuit_op(circuit + subcircuit_op_mapped, tags_to_check=None)
    assert css.measured_qubit_indices(unrolled_circuit) == [1, 3, 5]

<<<<<<< HEAD
    with pytest.raises(ValueError, match=r"line qubits"):
=======
    with pytest.raises(TypeError, match="line qubits"):
>>>>>>> e6736ff9
        _ = css.measured_qubit_indices(cirq.Circuit(cirq.measure(cirq.GridQubit(1, 2))))


def test_compiler_output_repr() -> None:
    circuit = cirq.Circuit()
    qubit_map: dict[cirq.Qid, cirq.Qid] = {}
    assert (
        repr(css.compiler_output.CompilerOutput(circuit, qubit_map, qubit_map))
        == f"CompilerOutput({circuit!r}, {{}}, {{}}, None, None, None)"
    )

    circuits = [circuit, circuit]
    assert (
        repr(css.compiler_output.CompilerOutput(circuits, [qubit_map], [qubit_map]))
        == f"CompilerOutput({circuits!r}, [{{}}], [{{}}], None, None, None)"
    )


def test_read_json() -> None:
    q0 = cirq.LineQubit(0)
    circuit = cirq.Circuit(cirq.H(q0), cirq.measure(q0))
    initial_logical_to_physical = {cirq.q(0): cirq.q(1)}
    final_logical_to_physical = {cirq.q(0): cirq.q(13)}

    json_dict = {
        "cirq_circuits": css.serialization.serialize_circuits(circuit),
        "initial_logical_to_physicals": cirq.to_json([list(initial_logical_to_physical.items())]),
        "final_logical_to_physicals": cirq.to_json([list(final_logical_to_physical.items())]),
    }

    out = css.compiler_output.read_json(json_dict, circuits_is_list=False)
    assert out.circuit == circuit
    assert out.initial_logical_to_physical == initial_logical_to_physical
    assert out.final_logical_to_physical == final_logical_to_physical
    assert not hasattr(out, "circuits")
    assert not hasattr(out, "initial_logical_to_physicals")
    assert not hasattr(out, "final_logical_to_physicals")

    out = css.compiler_output.read_json(json_dict, circuits_is_list=True)
    assert out.circuits == [circuit]
    assert out.final_logical_to_physicals == [final_logical_to_physical]
    assert out.initial_logical_to_physicals == [initial_logical_to_physical]
    assert not hasattr(out, "circuit")
    assert not hasattr(out, "initial_logical_to_physical")
    assert not hasattr(out, "final_logical_to_physical")


def test_read_json_ibmq() -> None:
    q0 = cirq.LineQubit(0)
    circuit = cirq.Circuit(cirq.H(q0), cirq.measure(q0))
    initial_logical_to_physical = {cirq.q(0): cirq.q(1)}
    final_logical_to_physical = {cirq.q(0): cirq.q(13)}

    json_dict = {
        "cirq_circuits": css.serialization.serialize_circuits(circuit),
        "pulse_gate_circuits": qss.serialization.serialize_circuits([qiskit.QuantumCircuit()]),
        "initial_logical_to_physicals": cirq.to_json([list(initial_logical_to_physical.items())]),
        "final_logical_to_physicals": cirq.to_json([list(final_logical_to_physical.items())]),
    }

    out = css.compiler_output.read_json(json_dict, circuits_is_list=False)
    assert out.circuit == circuit
    assert out.pulse_gate_circuit == qiskit.QuantumCircuit()
    assert out.initial_logical_to_physical == initial_logical_to_physical
    assert out.final_logical_to_physical == final_logical_to_physical
    assert not hasattr(out, "circuits")
    assert not hasattr(out, "pulse_gate_circuits")
    assert not hasattr(out, "initial_logical_to_physicals")
    assert not hasattr(out, "final_logical_to_physicals")

    out = css.compiler_output.read_json(json_dict, circuits_is_list=True)
    assert out.circuits == [circuit]
    assert out.pulse_gate_circuits == [qiskit.QuantumCircuit()]
    assert out.final_logical_to_physicals == [final_logical_to_physical]
    assert out.initial_logical_to_physicals == [initial_logical_to_physical]
    assert not hasattr(out, "circuit")
    assert not hasattr(out, "pulse_gate_circuit")
    assert not hasattr(out, "initial_logical_to_physical")
    assert not hasattr(out, "final_logical_to_physical")


def test_read_json_pulse_gate_circuits() -> None:
    qss = pytest.importorskip("qiskit_superstaq", reason="qiskit-superstaq is not installed")
    import qiskit  # noqa: PLC0415

    q0 = cirq.LineQubit(0)
    circuit = cirq.Circuit(cirq.H(q0), cirq.measure(q0))

    qc_pulse = qiskit.QuantumCircuit(2)
    qc_pulse.h(0)
    qc_pulse.cx(0, 1)

    json_dict = {
        "cirq_circuits": css.serialization.serialize_circuits(circuit),
        "initial_logical_to_physicals": "[[]]",
        "final_logical_to_physicals": "[[]]",
        "pulse_gate_circuits": qss.serialization.serialize_circuits(qc_pulse),
        "pulse_durations": [[10, 20]],
        "pulse_start_times": [[0, 10]],
    }

    out = css.compiler_output.read_json(json_dict, circuits_is_list=False)
    assert out.circuit == circuit
    assert out.pulse_gate_circuit == qc_pulse
    assert out.pulse_gate_circuit.duration == 30
    assert out.pulse_gate_circuit.op_start_times == [0, 10]

    json_dict = {
        "cirq_circuits": css.serialization.serialize_circuits([circuit, circuit]),
        "initial_logical_to_physicals": "[[], []]",
        "final_logical_to_physicals": "[[], []]",
        "pulse_gate_circuits": qss.serialization.serialize_circuits([qc_pulse, qc_pulse]),
        "pulse_durations": [[10, 20], [100, 200]],
        "pulse_start_times": [[0, 10], [0, 100]],
    }
    out = css.compiler_output.read_json(json_dict, circuits_is_list=True)
    assert out.circuits == [circuit, circuit]
    assert out.pulse_gate_circuits == [qc_pulse, qc_pulse]
    assert out.pulse_gate_circuits[0].duration == 30
    assert out.pulse_gate_circuits[1].duration == 300
    assert out.pulse_gate_circuits[1].op_start_times == [0, 100]

    with (
        mock.patch.dict("sys.modules", {"qiskit_superstaq": None}),
        pytest.warns(UserWarning, match=r"qiskit-superstaq is required"),
    ):
        out = css.compiler_output.read_json(json_dict, circuits_is_list=False)
    assert out.circuit == circuit
    assert out.pulse_gate_circuit is None

    json_dict["pulse_gate_circuits"] = "not-a-serialized-circuit"
    with pytest.warns(
        UserWarning,
        match=r"Your compiled pulse gate circuits could not be deserialized.",
    ):
        out = css.compiler_output.read_json(json_dict, circuits_is_list=True)
    assert out.circuits == [circuit, circuit]
    assert out.pulse_gate_circuits is None


@mock.patch.dict("sys.modules", {"qtrl": None})
def test_read_json_aqt() -> None:
    importlib.reload(css.compiler_output)

    qubits = cirq.LineQubit.range(4)
    circuit = cirq.Circuit(cirq.H.on_each(*qubits), cirq.measure(*qubits))
    state_str = gss.serialization.serialize({})
    initial_logical_to_physical = {cirq.q(0): cirq.q(1)}
    final_logical_to_physical = {cirq.q(0): cirq.q(4)}

    json_dict = {
        "cirq_circuits": css.serialization.serialize_circuits(circuit),
        "state_jp": state_str,
        "initial_logical_to_physicals": cirq.to_json([list(initial_logical_to_physical.items())]),
        "final_logical_to_physicals": cirq.to_json([list(final_logical_to_physical.items())]),
    }

    with pytest.warns(UserWarning, match=r"deserialize compiled pulse sequences"):
        out = css.compiler_output.read_json_aqt(json_dict, circuits_is_list=False)

    assert out.circuit == circuit
    assert out.initial_logical_to_physical == initial_logical_to_physical
    assert out.final_logical_to_physical == final_logical_to_physical
    assert not hasattr(out, "circuits")
    assert not hasattr(out, "initial_logical_to_physicals")
    assert not hasattr(out, "final_logical_to_physicals")

    with pytest.warns(UserWarning, match=r"deserialize compiled pulse sequences"):
        out = css.compiler_output.read_json_aqt(json_dict, circuits_is_list=True)

    assert out.circuits == [circuit]
    assert out.final_logical_to_physicals == [final_logical_to_physical]
    assert out.initial_logical_to_physicals == [initial_logical_to_physical]
    assert not hasattr(out, "circuit")
    assert not hasattr(out, "initial_logical_to_physical")
    assert not hasattr(out, "final_logical_to_physical")

    with pytest.warns(UserWarning, match=r"deserialize compiled pulse sequences"):
        out = css.compiler_output.read_json_aqt(json_dict, circuits_is_list=False)

    assert out.circuit == circuit
    assert out.seq is None

    # multiple circuits
    json_dict = {
        "cirq_circuits": css.serialization.serialize_circuits([circuit, circuit]),
        "state_jp": state_str,
        "initial_logical_to_physicals": cirq.to_json(
            2 * [list(initial_logical_to_physical.items())]
        ),
        "final_logical_to_physicals": cirq.to_json(2 * [list(final_logical_to_physical.items())]),
    }

    with pytest.warns(UserWarning, match=r"deserialize compiled pulse sequences"):
        out = css.compiler_output.read_json_aqt(json_dict, circuits_is_list=True)

    assert out.circuits == [circuit, circuit]
    assert out.initial_logical_to_physicals == [
        initial_logical_to_physical,
        initial_logical_to_physical,
    ]
    assert out.final_logical_to_physicals == [final_logical_to_physical, final_logical_to_physical]
    assert not hasattr(out, "circuit")
    assert not hasattr(out, "initial_logical_to_physical")
    assert not hasattr(out, "final_logical_to_physical")

    # no sequence returned
    json_dict.pop("state_jp")
    out = css.compiler_output.read_json_aqt(json_dict, circuits_is_list=True)
    assert out.seq is None


def test_read_json_with_qtrl() -> None:  # pragma: no cover, b/c test requires qtrl installation
    qtrl = pytest.importorskip("qtrl", reason="qtrl not installed")
    seq = qtrl.sequencer.Sequence(n_elements=1)
    initial_logical_to_physical = {cirq.q(0): cirq.q(1)}
    final_logical_to_physical = {cirq.q(0): cirq.q(4)}

    circuit = cirq.Circuit(cirq.H(cirq.LineQubit(4)))
    state_str = gss.serialization.serialize(seq.__getstate__())
    json_dict = {
        "cirq_circuits": css.serialization.serialize_circuits(circuit),
        "state_jp": state_str,
        "initial_logical_to_physicals": cirq.to_json([list(initial_logical_to_physical.items())]),
        "final_logical_to_physicals": cirq.to_json([list(final_logical_to_physical.items())]),
    }

    out = css.compiler_output.read_json_aqt(json_dict, circuits_is_list=False)
    assert out.circuit == circuit
    assert isinstance(out.seq, qtrl.sequencer.Sequence)
    assert pickle.dumps(out.seq) == pickle.dumps(seq)
    assert not hasattr(out.seq, "_readout")
    assert not hasattr(out, "circuits")

    # Serialized readout attribute for aqt_zurich_qpu:
    json_dict["readout_jp"] = state_str
    json_dict["readout_qubits"] = "[4, 5, 6, 7]"
    out = css.compiler_output.read_json_aqt(json_dict, circuits_is_list=False)
    assert out.circuit == circuit
    assert isinstance(out.seq, qtrl.sequencer.Sequence)
    assert isinstance(out.seq._readout, qtrl.sequencer.Sequence)
    assert isinstance(out.seq._readout._readout, qtrl.sequence_utils.readout._ReadoutInfo)
    assert out.seq._readout._readout.sequence is out.seq._readout
    assert out.seq._readout._readout.qubits == [4, 5, 6, 7]
    assert out.seq._readout._readout.n_readouts == 1
    assert pickle.dumps(out.seq._readout) == pickle.dumps(out.seq) == pickle.dumps(seq)
    assert not hasattr(out, "circuits")

    # Multiple circuits:
    out = css.compiler_output.read_json_aqt(json_dict, circuits_is_list=True)
    assert out.circuits == [circuit]
    assert pickle.dumps(out.seq) == pickle.dumps(seq)
    assert not hasattr(out, "circuit")

    json_dict = {
        "cirq_circuits": css.serialization.serialize_circuits([circuit, circuit]),
        "state_jp": state_str,
        "readout_jp": state_str,
        "readout_qubits": "[4, 5, 6, 7]",
        "initial_logical_to_physicals": cirq.to_json(
            2 * [list(initial_logical_to_physical.items())]
        ),
        "final_logical_to_physicals": cirq.to_json(2 * [list(final_logical_to_physical.items())]),
    }
    out = css.compiler_output.read_json_aqt(json_dict, circuits_is_list=True)
    assert out.circuits == [circuit, circuit]
    assert pickle.dumps(out.seq) == pickle.dumps(seq)
    assert isinstance(out.seq, qtrl.sequencer.Sequence)
    assert isinstance(out.seq._readout, qtrl.sequencer.Sequence)
    assert isinstance(out.seq._readout._readout, qtrl.sequence_utils.readout._ReadoutInfo)
    assert out.seq._readout._readout.sequence is out.seq._readout
    assert out.seq._readout._readout.qubits == [4, 5, 6, 7]
    assert out.seq._readout._readout.n_readouts == 2
    assert not hasattr(out, "circuit")


def test_read_json_qscout() -> None:
    q0 = cirq.LineQubit(0)
    circuit = cirq.Circuit(cirq.H(q0), cirq.measure(q0))
    initial_logical_to_physical = {cirq.q(0): cirq.q(1)}
    final_logical_to_physical = {cirq.q(0): cirq.q(13)}

    jaqal_program = textwrap.dedent(
        """\
        register allqubits[1]
        prepare_all
        R allqubits[0] -1.5707963267948966 1.5707963267948966
        Rz allqubits[0] -3.141592653589793
        measure_all
        """
    )

    json_dict = {
        "cirq_circuits": css.serialization.serialize_circuits(circuit),
        "initial_logical_to_physicals": cirq.to_json([list(initial_logical_to_physical.items())]),
        "final_logical_to_physicals": cirq.to_json([list(final_logical_to_physical.items())]),
        "jaqal_programs": [jaqal_program],
    }

    out = css.compiler_output.read_json_qscout(json_dict, circuits_is_list=False)
    assert out.circuit == circuit
    assert out.initial_logical_to_physical == initial_logical_to_physical
    assert out.final_logical_to_physical == final_logical_to_physical
    assert out.jaqal_program == jaqal_program
    assert not hasattr(out, "initial_logical_to_physicals")
    assert not hasattr(out, "final_logical_to_physicals")
    assert not hasattr(out, "jaqal_programs")

    json_dict = {
        "cirq_circuits": css.serialization.serialize_circuits([circuit, circuit]),
        "initial_logical_to_physicals": cirq.to_json([list(initial_logical_to_physical.items())]),
        "final_logical_to_physicals": cirq.to_json([list(final_logical_to_physical.items())]),
        "jaqal_programs": [jaqal_program, jaqal_program],
    }
    out = css.compiler_output.read_json_qscout(json_dict, circuits_is_list=True)
    assert out.circuits == [circuit, circuit]
    assert out.final_logical_to_physicals == [final_logical_to_physical]
    assert out.initial_logical_to_physicals == [initial_logical_to_physical]
    assert out.jaqal_programs == json_dict["jaqal_programs"]
    assert not hasattr(out, "initial_logical_to_physical")
    assert not hasattr(out, "final_logical_to_physical")
    assert not hasattr(out, "jaqal_program")<|MERGE_RESOLUTION|>--- conflicted
+++ resolved
@@ -26,11 +26,7 @@
 
     assert css.active_qubit_indices(circuit) == [1, 3, 5]
 
-<<<<<<< HEAD
-    with pytest.raises(ValueError, match=r"line qubits"):
-=======
-    with pytest.raises(TypeError, match="line qubits"):
->>>>>>> e6736ff9
+    with pytest.raises(TypeError, match=r"line qubits"):
         _ = css.active_qubit_indices(cirq.Circuit(cirq.X(cirq.GridQubit(1, 2))))
 
 
@@ -77,11 +73,7 @@
     unrolled_circuit = cirq.unroll_circuit_op(circuit + subcircuit_op_mapped, tags_to_check=None)
     assert css.measured_qubit_indices(unrolled_circuit) == [1, 3, 5]
 
-<<<<<<< HEAD
-    with pytest.raises(ValueError, match=r"line qubits"):
-=======
-    with pytest.raises(TypeError, match="line qubits"):
->>>>>>> e6736ff9
+    with pytest.raises(TypeError, match=r"line qubits"):
         _ = css.measured_qubit_indices(cirq.Circuit(cirq.measure(cirq.GridQubit(1, 2))))
 
 
