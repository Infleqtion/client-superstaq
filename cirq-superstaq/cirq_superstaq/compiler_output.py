--- conflicted
+++ resolved
@@ -163,60 +163,7 @@
         )
 
 
-<<<<<<< HEAD
-def _deserialize_qiskit_circuits(
-    serialized_qiskit_circuits: str, circuits_is_list: bool
-) -> list[Any] | None:
-    """Deserializes `qiskit.QuantumCircuit` objects, if possible; otherwise warns the user.
-
-    Args:
-        serialized_qiskit_circuits: Qiskit circuits serialized via `qss.serialize_circuits()`.
-        circuits_is_list: Whether to refer to "circuits" (plural) or "circuit" (singular) in warning
-            messages.
-
-    Returns:
-        A list of deserialized `qiskit.QuantumCircuit` objects, or None if the provided circuits
-        could not be deserialized.
-    """
-    if importlib.util.find_spec("qiskit_superstaq"):
-        import qiskit
-        import qiskit_superstaq as qss
-
-        try:
-            return qss.deserialize_circuits(serialized_qiskit_circuits)
-        except Exception as e:
-            s = "s" if circuits_is_list else ""
-            warnings.warn(
-                f"Your compiled pulse gate circuit{s} could not be deserialized. Please "
-                "make sure your qiskit-superstaq installation is up-to-date (by running "
-                "`pip install -U qiskit-superstaq`).\n\n"
-                "If the problem persists, please let us know at superstaq@infleqtion.com, "
-                "or file a report at https://github.com/Infleqtion/client-superstaq/issues "
-                "containing the following information (and any other relevant context):\n\n"
-                f"cirq-superstaq version: {css.__version__}\n"
-                f"qiskit-superstaq version: {qss.__version__}\n"
-                f"qiskit version: {qiskit.__version__}\n"
-                f"error: {e!r}\n\n"
-                f"You can still access your compiled circuit{s} using the .circuit{s} "
-                "attribute of this output."
-            )
-
-    else:
-        s = "s" if circuits_is_list else ""
-        warnings.warn(
-            "qiskit-superstaq is required to deserialize compiled pulse gate circuits. You can "
-            "install it with `pip install qiskit-superstaq`.\n\n"
-            f"You can still access your compiled circuit{s} using the .circuit{s} attribute of "
-            "this output."
-        )
-
-    return None
-
-
 def read_json(json_dict: dict[str, Any], circuits_is_list: bool) -> CompilerOutput:
-=======
-def read_json(json_dict: Dict[str, Any], circuits_is_list: bool) -> CompilerOutput:
->>>>>>> 89a00d1d
     """Reads out returned JSON from Superstaq API's IBMQ compilation endpoint.
 
     Args:
