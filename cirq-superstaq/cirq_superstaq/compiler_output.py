--- conflicted
+++ resolved
@@ -19,19 +19,6 @@
 def active_qubit_indices(circuit: cirq.AbstractCircuit) -> List[int]:
     """Returns the indices of the non-idle qubits in a quantum circuit.
 
-<<<<<<< HEAD
-    The "index" refers to the argument of a LineQubit (so e.g. cirq.LineQubit(5) has index 5
-    regardless of the total number of qubits in the circuit).
-
-    Args:
-        circuit: An input `cirq.Circuit`.
-
-    Returns:
-        The list of indices for qubits that are operated on.
-
-    Raises:
-        ValueError: If qubits are not `cirq.LineQubit` objects.
-=======
     Note:
         The "index" refers to the argument of a LineQubit (so e.g. `cirq.LineQubit(5)`
         has index 5 regardless of the total number of qubits in the circuit.
@@ -44,7 +31,6 @@
 
     Raises:
         ValueError: If qubit indices are requested for non-line qubits.
->>>>>>> 371863f5
     """
 
     all_qubits: Set[cirq.Qid] = set()
@@ -62,21 +48,6 @@
 
 
 def measured_qubit_indices(circuit: cirq.AbstractCircuit) -> List[int]:
-<<<<<<< HEAD
-    """Gets indices of measured qubits in input circuit.
-
-    The "index" refers to the argument of a LineQubit (so e.g. cirq.LineQubit(5) has index 5
-    regardless of the total number of qubits in the circuit).
-
-    Args:
-        circuit: An input `cirq.Circuit`.
-
-    Returns:
-        The indices of the measured qubits in a quantum circuit.
-
-    Raises:
-        ValueError: If qubits are not `cirq.LineQubit` objects.
-=======
     """Returns the indices of the measured qubits in a quantum circuit.
 
     Note:
@@ -91,7 +62,6 @@
 
     Raises:
         ValueError: If qubit indices are requested for non-line qubits.
->>>>>>> 371863f5
     """
 
     unrolled_circuit = cirq.unroll_circuit_op(circuit, deep=True, tags_to_check=None)
@@ -153,15 +123,6 @@
         self.seq = seq
 
     def has_multiple_circuits(self) -> bool:
-<<<<<<< HEAD
-        """Indicates whether or not object represents a single circuit or multiple circuits.
-
-        If so, this object has .circuits and .pulse_lists attributes. Otherwise, this object
-        represents a single circuit, and has .circuit and .pulse_list attributes.
-
-        Returns:
-            A boolean True/False indicating whether or not there are multiple circuits.
-=======
         """Checks if an object has .circuits and .pulse_lists attributes.
 
         Otherwise, the object represents a single circuit, and has .circuit
@@ -169,7 +130,6 @@
 
         Returns:
             `True` if this object represents multiple circuits; `False` otherwise.
->>>>>>> 371863f5
         """
         return hasattr(self, "circuits")
 
