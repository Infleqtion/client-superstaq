--- conflicted
+++ resolved
@@ -156,14 +156,9 @@
         If the current job is in a non-terminal state, this will update the job and return the
         current status. A full list of states is given in `cirq_superstaq.Job.ALL_STATES`.
 
-<<<<<<< HEAD
         Raises:
             general_superstaq.SuperstaqServerException: If unable to get the status of the job
                from the API.
-=======
-        Args:
-            index: The index of the specific job status.
->>>>>>> 8733f4cc
 
         Returns:
             The status of the job indexed by `index` or the overall job status if `index` is `None`.
@@ -195,13 +190,8 @@
             kwargs: Extra options needed to fetch jobs.
 
         Raises:
-<<<<<<< HEAD
             general_superstaq.SuperstaqServerException: If unable to get the status of the job
                from the API orcancellations were unsuccessful.
-=======
-            gss.SuperstaqServerException: If unable to get the status of the job from the API or
-                cancellations were unsuccessful.
->>>>>>> 8733f4cc
         """
         job_ids = self._job_id.split(",")
         ids_to_cancel = [job_ids[index]] if index else job_ids
@@ -214,16 +204,10 @@
             The target to which this job was submitted.
 
         Raises:
-<<<<<<< HEAD
             general_superstaq.SuperstaqUnsuccessfulJobException: If the job failed or has been
                canceled or deleted.
             general_superstaq.SuperstaqServerException: If unable to get the status of the job
                from the API.
-=======
-            gss.SuperstaqUnsuccessfulJobException: If the job failed or has been canceled or
-                deleted.
-            gss.SuperstaqServerException: If unable to get the status of the job from the API.
->>>>>>> 8733f4cc
         """
         first_job_id = self._job_id.split(",")[0]
         if (first_job_id not in self._job) or "target" not in self._job[first_job_id]:
@@ -247,16 +231,10 @@
             number for the given circuit index.
 
         Raises:
-<<<<<<< HEAD
             general_superstaq.SuperstaqUnsuccessfulJobException: If the job failed or has been
                canceled or deleted.
             general_superstaq.SuperstaqServerException: If unable to get the status of the job
                from the API.
-=======
-            gss.SuperstaqUnsuccessfulJobException: If the job failed or has been canceled or
-                deleted.
-            gss.SuperstaqServerException: If unable to get the status of the job from the API.
->>>>>>> 8733f4cc
         """
         job_ids = self._job_id.split(",")
         if not all(
@@ -278,16 +256,10 @@
             The number of repetitions for this job.
 
         Raises:
-<<<<<<< HEAD
             general_superstaq.SuperstaqUnsuccessfulJobException: If the job failed or has been
                canceled or deleted.
             general_superstaq.SuperstaqServerException: If unable to get the status of the job
                from the API.
-=======
-            gss.SuperstaqUnsuccessfulJobException: If the job failed or has been canceled or
-                deleted.
-            gss.SuperstaqServerException: If unable to get the status of the job from the API.
->>>>>>> 8733f4cc
         """
         first_job_id = self._job_id.split(",")[0]
         if (first_job_id not in self._job) or "shots" not in self._job[first_job_id]:
@@ -447,15 +419,9 @@
             `index` or a list of such dictionaries for each respective sub-job.
 
         Raises:
-<<<<<<< HEAD
             general_superstaq.SuperstaqUnsuccessfulJobException: If the job failed or has been
                canceled or deleted.
             general_superstaq.SuperstaqServerException: If unable to get the results from the API.
-=======
-            gss.SuperstaqUnsuccessfulJobException: If the job failed or has been canceled or
-                deleted.
-            gss.SuperstaqServerException: If unable to get the results from the API.
->>>>>>> 8733f4cc
             TimeoutError: If no results are available in the provided timeout interval.
         """
         time_waited_seconds: float = 0.0
