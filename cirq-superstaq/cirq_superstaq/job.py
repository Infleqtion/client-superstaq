# Copyright 2021 The Cirq Developers
#
# Licensed under the Apache License, Version 2.0 (the "License");
# you may not use this file except in compliance with the License.
# You may obtain a copy of the License at
#
#     https://www.apache.org/licenses/LICENSE-2.0
#
# Unless required by applicable law or agreed to in writing, software
# distributed under the License is distributed on an "AS IS" BASIS,
# WITHOUT WARRANTIES OR CONDITIONS OF ANY KIND, either express or implied.
# See the License for the specific language governing permissions and
# limitations under the License.
"""Represents a job created via the Superstaq API."""
import time
from typing import Any, Dict, Tuple

import cirq
import general_superstaq as gss
from cirq._doc import document


@cirq.value_equality(unhashable=True)
class Job:
    """A job created on the Superstaq API.

    Note that this is mutable, when calls to get status or results are made the job updates itself
    to the results returned from the API.

    If a job is canceled or deleted, only the job id and the status remain valid.
    """

    TERMINAL_STATES = ("Done", "Canceled", "Failed", "Deleted")
    document(
        TERMINAL_STATES,
        "States of the Superstaq API job from which the job cannot transition. "
        "Note that deleted can only exist in a return call from a delete "
        "(subsequent calls will return not found).",
    )

    NON_TERMINAL_STATES = ("Ready", "Submitted", "Running")
    document(
        NON_TERMINAL_STATES, "States of the Superstaq API job which can transition to other states."
    )

    ALL_STATES = TERMINAL_STATES + NON_TERMINAL_STATES
    document(ALL_STATES, "All states that an Superstaq API job can exist in.")

    UNSUCCESSFUL_STATES = ("Canceled", "Failed", "Deleted")
    document(
        UNSUCCESSFUL_STATES,
        "States of the Superstaq API job when it was not successful and so does not have any "
        "data associated with it beyond an id and a status.",
    )

    def __init__(self, client: gss.superstaq_client._SuperstaQClient, job_id: str) -> None:
        """Construct a Job.

        Users should not call this themselves. If you only know the `job_id`, use `get_job`
        on `css.Service`.

        Args:
            client: The client used for calling the API.
            job_id: Unique identifier for the job.
        """
        self._client = client
        self._job: Dict[str, Any] = {"status": "Submitted"}
        self._job_id = job_id

    def _refresh_job(self) -> None:
        """If the last fetched job is not terminal, gets the job from the API."""
        if self._job["status"] not in self.TERMINAL_STATES:
            self._job = self._client.get_job(self.job_id())

    def _check_if_unsuccessful(self) -> None:
<<<<<<< HEAD
        if self.status() in self.UNSUCCESSFUL_STATES:
            raise gss.SuperstaQUnsuccessfulJobException(self.job_id(), self.status())
=======
        status = self.status()
        if status in self.UNSUCCESSFUL_STATES:
            if "failure" in self._job and "error" in self._job["failure"]:
                # if possible append a message to the failure status, e.g. "Failed (<message>)"
                error = self._job["failure"]["error"]
                status += f" ({error})"
            raise gss.SuperstaQUnsuccessfulJobException(self._job_id, status)
>>>>>>> 600657c1

    def job_id(self) -> str:
        """Gets the job id of this job.

        This is the unique identifier used for identifying the job by the API.

        Returns:
            This job's id (a string).
        """
        return self._job_id

    def status(self) -> str:
        """Gets the current status of the job.

        If the current job is in a non-terminal state, this will update the job and return the
        current status. A full list of states is given in `cirq_superstaq.Job.ALL_STATES`.

        Raises:
            SuperstaQException: If the API is not able to get the status of the job.

        Returns:
            The job status.
        """
        self._refresh_job()
        return self._job["status"]

    def target(self) -> str:
        """Gets the Superstaq target associated with this job.

        Returns:
            The target to which this job was submitted.

        Raises:
            SuperstaQUnsuccessfulJob: If the job has failed, been canceled, or deleted.
            SuperstaQException: If unable to get the status of the job from the API.
        """
        self._check_if_unsuccessful()
        return self._job["target"]

    def num_qubits(self) -> int:
        """Gets the number of qubits required for this job.

        Returns:
            The number of qubits used in this job.

        Raises:
            SuperstaQUnsuccessfulJob: If the job has failed, been canceled, or deleted.
            SuperstaQException: If unable to get the status of the job from the API.
        """
        self._check_if_unsuccessful()
        return self._job["num_qubits"]

    def repetitions(self) -> int:
        """Gets the number of repetitions requested for this job.

        Returns:
            The number of repetitions for this job.

        Raises:
            SuperstaQUnsuccessfulJob: If the job has failed, been canceled, or deleted.
            SuperstaQException: If unable to get the status of the job from the API.
        """
        self._check_if_unsuccessful()
        return self._job["shots"]

    def counts(self, timeout_seconds: int = 7200, polling_seconds: float = 1.0) -> Dict[str, int]:
<<<<<<< HEAD
        """Polls the Superstaq API for counts results (frequency of each measurement outcome).
=======
        """Polls the SuperstaQ API for results.
>>>>>>> 600657c1

        Args:
            timeout_seconds: The total number of seconds to poll for.
            polling_seconds: The interval with which to poll.

        Returns:
            A dictionary containing the frequency counts of the measurements.

        Raises:
<<<<<<< HEAD
            RuntimeError: If the job has failed, been canceled, or deleted.
=======
            SuperstaQUnsuccessfulJobException: If the job failed or has been canceled or deleted.
>>>>>>> 600657c1
            SuperstaQException: If unable to get the results from the API.
            TimeoutError: If no results are available in the provided timeout interval.
        """
        time_waited_seconds: float = 0.0
        while self.status() not in self.TERMINAL_STATES:
            # Status does a refresh.
            if time_waited_seconds > timeout_seconds:
                raise TimeoutError(
                    f"Timed out while waiting for results. Final status was {self.status()}"
                )
            time.sleep(polling_seconds)
            time_waited_seconds += polling_seconds

        self._check_if_unsuccessful()
        return self._job["samples"]

    def __str__(self) -> str:
        return f"Job with job_id={self.job_id()}"

    def __repr__(self) -> str:
        return f"css.Job(client={self._client!r}, job_id={self.job_id()!r})"

    def _value_equality_values_(self) -> Tuple[str, Dict[str, Any]]:
        return self._job_id, self._job<|MERGE_RESOLUTION|>--- conflicted
+++ resolved
@@ -73,10 +73,6 @@
             self._job = self._client.get_job(self.job_id())
 
     def _check_if_unsuccessful(self) -> None:
-<<<<<<< HEAD
-        if self.status() in self.UNSUCCESSFUL_STATES:
-            raise gss.SuperstaQUnsuccessfulJobException(self.job_id(), self.status())
-=======
         status = self.status()
         if status in self.UNSUCCESSFUL_STATES:
             if "failure" in self._job and "error" in self._job["failure"]:
@@ -84,7 +80,6 @@
                 error = self._job["failure"]["error"]
                 status += f" ({error})"
             raise gss.SuperstaQUnsuccessfulJobException(self._job_id, status)
->>>>>>> 600657c1
 
     def job_id(self) -> str:
         """Gets the job id of this job.
@@ -118,7 +113,7 @@
             The target to which this job was submitted.
 
         Raises:
-            SuperstaQUnsuccessfulJob: If the job has failed, been canceled, or deleted.
+            SuperstaQUnsuccessfulJobException: If the job has failed, been canceled, or deleted.
             SuperstaQException: If unable to get the status of the job from the API.
         """
         self._check_if_unsuccessful()
@@ -131,7 +126,7 @@
             The number of qubits used in this job.
 
         Raises:
-            SuperstaQUnsuccessfulJob: If the job has failed, been canceled, or deleted.
+            SuperstaQUnsuccessfulJobException: If the job has failed, been canceled, or deleted.
             SuperstaQException: If unable to get the status of the job from the API.
         """
         self._check_if_unsuccessful()
@@ -144,18 +139,14 @@
             The number of repetitions for this job.
 
         Raises:
-            SuperstaQUnsuccessfulJob: If the job has failed, been canceled, or deleted.
+            SuperstaQUnsuccessfulJobException: If the job has failed, been canceled, or deleted.
             SuperstaQException: If unable to get the status of the job from the API.
         """
         self._check_if_unsuccessful()
         return self._job["shots"]
 
     def counts(self, timeout_seconds: int = 7200, polling_seconds: float = 1.0) -> Dict[str, int]:
-<<<<<<< HEAD
         """Polls the Superstaq API for counts results (frequency of each measurement outcome).
-=======
-        """Polls the SuperstaQ API for results.
->>>>>>> 600657c1
 
         Args:
             timeout_seconds: The total number of seconds to poll for.
@@ -165,11 +156,7 @@
             A dictionary containing the frequency counts of the measurements.
 
         Raises:
-<<<<<<< HEAD
-            RuntimeError: If the job has failed, been canceled, or deleted.
-=======
             SuperstaQUnsuccessfulJobException: If the job failed or has been canceled or deleted.
->>>>>>> 600657c1
             SuperstaQException: If unable to get the results from the API.
             TimeoutError: If no results are available in the provided timeout interval.
         """
