# Copyright 2021 The Cirq Developers
#
# Licensed under the Apache License, Version 2.0 (the "License");
# you may not use this file except in compliance with the License.
# You may obtain a copy of the License at
#
#     https://www.apache.org/licenses/LICENSE-2.0
#
# Unless required by applicable law or agreed to in writing, software
# distributed under the License is distributed on an "AS IS" BASIS,
# WITHOUT WARRANTIES OR CONDITIONS OF ANY KIND, either express or implied.
# See the License for the specific language governing permissions and
# limitations under the License.
"""Represents a job created via the Superstaq API."""
from __future__ import annotations

import collections
import time
import warnings
from collections.abc import Sequence
from typing import Any, overload

import cirq
import general_superstaq as gss
from cirq._doc import document

import cirq_superstaq as css


@cirq.value_equality(unhashable=True)
class Job:
    """A job created on the Superstaq API.

    Note that this is mutable, when calls to get status or results are made the job updates itself
    to the results returned from the API.

    If a job is canceled or deleted, only the job id and the status remain valid.
    """

    TERMINAL_STATES = ("Done", "Canceled", "Failed", "Deleted")
    document(
        TERMINAL_STATES,
        "States of the Superstaq API job from which the job cannot transition. "
        "Note that deleted can only exist in a return call from a delete "
        "(subsequent calls will return not found).",
    )

    NON_TERMINAL_STATES = ("Ready", "Submitted", "Running", "Queued")
    document(
        NON_TERMINAL_STATES, "States of the Superstaq API job which can transition to other states."
    )

    ALL_STATES = TERMINAL_STATES + NON_TERMINAL_STATES
    document(ALL_STATES, "All states that an Superstaq API job can exist in.")

    UNSUCCESSFUL_STATES = ("Canceled", "Failed", "Deleted")
    document(
        UNSUCCESSFUL_STATES,
        "States of the Superstaq API job when it was not successful and so does not have any "
        "data associated with it beyond an id and a status.",
    )

    def __init__(self, client: gss.superstaq_client._SuperstaqClient, job_id: str) -> None:
        """Construct a `Job`.

        Users should not call this themselves. If you only know the `job_id`, use `get_job`
        on `css.Service`.

        Args:
            client: The client used for calling the API.
            job_id: Unique identifier for the job.
        """
        self._client = client
        self._overall_status = "Submitted"
        self._job: dict[str, Any] = {}
        self._job_id = job_id

    def _refresh_job(self) -> None:
        """If the last fetched job is not terminal, gets the job from the API."""

        for job_id in self._job_id.split(","):
            if (job_id not in self._job) or (
                self._job[job_id]["status"] not in self.TERMINAL_STATES
            ):
                result = self._client.get_job(job_id)
                self._job[job_id] = result

    def _update_status_queue_info(self) -> None:
        """Updates the overall status based on status queue info.

        Note:
            When we have multiple jobs, we will take the "worst status" among the jobs.
            The worst status check follows the chain: Submitted -> Ready -> Queued ->
            Running -> Failed -> Canceled -> Deleted -> Done. For example, if any of the
            jobs are still running (even if some are done), we report 'Running' as the
            overall status of the entire batch.
        """

        job_id_list = self._job_id.split(",")  # separate aggregated job ids

        status_occurrence = {self._job[job_id]["status"] for job_id in job_id_list}
        status_priority_order = (
            "Submitted",
            "Ready",
            "Queued",
            "Running",
            "Failed",
            "Canceled",
            "Deleted",
            "Done",
        )

        for temp_status in status_priority_order:
            if temp_status in status_occurrence:
                self._overall_status = temp_status
                return

    def _check_if_unsuccessful(self) -> None:
        status = self.status()
        if status in self.UNSUCCESSFUL_STATES:
            for job_id in self._job_id.split(","):
                if "failure" in self._job[job_id] and "error" in self._job[job_id]["failure"]:
                    # if possible append a message to the failure status, e.g. "Failed (<message>)"
                    error = self._job[job_id]["failure"]["error"]
                    status += f" ({error})"
                raise gss.SuperstaqUnsuccessfulJobException(job_id, status)

    def job_id(self) -> str:
        """Gets the job id of this job.

        This is the unique identifier used for identifying the job by the API.

        Returns:
            This job's id (a string).
        """
        return self._job_id

    def status(self) -> str:
        """Gets the current status of the job.

        If the current job is in a non-terminal state, this will update the job and return the
        current status. A full list of states is given in `cirq_superstaq.Job.ALL_STATES`.

        Raises:
            SuperstaqServerException: If unable to get the status of the job from the API.

        Returns:
            The job status.
        """
        self._refresh_job()
        self._update_status_queue_info()
        return self._overall_status

    def target(self) -> str:
        """Gets the Superstaq target associated with this job.

        Returns:
            The target to which this job was submitted.

        Raises:
            SuperstaqUnsuccessfulJobException: If the job failed or has been canceled or deleted.
            SuperstaqServerException: If unable to get the status of the job from the API.
        """
        first_job_id = self._job_id.split(",")[0]
        if (first_job_id not in self._job) or "target" not in self._job[first_job_id]:
            self._refresh_job()
        return self._job[first_job_id]["target"]

    @overload
    def num_qubits(self, index: int) -> int:
        ...

    @overload
    def num_qubits(
        self, index: None = None
    ) -> int | list[int]:  # Change return to `list[int]` after deprecation
        ...

    def num_qubits(self, index: int | None = None) -> int | list[int]:
        """Gets the number of qubits required for each circuit in this job.

        Args:
            index: The index of the circuit to get number of qubits from.

        Returns:
            A list of the numbers of qubits in all circuits or just a single qubit
            number for the given circuit index.

        Raises:
            SuperstaqUnsuccessfulJobException: If the job failed or has been canceled or deleted.
            SuperstaqServerException: If unable to get the status of the job from the API.
        """
        job_ids = self._job_id.split(",")
        if not all(
            job_id in self._job and self._job[job_id].get("num_qubits") for job_id in job_ids
        ):
            self._refresh_job()

        if index is None:
            qubit_list = [self._job[job_id]["num_qubits"] for job_id in job_ids]
            if len(qubit_list) == 1:
                warnings.warn(
                    "In the future, calling `num_qubits()` without an argument will return a list "
                    "of the numbers of qubits in all circuits in this job. Use e.g., "
                    "`num_qubits(0)` to get the number of qubits in the first (or a single) "
                    "circuit.",
                    DeprecationWarning,
                    stacklevel=2,
                )
                return qubit_list[0]
            return qubit_list

        gss.validation.validate_integer_param(index, min_val=0)
        num_qubits = self._job[job_ids[index]]["num_qubits"]
        return num_qubits

    def repetitions(self) -> int:
        """Gets the number of repetitions requested for this job.

        Returns:
            The number of repetitions for this job.

        Raises:
            SuperstaqUnsuccessfulJobException: If the job failed or has been canceled or deleted.
            SuperstaqServerException: If unable to get the status of the job from the API.
        """
        first_job_id = self._job_id.split(",")[0]
        if (first_job_id not in self._job) or "shots" not in self._job[first_job_id]:
            self._refresh_job()

        return self._job[first_job_id]["shots"]

    @overload
    def _get_circuits(self, circuit_type: str, index: int) -> cirq.Circuit:
        ...

    @overload
    def _get_circuits(
        self, circuit_type: str, index: None = None
    ) -> (
        cirq.Circuit | list[cirq.Circuit]
    ):  # Change return to `list[cirq.Circuit]` after deprecation
        ...

    def _get_circuits(
        self, circuit_type: str, index: int | None = None
    ) -> cirq.Circuit | list[cirq.Circuit]:
        """Retrieves the corresponding circuit(s) to `circuit_type`.

        Args:
            circuit_type: The kind of circuit(s) to retrieve. Either "input_circuit" or
                "compiled_circuit".
            index: The index of the circuit to retrieve.

        Returns:
            A single circuit or list of circuits.
        """
        if circuit_type not in ("input_circuit", "compiled_circuit"):
            raise ValueError("The circuit type requested is invalid.")

        job_ids = self._job_id.split(",")
        if not all(
            job_id in self._job and self._job[job_id].get(circuit_type) for job_id in job_ids
        ):
            self._refresh_job()

        if index is None:
            serialized_circuits = [self._job[job_id][circuit_type] for job_id in job_ids]
            return [css.deserialize_circuits(serialized)[0] for serialized in serialized_circuits]

        gss.validation.validate_integer_param(index, min_val=0)
        serialized_circuit = self._job[job_ids[index]][circuit_type]
        return css.deserialize_circuits(serialized_circuit)[0]

    @overload
    def compiled_circuits(self, index: int) -> cirq.Circuit:
        ...

    @overload
    def compiled_circuits(
        self, index: None = None
    ) -> (
        cirq.Circuit | list[cirq.Circuit]
    ):  # Change return to `list[cirq.Circuit]` after deprecation
        ...

    def compiled_circuits(self, index: int | None = None) -> cirq.Circuit | list[cirq.Circuit]:
        """Gets the compiled circuits that were processed for this job.

        Args:
            index: An optional index of the specific circuit to retrieve.

        Returns:
            A single compiled circuit or list of compiled circuits.
        """
        return self._get_circuits("compiled_circuit", index=index)

    @overload
    def input_circuits(self, index: int) -> cirq.Circuit:
        ...

    @overload
    def input_circuits(
        self, index: None = None
    ) -> (
        cirq.Circuit | list[cirq.Circuit]
    ):  # Change return to `list[cirq.Circuit]` after deprecation
        ...

    def input_circuits(self, index: int | None = None) -> cirq.Circuit | list[cirq.Circuit]:
        """Gets the original circuits that were submitted for this job.

        Args:
            index: An optional index of the specific circuit to retrieve.

        Returns:
            A single input circuit or list of submitted input circuits.
        """
        return self._get_circuits("input_circuit", index=index)

    def pulse_gate_circuits(self, index: int | None = None) -> Any:
        """Gets the pulse gate circuit returned by this job.

        Args:
            index: An optional index of the pulse gate circuit to retrieve.

        Returns:
            The `qiskit.QuantumCircuit` pulse gate circuit.

        Raises:
            ValueError: If the job was not run on an IBM pulse device.
            ValueError: If the job's target does not use pulse gate circuits.
        """
        job_ids = self._job_id.split(",")

        if not all(
            job_id in self._job and self._job[job_id].get("pulse_gate_circuits") is not None
            for job_id in job_ids
        ):
            self._refresh_job()

        if index is None:
            if all(self._job[job_id].get("pulse_gate_circuits") for job_id in job_ids):
                serialized_circuits = [
                    self._job[job_id]["pulse_gate_circuits"] for job_id in job_ids
                ]
                deserialized_circuits = []
                for serialized_circuit in serialized_circuits:
                    deserialized_circuit = css.serialization.deserialize_qiskit_circuits(
                        serialized_circuit, False
                    )
                    if deserialized_circuit is None:
                        raise ValueError("Some circuits could not be deserialized.")
                    deserialized_circuits.append(deserialized_circuit[0])
                return deserialized_circuits
        else:
            gss.validation.validate_integer_param(index, min_val=0)
            serialized_circuit = self._job[job_ids[index]]["pulse_gate_circuits"]
            return css.serialization.deserialize_qiskit_circuits(serialized_circuit, False)

        error = f"Target '{self.target()}' does not use pulse gate circuits."
        raise ValueError(error)

    @overload
    def counts(
        self,
        index: int,
        timeout_seconds: int = 7200,
        polling_seconds: float = 1.0,
        qubit_indices: Sequence[int] | None = None,
    ) -> dict[str, int]:
        ...

    @overload
    def counts(
        self,
        index: None = None,
        timeout_seconds: int = 7200,
        polling_seconds: float = 1.0,
        qubit_indices: Sequence[int] | None = None,
    ) -> (
        dict[str, int] | list[dict[str, int]]
<<<<<<< HEAD
    ):  # Change return to just `list[Dict[str, int]]` after deprecation
=======
    ):  # Change return to just `list[dict[str, int]]` after deprecation
>>>>>>> bf2392f8
        ...

    def counts(
        self,
        index: int | None = None,
        timeout_seconds: int = 7200,
        polling_seconds: float = 1.0,
        qubit_indices: Sequence[int] | None = None,
    ) -> dict[str, int] | list[dict[str, int]]:
        """Polls the Superstaq API for counts results (frequency of each measurement outcome).

        Args:
            index: The index of the circuit which the counts correspond to.
            timeout_seconds: The total number of seconds to poll for.
            polling_seconds: The interval with which to poll.
            qubit_indices: If provided, only include measurements counts of these qubits.

        Returns:
            A dictionary containing the frequency counts of the measurements.

        Raises:
            SuperstaqUnsuccessfulJobException: If the job failed or has been canceled or deleted.
            SuperstaqServerException: If unable to get the results from the API.
            TimeoutError: If no results are available in the provided timeout interval.
        """
        time_waited_seconds: float = 0.0
        while self.status() not in self.TERMINAL_STATES:
            # Status does a refresh.
            if time_waited_seconds > timeout_seconds:
                raise TimeoutError(
                    f"Timed out while waiting for results. Final status was {self.status()}"
                )
            time.sleep(polling_seconds)
            time_waited_seconds += polling_seconds

        self._check_if_unsuccessful()
        job_ids = self._job_id.split(",")

        if index is None:
            counts_list = [self._job[job_id]["samples"] for job_id in self._job_id.split(",")]
            if qubit_indices:
                counts_list = [
                    _get_marginal_counts(counts, qubit_indices) for counts in counts_list
                ]
            if len(counts_list) == 1:
                warnings.warn(
                    "In the future, calling `counts()` without an argument will return a list of "
                    "the counts in all circuits in this job. Use e.g., `counts(0)` to get the "
                    "counts for the first (or a single) circuit.",
                    DeprecationWarning,
                    stacklevel=2,
                )
                return counts_list[0]
            return counts_list

        gss.validation.validate_integer_param(index, min_val=0)
        single_counts = self._job[job_ids[index]]["samples"]
        if qubit_indices:
            return _get_marginal_counts(single_counts, qubit_indices)
        return single_counts

    def to_dict(self) -> dict[str, gss.typing.Job]:
        """Refreshes and returns job information.

        Note:
            The contents of this dictionary are not guaranteed to be consistent over time. Whenever
            possible, users should use the specific `Job` methods to retrieve the desired job
            information instead of relying on particular entries in the output of this method.

        Returns:
            A dictionary containing updated job information.
        """
        self._refresh_job()
        return self._job

    def __str__(self) -> str:
        return f"Job with job_id={self.job_id()}"

    def __repr__(self) -> str:
        return f"css.Job(client={self._client!r}, job_id={self.job_id()!r})"

    def _value_equality_values_(self) -> tuple[str, dict[str, Any]]:
        return self._job_id, self._job


def _get_marginal_counts(counts: dict[str, int], indices: Sequence[int]) -> dict[str, int]:
    """Compute a marginal distribution, accumulating total counts on specific bits (by index).

    Args:
        counts: The dictionary containing all the counts.
        indices: The indices of the bits on which to accumulate counts.

    Returns:
        A dictionary of counts on the target indices.
    """
    target_counts: dict[str, int] = collections.defaultdict(int)
    for bitstring, count in counts.items():
        target_key = "".join([bitstring[index] for index in indices])
        target_counts[target_key] += count
    return dict(target_counts)<|MERGE_RESOLUTION|>--- conflicted
+++ resolved
@@ -380,11 +380,7 @@
         qubit_indices: Sequence[int] | None = None,
     ) -> (
         dict[str, int] | list[dict[str, int]]
-<<<<<<< HEAD
-    ):  # Change return to just `list[Dict[str, int]]` after deprecation
-=======
     ):  # Change return to just `list[dict[str, int]]` after deprecation
->>>>>>> bf2392f8
         ...
 
     def counts(
