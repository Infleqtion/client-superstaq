# Copyright 2021 The Cirq Developers
#
# Licensed under the Apache License, Version 2.0 (the "License");
# you may not use this file except in compliance with the License.
# You may obtain a copy of the License at
#
#     https://www.apache.org/licenses/LICENSE-2.0
#
# Unless required by applicable law or agreed to in writing, software
# distributed under the License is distributed on an "AS IS" BASIS,
# WITHOUT WARRANTIES OR CONDITIONS OF ANY KIND, either express or implied.
# See the License for the specific language governing permissions and
# limitations under the License.
"""Represents a job created via the Superstaq API."""
from __future__ import annotations

import collections
import time
from collections.abc import Sequence
from typing import Any, overload

import cirq
import general_superstaq as gss
from cirq._doc import document

import cirq_superstaq as css


@cirq.value_equality(unhashable=True)
class Job:
    """A job created on the Superstaq API.

    Note that this is mutable, when calls to get status or results are made the job updates itself
    to the results returned from the API.

    If a job is canceled or deleted, only the job id and the status remain valid.
    """

    TERMINAL_STATES = ("Done", "Canceled", "Failed", "Deleted")
    document(
        TERMINAL_STATES,
        "States of the Superstaq API job from which the job cannot transition. "
        "Note that deleted can only exist in a return call from a delete "
        "(subsequent calls will return not found).",
    )

    NON_TERMINAL_STATES = ("Ready", "Submitted", "Running", "Queued")
    document(
        NON_TERMINAL_STATES, "States of the Superstaq API job which can transition to other states."
    )

    ALL_STATES = TERMINAL_STATES + NON_TERMINAL_STATES
    document(ALL_STATES, "All states that an Superstaq API job can exist in.")

    UNSUCCESSFUL_STATES = ("Canceled", "Failed", "Deleted")
    document(
        UNSUCCESSFUL_STATES,
        "States of the Superstaq API job when it was not successful and so does not have any "
        "data associated with it beyond an id and a status.",
    )

    def __init__(self, client: gss.superstaq_client._SuperstaqClient, job_id: str) -> None:
        """Construct a `Job`.

        Users should not call this themselves. If you only know the `job_id`, use `get_job`
        on `css.Service`.

        Args:
            client: The client used for calling the API.
            job_id: Unique identifier for the job.
        """
        self._client = client
        self._overall_status = "Submitted"
        self._job: dict[str, Any] = {}
        self._job_id = job_id

    def _refresh_job(self) -> None:
        """If the last fetched job is not terminal, gets the job from the API."""

        jobs_to_fetch: list[str] = []

        for job_id in self._job_id.split(","):
            if job_id not in self._job or self._job[job_id]["status"] not in self.TERMINAL_STATES:
                jobs_to_fetch.append(job_id)

        if jobs_to_fetch:
            result = self._client.fetch_jobs(jobs_to_fetch)
            self._job.update(result)

        self._update_status_queue_info()

    def _update_status_queue_info(self) -> None:
        """Updates the overall status based on status queue info.

        Note:
            When we have multiple jobs, we will take the "worst status" among the jobs.
            The worst status check follows the chain: Submitted -> Ready -> Queued ->
            Running -> Failed -> Canceled -> Deleted -> Done. For example, if any of the
            jobs are still running (even if some are done), we report 'Running' as the
            overall status of the entire batch.
        """

        job_id_list = self._job_id.split(",")  # separate aggregated job ids

        status_occurrence = {self._job[job_id]["status"] for job_id in job_id_list}
        status_priority_order = (
            "Submitted",
            "Ready",
            "Queued",
            "Running",
            "Failed",
            "Canceled",
            "Deleted",
            "Done",
        )

        for temp_status in status_priority_order:
            if temp_status in status_occurrence:
                self._overall_status = temp_status
                return

    def _check_if_unsuccessful(self) -> None:
        status = self.status()
        if status in self.UNSUCCESSFUL_STATES:
            for job_id in self._job_id.split(","):
                if "failure" in self._job[job_id] and "error" in self._job[job_id]["failure"]:
                    # if possible append a message to the failure status, e.g. "Failed (<message>)"
                    error = self._job[job_id]["failure"]["error"]
                    status += f" ({error})"
                raise gss.SuperstaqUnsuccessfulJobException(job_id, status)

    def job_id(self) -> str:
        """Gets the job id of this job.

        This is the unique identifier used for identifying the job by the API.

        Returns:
            This job's id (a string).
        """
        return self._job_id

    def status(self) -> str:
        """Gets the current status of the job.

        If the current job is in a non-terminal state, this will update the job and return the
        current status. A full list of states is given in `cirq_superstaq.Job.ALL_STATES`.

        Raises:
            SuperstaqServerException: If unable to get the status of the job from the API.

        Returns:
            The job status.
        """
        self._refresh_job()
        return self._overall_status

    def target(self) -> str:
        """Gets the Superstaq target associated with this job.

        Returns:
            The target to which this job was submitted.

        Raises:
            SuperstaqUnsuccessfulJobException: If the job failed or has been canceled or deleted.
            SuperstaqServerException: If unable to get the status of the job from the API.
        """
        first_job_id = self._job_id.split(",")[0]
        if (first_job_id not in self._job) or "target" not in self._job[first_job_id]:
            self._refresh_job()
        return self._job[first_job_id]["target"]

    @overload
    def num_qubits(self, index: int) -> int: ...

    @overload
    def num_qubits(self, index: None = None) -> list[int]: ...

    def num_qubits(self, index: int | None = None) -> int | list[int]:
        """Gets the number of qubits required for each circuit in this job.

        Args:
            index: The index of the circuit to get number of qubits from.

        Returns:
            A list of the numbers of qubits in all circuits or just a single qubit
            number for the given circuit index.

        Raises:
            SuperstaqUnsuccessfulJobException: If the job failed or has been canceled or deleted.
            SuperstaqServerException: If unable to get the status of the job from the API.
        """
        job_ids = self._job_id.split(",")
        if not all(
            job_id in self._job and self._job[job_id].get("num_qubits") for job_id in job_ids
        ):
            self._refresh_job()

        if index is None:
            return [self._job[job_id]["num_qubits"] for job_id in job_ids]

        gss.validation.validate_integer_param(index, min_val=0)
        num_qubits = self._job[job_ids[index]]["num_qubits"]
        return num_qubits

    def repetitions(self) -> int:
        """Gets the number of repetitions requested for this job.

        Returns:
            The number of repetitions for this job.

        Raises:
            SuperstaqUnsuccessfulJobException: If the job failed or has been canceled or deleted.
            SuperstaqServerException: If unable to get the status of the job from the API.
        """
        first_job_id = self._job_id.split(",")[0]
        if (first_job_id not in self._job) or "shots" not in self._job[first_job_id]:
            self._refresh_job()

        return self._job[first_job_id]["shots"]

    @overload
    def _get_circuits(self, circuit_type: str, index: int) -> cirq.Circuit: ...

    @overload
    def _get_circuits(self, circuit_type: str, index: None = None) -> list[cirq.Circuit]: ...

    def _get_circuits(
        self, circuit_type: str, index: int | None = None
    ) -> cirq.Circuit | list[cirq.Circuit]:
        """Retrieves the corresponding circuit(s) to `circuit_type`.

        Args:
            circuit_type: The kind of circuit(s) to retrieve. Either "input_circuit" or
                "compiled_circuit".
            index: The index of the circuit to retrieve.

        Returns:
            A single circuit or list of circuits.
        """
        if circuit_type not in ("input_circuit", "compiled_circuit"):
            raise ValueError("The circuit type requested is invalid.")

        job_ids = self._job_id.split(",")
        if not all(
            job_id in self._job and self._job[job_id].get(circuit_type) for job_id in job_ids
        ):
            self._refresh_job()

        if index is None:
            serialized_circuits = [self._job[job_id][circuit_type] for job_id in job_ids]
            return [css.deserialize_circuits(serialized)[0] for serialized in serialized_circuits]

        gss.validation.validate_integer_param(index, min_val=0)
        serialized_circuit = self._job[job_ids[index]][circuit_type]
        return css.deserialize_circuits(serialized_circuit)[0]

    @overload
    def compiled_circuits(self, index: int) -> cirq.Circuit: ...

    @overload
    def compiled_circuits(self, index: None = None) -> list[cirq.Circuit]: ...

    def compiled_circuits(self, index: int | None = None) -> cirq.Circuit | list[cirq.Circuit]:
        """Gets the compiled circuits that were processed for this job.

        Args:
            index: An optional index of the specific circuit to retrieve.

        Returns:
            A single compiled circuit or list of compiled circuits.
        """
        return self._get_circuits("compiled_circuit", index=index)

    @overload
    def input_circuits(self, index: int) -> cirq.Circuit: ...

    @overload
    def input_circuits(self, index: None = None) -> list[cirq.Circuit]: ...

    def input_circuits(self, index: int | None = None) -> cirq.Circuit | list[cirq.Circuit]:
        """Gets the original circuits that were submitted for this job.

        Args:
            index: An optional index of the specific circuit to retrieve.

        Returns:
            A single input circuit or list of submitted input circuits.
        """
        return self._get_circuits("input_circuit", index=index)

    def pulse_gate_circuits(self, index: int | None = None) -> Any:
        """Gets the pulse gate circuit returned by this job.

        Args:
            index: An optional index of the pulse gate circuit to retrieve.

        Returns:
            The `qiskit.QuantumCircuit` pulse gate circuit.

        Raises:
            ValueError: If the job was not run on an IBM pulse device.
            ValueError: If the job's target does not use pulse gate circuits.
        """
        job_ids = self._job_id.split(",")

        if not all(
            job_id in self._job and self._job[job_id].get("pulse_gate_circuits") is not None
            for job_id in job_ids
        ):
            self._refresh_job()

        if index is None:
            if all(self._job[job_id].get("pulse_gate_circuits") for job_id in job_ids):
                serialized_circuits = [
                    self._job[job_id]["pulse_gate_circuits"] for job_id in job_ids
                ]
                deserialized_circuits = []
                for serialized_circuit in serialized_circuits:
                    deserialized_circuit = css.serialization.deserialize_qiskit_circuits(
                        serialized_circuit, False
                    )
                    if deserialized_circuit is None:
                        raise ValueError("Some circuits could not be deserialized.")
                    deserialized_circuits.append(deserialized_circuit[0])
                return deserialized_circuits
        else:
            gss.validation.validate_integer_param(index, min_val=0)
            serialized_circuit = self._job[job_ids[index]]["pulse_gate_circuits"]
            return css.serialization.deserialize_qiskit_circuits(serialized_circuit, False)

        error = f"Target '{self.target()}' does not use pulse gate circuits."
        raise ValueError(error)

    @overload
    def counts(
        self,
        index: int,
        timeout_seconds: int = 7200,
        polling_seconds: float = 1.0,
        qubit_indices: Sequence[int] | None = None,
    ) -> dict[str, int]: ...

    @overload
    def counts(
        self,
        index: None = None,
        timeout_seconds: int = 7200,
        polling_seconds: float = 1.0,
        qubit_indices: Sequence[int] | None = None,
    ) -> list[dict[str, int]]: ...

    def counts(
        self,
        index: int | None = None,
        timeout_seconds: int = 7200,
        polling_seconds: float = 1.0,
        qubit_indices: Sequence[int] | None = None,
    ) -> dict[str, int] | list[dict[str, int]]:
        """Polls the Superstaq API for counts results (frequency of each measurement outcome).

        Args:
            index: The index of the circuit which the counts correspond to.
            timeout_seconds: The total number of seconds to poll for.
            polling_seconds: The interval with which to poll.
            qubit_indices: If provided, only include measurements counts of these qubits.

        Returns:
            A dictionary containing the frequency counts of the measurements.

        Raises:
            SuperstaqUnsuccessfulJobException: If the job failed or has been canceled or deleted.
            SuperstaqServerException: If unable to get the results from the API.
            TimeoutError: If no results are available in the provided timeout interval.
        """
        time_waited_seconds: float = 0.0
        while self.status() not in self.TERMINAL_STATES:
            # Status does a refresh.
            if time_waited_seconds > timeout_seconds:
                raise TimeoutError(
                    f"Timed out while waiting for results. Final status was {self.status()}"
                )
            time.sleep(polling_seconds)
            time_waited_seconds += polling_seconds

        self._check_if_unsuccessful()
        job_ids = self._job_id.split(",")

        if index is None:
            counts_list = [self._job[job_id]["samples"] for job_id in self._job_id.split(",")]
            if qubit_indices:
                counts_list = [
                    _get_marginal_counts(counts, qubit_indices) for counts in counts_list
                ]
            return counts_list

        gss.validation.validate_integer_param(index, min_val=0)
        single_counts = self._job[job_ids[index]]["samples"]
        if qubit_indices:
            return _get_marginal_counts(single_counts, qubit_indices)
        return single_counts

    def to_dict(self) -> dict[str, gss.typing.Job]:
        """Refreshes and returns job information.

        Note:
            The contents of this dictionary are not guaranteed to be consistent over time. Whenever
            possible, users should use the specific `Job` methods to retrieve the desired job
            information instead of relying on particular entries in the output of this method.

        Returns:
            A dictionary containing updated job information.
        """
        self._refresh_job()
        return self._job

    def __str__(self) -> str:
        return f"Job with job_id={self.job_id()}"

    def __repr__(self) -> str:
        return f"css.Job(client={self._client!r}, job_id={self.job_id()!r})"

    def _value_equality_values_(self) -> tuple[str, dict[str, Any]]:
        return self._job_id, self._job

<<<<<<< HEAD
    def __getitem__(self, idx: int) -> css.Job:
=======
    def __getitem__(self, index: int) -> css.Job:
>>>>>>> ab0802de
        """Args:
            idx: The index of the sub-job to return. Each sub-job corresponds to the a single
                circuit.

        Returns:
            A sub-job at the given index.
        """
<<<<<<< HEAD
        job_id = self._job_id.split(",")[idx]
=======
        job_id = self._job_id.split(",")[index]
>>>>>>> ab0802de
        sub_job = css.Job(self._client, job_id)
        if job_id in self._job:
            sub_job._job[job_id] = self._job[job_id]
        return sub_job


def _get_marginal_counts(counts: dict[str, int], indices: Sequence[int]) -> dict[str, int]:
    """Compute a marginal distribution, accumulating total counts on specific bits (by index).

    Args:
        counts: The dictionary containing all the counts.
        indices: The indices of the bits on which to accumulate counts.

    Returns:
        A dictionary of counts on the target indices.
    """
    target_counts: dict[str, int] = collections.defaultdict(int)
    for bitstring, count in counts.items():
        target_key = "".join([bitstring[index] for index in indices])
        target_counts[target_key] += count
    return dict(target_counts)<|MERGE_RESOLUTION|>--- conflicted
+++ resolved
@@ -422,11 +422,7 @@
     def _value_equality_values_(self) -> tuple[str, dict[str, Any]]:
         return self._job_id, self._job
 
-<<<<<<< HEAD
-    def __getitem__(self, idx: int) -> css.Job:
-=======
     def __getitem__(self, index: int) -> css.Job:
->>>>>>> ab0802de
         """Args:
             idx: The index of the sub-job to return. Each sub-job corresponds to the a single
                 circuit.
@@ -434,11 +430,7 @@
         Returns:
             A sub-job at the given index.
         """
-<<<<<<< HEAD
-        job_id = self._job_id.split(",")[idx]
-=======
         job_id = self._job_id.split(",")[index]
->>>>>>> ab0802de
         sub_job = css.Job(self._client, job_id)
         if job_id in self._job:
             sub_job._job[job_id] = self._job[job_id]
