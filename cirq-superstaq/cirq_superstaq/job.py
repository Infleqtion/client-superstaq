--- conflicted
+++ resolved
@@ -14,12 +14,8 @@
 """Represents a job created via the Superstaq API."""
 import collections
 import time
-<<<<<<< HEAD
 import warnings
-from typing import Any, Dict, List, Optional, Tuple, Union, overload
-=======
-from typing import Any, Dict, Optional, Sequence, Tuple
->>>>>>> 458a26a8
+from typing import Any, Dict, Optional, Sequence, List, Tuple, Union, overload
 
 import cirq
 import general_superstaq as gss
@@ -318,7 +314,6 @@
     ) -> Union[cirq.Circuit, List[cirq.Circuit]]:
         """Gets the original circuits that were submitted for this job.
 
-<<<<<<< HEAD
         Returns:
             A single input circuit or list of submitted input circuits.
         """
@@ -328,29 +323,21 @@
 
     @overload
     def counts(
-        self, index: int, timeout_seconds: int = 7200, polling_seconds: float = 1.0
+        self, index: int, timeout_seconds: int = 7200, polling_seconds: float = 1.0,  qubit_indices: Optional[Sequence[int]] = None,
     ) -> Dict[str, int]:
         ...
 
     @overload
     def counts(
-        self, index: None = None, timeout_seconds: int = 7200, polling_seconds: float = 1.0
+        self, index: None = None, timeout_seconds: int = 7200, polling_seconds: float = 1.0,  qubit_indices: Optional[Sequence[int]] = None,
     ) -> Union[
         Dict[str, int], List[Dict[str, int]]
     ]:  # Change return to just `List[Dict[str, int]]` after deprecation
         ...
 
     def counts(
-        self, index: Optional[int] = None, timeout_seconds: int = 7200, polling_seconds: float = 1.0
+        self, index: Optional[int] = None, timeout_seconds: int = 7200, polling_seconds: float = 1.0, qubit_indices: Optional[Sequence[int]] = None,
     ) -> Union[Dict[str, int], List[Dict[str, int]]]:
-=======
-    def counts(
-        self,
-        timeout_seconds: int = 7200,
-        polling_seconds: float = 1.0,
-        qubit_indices: Optional[Sequence[int]] = None,
-    ) -> Dict[str, int]:
->>>>>>> 458a26a8
         """Polls the Superstaq API for counts results (frequency of each measurement outcome).
 
         Args:
@@ -378,7 +365,6 @@
             time_waited_seconds += polling_seconds
 
         self._check_if_unsuccessful()
-<<<<<<< HEAD
         job_ids = self._job_id.split(",")
 
         if index is not None:
@@ -398,12 +384,6 @@
                 return counts_list
 
         return self._job[job_ids[index]]["samples"]
-=======
-        counts = self._job["samples"]
-        if qubit_indices:
-            counts = _get_marginal_counts(counts, qubit_indices)
-        return counts
->>>>>>> 458a26a8
 
     def to_dict(self) -> Dict[str, gss.typing.Job]:
         """Refreshes and returns job information.
