--- conflicted
+++ resolved
@@ -676,11 +676,7 @@
     setup_code = "import cirq_superstaq as css\nimport general_superstaq as gss\n"
     setup_code += "from uuid import UUID"
     cirq.testing.assert_equivalent_repr(jobV3, setup_code=setup_code)
-<<<<<<< HEAD
-    assert not jobV3 == 1
-=======
     assert jobV3 != 1
->>>>>>> e03758b9
 
 
 def test_job_to_dict(job: css.Job, job_dict: dict[str, object]) -> None:
