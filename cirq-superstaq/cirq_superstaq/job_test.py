# Copyright 2021 The Cirq Developers
#
# Licensed under the Apache License, Version 2.0 (the "License");
# you may not use this file except in compliance with the License.
# You may obtain a copy of the License at
#
#     https://www.apache.org/licenses/LICENSE-2.0
#
# Unless required by applicable law or agreed to in writing, software
# distributed under the License is distributed on an "AS IS" BASIS,
# WITHOUT WARRANTIES OR CONDITIONS OF ANY KIND, either express or implied.
# See the License for the specific language governing permissions and
# limitations under the License.
# pylint: disable=missing-function-docstring,missing-class-docstring
from __future__ import annotations

import json
from unittest import mock

import cirq
import general_superstaq as gss
import pytest
import requests

import cirq_superstaq as css


@pytest.fixture
def job() -> css.Job:
    """Fixture for cirq_superstaq Job.

    Returns:
        A cirq_superstaq Job instance.
    """
    client = gss.superstaq_client._SuperstaqClient(
        client_name="cirq-superstaq",
        remote_host="http://example.com",
        api_key="to_my_heart",
    )
    return css.Job(client, "job_id")


def new_job() -> css.Job:
    """Creates a new cirq_superstaq Job instance.

    Returns:
        A cirq_superstaq Job instance.
    """
    client = gss.superstaq_client._SuperstaqClient(
        client_name="cirq-superstaq",
        remote_host="http://example.com",
        api_key="to_my_heart",
    )
    return css.Job(client, "new_job_id")


@pytest.fixture
def multi_circuit_job() -> css.Job:
    """Fixture for a job with multiple circuits submitted

    Returns:
        A job with multiple subjobs
    """
    client = gss.superstaq_client._SuperstaqClient(
        client_name="cirq-superstaq",
        remote_host="http://example.com",
        api_key="to_my_heart",
    )
    job = css.Job(client, "job_id1,job_id2,job_id3")
    job._job = {
<<<<<<< HEAD
        "job_id1": css.Job(client, "job_id1"),
        "job_id2": css.Job(client, "job_id2"),
        "job_id3": css.Job(client, "job_id3"),
=======
        "job_id1": {"status": "Done"},
        "job_id2": {"status": "Running"},
        "job_id3": {"status": "Submitted"},
>>>>>>> ab0802de
    }
    return job


def _mocked_request_response(content: object) -> requests.Response:
    response = requests.Response()
    response.status_code = requests.codes.OK
    response._content = json.dumps(content).encode()
    return response


def patched_requests(*contents: object) -> mock._patch[mock.Mock]:
    """Mocks the server's response given sequence of content objects.

    Args:
        contents: The JSON contents to return for each request.

    Returns:
        A mock patch that returns the provided content.
    """
    responses = [_mocked_request_response(val) for val in contents]
    return mock.patch("requests.post", side_effect=responses)


def test_job_fields(job: css.job.Job) -> None:
    compiled_circuit = cirq.Circuit(cirq.H(cirq.q(0)), cirq.measure(cirq.q(0)))
    job_dict = {
        "data": {"histogram": {"11": 1}},
        "num_qubits": 2,
        "samples": {"11": 1},
        "shots": 1,
        "status": "Done",
        "target": "ss_unconstrained_simulator",
        "compiled_circuit": css.serialize_circuits(compiled_circuit),
    }

    assert job.job_id() == "job_id"

    with patched_requests({"job_id": job_dict}) as mocked_get_job:
        assert job.target() == "ss_unconstrained_simulator"
        assert job.num_qubits(index=0) == 2
        assert job.repetitions() == 1
        assert job.compiled_circuits(index=0) == compiled_circuit
        mocked_get_job.assert_called_once()  # Only refreshed once


def test_target(job: css.job.Job) -> None:
    job_dict = {"status": "Done", "target": "ss_unconstrained_simulator"}

    # The first call will trigger a refresh:
    with patched_requests({"job_id": job_dict}) as mocked_get_job:
        assert job.target() == "ss_unconstrained_simulator"
        mocked_get_job.assert_called_once()

    # Shouldn't need to retrieve anything now that `job._job` is populated:
    assert job.target() == "ss_unconstrained_simulator"


def test_num_qubits(job: css.job.Job) -> None:
    job_dict = {"status": "Done", "num_qubits": 2}

    # The first call will trigger a refresh:
    with patched_requests({"job_id": job_dict}) as mocked_get_job:
        # Test case: index -> int
        assert job.num_qubits(index=0) == 2
        mocked_get_job.assert_called_once()

    # Shouldn't need to retrieve anything now that `job._job` is populated:
    assert job.num_qubits(index=0) == 2
    assert job.num_qubits() == [2]


def test_repetitions(job: css.job.Job) -> None:
    job_dict = {"status": "Done", "shots": 1}

    # The first call will trigger a refresh:
    with patched_requests({"job_id": job_dict}) as mocked_get_job:
        assert job.repetitions() == 1
        mocked_get_job.assert_called_once()

    # Shouldn't need to retrieve anything now that `job._job` is populated:
    assert job.repetitions() == 1


def test_get_circuit(job: css.job.Job) -> None:
    with pytest.raises(ValueError, match="The circuit type requested is invalid."):
        job._get_circuits("invalid_type")


def test_compiled_circuit(job: css.job.Job) -> None:
    compiled_circuit = cirq.Circuit(cirq.H(cirq.q(0)), cirq.measure(cirq.q(0)))
    job_dict = {
        "status": "Done",
        "target": "fake_target",
        "compiled_circuit": css.serialize_circuits(compiled_circuit),
    }

    # The first call will trigger a refresh:
    with patched_requests({"job_id": job_dict}) as mocked_get_job:
        assert job.compiled_circuits(index=0) == compiled_circuit
        mocked_get_job.assert_called_once()

    # Shouldn't need to retrieve anything now that `job._job` is populated:
    assert job.compiled_circuits(index=0) == compiled_circuit

    with pytest.raises(
        ValueError, match=f"Target '{job.target()}' does not use pulse gate circuits."
    ):
        job.pulse_gate_circuits()


def test_pulse_gate_circuits(job: css.job.Job) -> None:
    import qiskit

    qss = pytest.importorskip("qiskit_superstaq", reason="qiskit-superstaq is not installed")
    pulse_gate_circuit = qiskit.QuantumCircuit(1, 1)
    pulse_gate = qiskit.circuit.Gate("test_pulse_gate", 1, [3.14, 1])
    pulse_gate_circuit.append(pulse_gate, [0])
    pulse_gate_circuit.measure(0, 0)

    job_dict = {"status": "Done", "pulse_gate_circuits": qss.serialize_circuits(pulse_gate_circuit)}

    # The first call will trigger a refresh:
    with patched_requests({"job_id": job_dict}) as mocked_get_job:
        assert job.pulse_gate_circuits()[0] == pulse_gate_circuit
        mocked_get_job.assert_called_once()

    # Shouldn't need to retrieve anything now that `job._job` is populated:
    assert job.pulse_gate_circuits()[0] == pulse_gate_circuit


def test_pulse_gate_circuits_index(job: css.job.Job) -> None:
    import qiskit

    qss = pytest.importorskip("qiskit_superstaq", reason="qiskit-superstaq is not installed")
    pulse_gate_circuit = qiskit.QuantumCircuit(1, 1)
    pulse_gate = qiskit.circuit.Gate("test_pulse_gate", 1, [3.14, 1])
    pulse_gate_circuit.append(pulse_gate, [0])
    pulse_gate_circuit.measure(0, 0)

    job_dict = {"status": "Done", "pulse_gate_circuits": qss.serialize_circuits(pulse_gate_circuit)}

    # The first call will trigger a refresh:
    with patched_requests({"job_id": job_dict}) as mocked_get_job:
        assert job.pulse_gate_circuits(index=0)[0] == pulse_gate_circuit
        mocked_get_job.assert_called_once()

    # Shouldn't need to retrieve anything now that `job._job` is populated:
    assert job.pulse_gate_circuits(index=0)[0] == pulse_gate_circuit

    # Test on invalid index
    with pytest.raises(ValueError, match="is less than the minimum"):
        job.pulse_gate_circuits(index=-3)


def test_pulse_gate_circuits_invalid_circuit(job: css.job.Job) -> None:
    # Invalid pulse gate circuit

    job_dict = {"status": "Done", "pulse_gate_circuits": "invalid_pulse_gate_circuit_str"}

    # The first call will trigger a refresh:
    with patched_requests({"job_id": job_dict}):
        with pytest.raises(ValueError, match="circuits could not be deserialized."), pytest.warns(
            match="pulse gate circuit could not be deserialized"
        ):
            job.pulse_gate_circuits()


def test_multi_pulse_gate_circuits(job: css.Job) -> None:
    import qiskit

    qss = pytest.importorskip("qiskit_superstaq", reason="qiskit-superstaq is not installed")

    job = css.Job(
        gss.superstaq_client._SuperstaqClient(
            client_name="cirq-superstaq",
            remote_host="http://example.com",
            api_key="to_my_heart",
        ),
        "abc123,def456,ghi789",
    )

    pulse_gate_circuit = qiskit.QuantumCircuit(1, 1)
    pulse_gate = qiskit.circuit.Gate("test_pulse_gate", 1, [3.14, 1])
    pulse_gate_circuit.append(pulse_gate, [0])
    pulse_gate_circuit.measure(0, 0)

    job_dict = {
        "status": "Done",
        "pulse_gate_circuits": qss.serialize_circuits(pulse_gate_circuit),
    }

    with patched_requests({"abc123": job_dict, "def456": job_dict, "ghi789": job_dict}):
        assert job.pulse_gate_circuits() == [
            pulse_gate_circuit,
            pulse_gate_circuit,
            pulse_gate_circuit,
        ]


def test_multi_circuit_job() -> None:
    job = css.Job(
        gss.superstaq_client._SuperstaqClient(
            client_name="cirq-superstaq",
            remote_host="http://example.com",
            api_key="to_my_heart",
        ),
        "abc123,def456,ghi789",
    )

    compiled_circuit = cirq.Circuit(
        cirq.H(cirq.q(0)),
        cirq.CNOT(cirq.q(2), cirq.q(0)),
        cirq.X(cirq.q(1)) ** 0.5,
        cirq.measure(cirq.q(0), cirq.q(1), cirq.q(2)),
    )
    job_dict = {
        "status": "Done",
        "num_qubits": 3,
        "data": {"histogram": {"000": 0.16, "010": 0.36, "100": 0.3, "110": 0.18}},
        "samples": {"000": 8, "010": 18, "100": 15, "110": 9},
        "shots": 50,
        "compiled_circuit": css.serialize_circuits(compiled_circuit),
        "input_circuit": css.serialize_circuits(compiled_circuit),
    }

    with patched_requests({"abc123": job_dict, "def456": job_dict, "ghi789": job_dict}):
        # Test case: No index
        assert job.compiled_circuits() == [compiled_circuit, compiled_circuit, compiled_circuit]
        assert job.num_qubits(index=None) == [3, 3, 3]
        assert job.counts() == [
            {"000": 8, "010": 18, "100": 15, "110": 9},
            {"000": 8, "010": 18, "100": 15, "110": 9},
            {"000": 8, "010": 18, "100": 15, "110": 9},
        ]
        assert job.counts(qubit_indices=[0]) == [
            {"0": 26, "1": 24},
            {"0": 26, "1": 24},
            {"0": 26, "1": 24},
        ]

        # Test case: index
        assert job.compiled_circuits(index=2) == compiled_circuit
        assert job.num_qubits(index=2) == 3
        assert job.counts(index=2) == {"000": 8, "010": 18, "100": 15, "110": 9}
        assert job.counts(index=2, qubit_indices=[0]) == {"0": 26, "1": 24}


def test_input_circuit(job: css.job.Job) -> None:
    input_circuit = cirq.Circuit(cirq.H(cirq.q(0)), cirq.measure(cirq.q(0)))
    job_dict = {
        "status": "Done",
        "input_circuit": css.serialize_circuits(input_circuit),
        "compiled_circuit": css.serialize_circuits(input_circuit),
    }

    # The first call will trigger a refresh:
    with patched_requests({"job_id": job_dict}) as mocked_get_job:
        assert job.input_circuits(index=0) == input_circuit
        mocked_get_job.assert_called_once()

    # Shouldn't need to retrieve anything now that `job._job` is populated:
    assert job.input_circuits(index=0) == input_circuit


def test_job_status_refresh() -> None:
    completed_job_dict = {"new_job_id": {"status": "Done"}}

    for status in css.Job.NON_TERMINAL_STATES:
        job_dict = {"new_job_id": {"status": status}}

        job = new_job()
        with patched_requests(job_dict, completed_job_dict) as mocked_request:
            assert job.status() == status
            assert job.status() == "Done"
            assert mocked_request.call_count == 2
            assert mocked_request.call_args.kwargs["json"] == {"job_ids": ["new_job_id"]}

    for status in css.Job.TERMINAL_STATES:
        job_dict = {"new_job_id": {"status": status}}

        job = new_job()
        with patched_requests(job_dict, completed_job_dict) as mocked_request:
            assert job.status() == status
            assert job.status() == status
            mocked_request.assert_called_once()
            assert mocked_request.call_args.kwargs["json"] == {"job_ids": ["new_job_id"]}


def test_value_equality(job: css.job.Job) -> None:
    eq = cirq.testing.EqualsTester()
    eq.add_equality_group(job, job)
    eq.add_equality_group(new_job())


def test_job_str_repr_eq(job: css.job.Job) -> None:
    assert str(job) == "Job with job_id=job_id"
    cirq.testing.assert_equivalent_repr(
        job, setup_code="import cirq_superstaq as css\nimport general_superstaq as gss"
    )

    assert not job == 1


def test_job_to_dict(job: css.job.Job) -> None:
    job_result = {
        "job_id": {
            "data": {"histogram": {"11": 1}},
            "num_qubits": 2,
            "samples": {"11": 1},
            "shots": 1,
            "status": "Done",
            "target": "ss_unconstrained_simulator",
        }
    }
    job._job = {}
    with patched_requests(job_result):
        assert job.to_dict() == job_result


def test_job_counts(job: css.job.Job) -> None:
    job_dict = {
        "data": {"histogram": {"10": 1}},
        "num_qubits": 2,
        "samples": {"10": 1},
        "shots": 1,
        "status": "Done",
        "target": "ss_unconstrained_simulator",
    }
    with patched_requests({"job_id": job_dict}):
        assert job.counts(index=0) == {"10": 1}
        assert job.counts(index=0, qubit_indices=[0]) == ({"1": 1})
        assert job.counts() == [{"10": 1}]


def test_job_counts_failed(job: css.job.Job) -> None:
    job_dict = {
        "data": {"histogram": {"11": 1}},
        "num_qubits": 2,
        "samples": {"11": 1},
        "shots": 1,
        "status": "Failed",
        "failure": {"error": "too many qubits"},
        "target": "ss_unconstrained_simulator",
    }
    with patched_requests({"job_id": job_dict}):
        with pytest.raises(gss.SuperstaqUnsuccessfulJobException, match="too many qubits"):
            _ = job.counts()
        assert job.status() == "Failed"


@mock.patch("time.sleep", return_value=None)
def test_job_counts_poll(mock_sleep: mock.MagicMock, job: css.job.Job) -> None:
    ready_job = {
        "status": "Ready",
    }
    completed_job = {
        "data": {"histogram": {"11": 1}},
        "num_qubits": 2,
        "samples": {"11": 1},
        "shots": 1,
        "status": "Done",
        "target": "ss_unconstrained_simulator",
    }

    with patched_requests({"job_id": ready_job}, {"job_id": completed_job}) as mocked_requests:
        results = job.counts(index=0, polling_seconds=0)
        assert results == {"11": 1}
        assert mocked_requests.call_count == 2
        mock_sleep.assert_called_once()


@mock.patch("time.sleep", return_value=None)
@mock.patch("time.time", side_effect=range(20))
def test_job_counts_poll_timeout(
    _mock_time: mock.MagicMock, mock_sleep: mock.MagicMock, job: css.job.Job
) -> None:
    ready_job = {
        "status": "Ready",
    }
    with patched_requests(*[{"job_id": ready_job}] * 20):
        with pytest.raises(TimeoutError, match="Ready"):
            _ = job.counts(timeout_seconds=1, polling_seconds=0.1)
    assert mock_sleep.call_count == 11


@mock.patch("time.sleep", return_value=None)
def test_job_results_poll_failure(mock_sleep: mock.MagicMock, job: css.job.Job) -> None:
    running_job = {
        "status": "Running",
    }
    failed_job = {
        "status": "Failed",
        "failure": {"error": "too many qubits"},
    }

    with patched_requests(*[{"job_id": running_job}] * 5, {"job_id": failed_job}):
        with pytest.raises(gss.SuperstaqUnsuccessfulJobException, match="too many qubits"):
            _ = job.counts(timeout_seconds=1, polling_seconds=0.1)
    assert mock_sleep.call_count == 5


def test_job_getitem(multi_circuit_job: css.job.Job) -> None:
    job_1 = multi_circuit_job[0]
    assert isinstance(job_1, css.Job)
    assert job_1.job_id() == "job_id1"
<<<<<<< HEAD
=======
    assert job_1.status() == "Done"
>>>>>>> ab0802de


def test_get_marginal_counts() -> None:
    counts_dict = {"10": 50, "11": 50}
    indices = [0]
    assert css.job._get_marginal_counts(counts_dict, indices) == ({"1": 100})<|MERGE_RESOLUTION|>--- conflicted
+++ resolved
@@ -68,15 +68,9 @@
     )
     job = css.Job(client, "job_id1,job_id2,job_id3")
     job._job = {
-<<<<<<< HEAD
-        "job_id1": css.Job(client, "job_id1"),
-        "job_id2": css.Job(client, "job_id2"),
-        "job_id3": css.Job(client, "job_id3"),
-=======
         "job_id1": {"status": "Done"},
         "job_id2": {"status": "Running"},
         "job_id3": {"status": "Submitted"},
->>>>>>> ab0802de
     }
     return job
 
@@ -483,10 +477,7 @@
     job_1 = multi_circuit_job[0]
     assert isinstance(job_1, css.Job)
     assert job_1.job_id() == "job_id1"
-<<<<<<< HEAD
-=======
     assert job_1.status() == "Done"
->>>>>>> ab0802de
 
 
 def test_get_marginal_counts() -> None:
