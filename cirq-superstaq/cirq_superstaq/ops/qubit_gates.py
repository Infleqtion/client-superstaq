--- conflicted
+++ resolved
@@ -390,13 +390,7 @@
 
 
 def barrier(*qubits: cirq.Qid) -> cirq.Operation:
-<<<<<<< HEAD
-    """Cirq equivalent of
-    https://qiskit.org/documentation/stubs/qiskit.circuit.library.Barrier.html.
-=======
     """Equivalent to https://qiskit.org/documentation/stubs/qiskit.circuit.library.Barrier.html.
-    See also https://github.com/quantumlib/Cirq/issues/2642.
->>>>>>> c46b948d
 
     Args:
         *qubits: The qubits that the barrier will cover.
@@ -887,14 +881,14 @@
 def custom_resolver(cirq_type: str) -> Union[Type[cirq.Gate], None]:
     """Tells `cirq.json` how to deserialize cirq_superstaq's custom gates.
 
-        Changes to gate names in this file should be reflected in this resolver.
-        See quantumai.google/cirq/dev/serialization for more information about (de)serialization.
-
-        Args:
-            cirq_type: The string of the gate type for the serializer to resolve.
-
-        Returns:
-            The resolved Cirq Gate matching the input, or None if no match.
+    Changes to gate names in this file should be reflected in this resolver.
+    See quantumai.google/cirq/dev/serialization for more information about (de)serialization.
+
+    Args:
+        cirq_type: The string of the gate type for the serializer to resolve.
+
+    Returns:
+        The resolved Cirq Gate matching the input, or None if no match.
     """
     type_to_gate_map: Dict[str, Type[cirq.Gate]] = {
         "ZZSwapGate": ZZSwapGate,
