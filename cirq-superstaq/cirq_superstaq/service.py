--- conflicted
+++ resolved
@@ -419,11 +419,8 @@
             pulse sequence corresponding to the optimized cirq.Circuit(s) and the
             .pulse_list(s) attribute is the list(s) of cycles.
         """
-<<<<<<< HEAD
+
         _validate_cirq_circuits(circuits)
-=======
-
->>>>>>> 376f125e
         return self._aqt_compile(circuits, target=target, atol=atol, gate_defs=gate_defs, **kwargs)
 
     def aqt_compile_eca(
