# Copyright 2021 The Cirq Developers
# Licensed under the Apache License, Version 2.0 (the "License");
# you may not use this file except in compliance with the License.
# You may obtain a copy of the License at
#
#     https://www.apache.org/licenses/LICENSE-2.0
#
# Unless required by applicable law or agreed to in writing, software
# distributed under the License is distributed on an "AS IS" BASIS,
# WITHOUT WARRANTIES OR CONDITIONS OF ANY KIND, either express or implied.
# See the License for the specific language governing permissions and
# limitations under the License.
"""Service to access SuperstaQs API."""

import warnings
from typing import Any, Dict, List, Mapping, Optional, Sequence, Tuple, Union

import cirq
import general_superstaq as gss
import numpy as np
import numpy.typing as npt
from general_superstaq import ResourceEstimate, superstaq_client, user_config

import cirq_superstaq as css


def _to_matrix_gate(matrix: npt.ArrayLike) -> cirq.MatrixGate:
    """Convert a unitary matrix into a cirq.MatrixGate acting either on qubits or on qutrits.

    Args:
        matrix: The (unitary) matrix to be converted.

    Returns:
        A cirq.MatrixGate with the given unitary.

    Raises:
        ValueError: If `matrix` could not be interpreted as a unitary gate acting on either qubits
            or qutrits.
    """

    matrix = np.asarray(matrix, dtype=complex)

    for dimension in (2, 3):
        num_qids = int(round(np.log(matrix.size) / np.log(dimension**2)))
        if matrix.shape == (dimension**num_qids, dimension**num_qids):
            qid_shape = (dimension,) * num_qids
            return cirq.MatrixGate(matrix, qid_shape=qid_shape)

    raise ValueError(
        "Could not determine qid_shape from array shape, consider using a cirq.MatrixGate instead."
    )


def counts_to_results(
    counter: Dict[str, int], circuit: cirq.AbstractCircuit, param_resolver: cirq.ParamResolver
) -> cirq.ResultDict:
    """Converts a collections.Counter to a cirq.ResultDict.

    Args:
            counter: The collections.Counter of counts for the run.
            circuit: The circuit to run.
            param_resolver: A `cirq.ParamResolver` to resolve parameters in `circuit`.

        Returns:
            A `cirq.ResultDict` for the given circuit and counter.

    """
    measurement_key_names = list(circuit.all_measurement_key_names())
    measurement_key_names.sort()
    # Combines all the measurement key names into a string: {'0', '1'} -> "01"
    combine_key_names = "".join(measurement_key_names)

    samples: List[List[int]] = []
    for key in counter.keys():
        keys_as_list: List[int] = []

        # Combines the keys of the counter into a list. If key = "01", keys_as_list = [0, 1]
        for index in key:
            keys_as_list.append(int(index))

        # Gets the number of counts of the key
        # counter = collections.Counter({"01": 48, "11": 52})["01"] -> 48
        counts_of_key = counter[key]

        # Appends all the keys onto 'samples' list number-of-counts-in-the-key times
        # If collections.Counter({"01": 48, "11": 52}), [0, 1] is appended to 'samples` 48 times and
        # [1, 1] is appended to 'samples' 52 times
        for _ in range(counts_of_key):
            samples.append(keys_as_list)

    result = cirq.ResultDict(
        params=param_resolver,
        measurements={
            combine_key_names: np.array(samples),
        },
    )

    return result


def _validate_cirq_circuits(circuits: object) -> None:
    """Validates that the input is either a single `cirq.Circuit` or a list of `cirq.Circuit`
    instances.

    Args:
        circuits: The circuit(s) to run.

    Raises:
        ValueError: If the input is not a `cirq.Circuit` or a list of `cirq.Circuit` instances.
    """

    if not (
        isinstance(circuits, cirq.Circuit)
        or (
            isinstance(circuits, Sequence)
            and all(isinstance(circuit, cirq.Circuit) for circuit in circuits)
        )
    ):
        raise ValueError(
            "Invalid 'circuits' input. Must be a `cirq.Circuit` or a "
            "sequence of `cirq.Circuit` instances."
        )


class Service(user_config.UserConfig):
    """A class to access Superstaq's API.

    To access the API, this class requires a remote host url and an API key. These can be
    specified in the constructor via the parameters `remote_host` and `api_key`. Alternatively
    these can be specified by setting the environment variables `SUPERSTAQ_REMOTE_HOST` and
    `SUPERSTAQ_API_KEY`, or setting an API key in a configuration file.
    """

    def __init__(
        self,
        api_key: Optional[str] = None,
        remote_host: Optional[str] = None,
        default_target: Optional[str] = None,
        api_version: str = gss.API_VERSION,
        max_retry_seconds: int = 3600,
        verbose: bool = False,
    ) -> None:
        """Creates the Service to access Superstaq's API.

        Args:
            api_key: A string that allows access to the Superstaq API. If no key is provided, then
                this instance tries to use the environment variable `SUPERSTAQ_API_KEY`. If
                furthermore that environment variable is not set, then this instance checks for the
                following files:
                - `$XDG_DATA_HOME/super.tech/superstaq_api_key`
                - `$XDG_DATA_HOME/coldquanta/superstaq_api_key`
                - `~/.super.tech/superstaq_api_key`
                - `~/.coldquanta/superstaq_api_key`
                If one of those files exists, the it is treated as a plain text file, and the first
                line of this file is interpreted as an API key.  Failure to find an API key raises
                an `EnvironmentError`.
            remote_host: The location of the api in the form of an url. If this is None,
                then this instance will use the environment variable `SUPERSTAQ_REMOTE_HOST`.
                If that variable is not set, then this uses
                `flask-service.cgvd1267imk10.us-east-1.cs.amazonlightsail.com/{api_version}`,
                where `{api_version}` is the `api_version` specified below.
            default_target: Which target to default to using. If set to None, no default is set
                and target must always be specified in calls. If set, then this default is used,
                unless a target is specified for a given call
            api_version: Version of the api.
            max_retry_seconds: The number of seconds to retry calls for. Defaults to one hour.
            verbose: Whether to print to stdio and stderr on retriable errors.

        Raises:
            EnvironmentError: If an API key was not provided and could not be found.
        """
        self.default_target = default_target

        self._client = superstaq_client._SuperstaQClient(
            client_name="cirq-superstaq",
            remote_host=remote_host,
            api_key=api_key,
            api_version=api_version,
            max_retry_seconds=max_retry_seconds,
            verbose=verbose,
        )

    def _resolve_target(self, target: Union[str, None]) -> str:
        target = target or self.default_target
        if not target:
            raise ValueError(
                "This call requires a target, but none was provided and default_target is not set."
            )

        gss.validation.validate_target(target)
        return target

    def get_counts(
        self,
        circuit: cirq.Circuit,
        repetitions: int,
        target: Optional[str] = None,
        param_resolver: cirq.ParamResolverOrSimilarType = cirq.ParamResolver({}),
        method: Optional[str] = None,
        options: Optional[Dict[str, Any]] = None,
    ) -> Dict[str, int]:
        """Runs the given circuit on the Superstaq API and returns the result
        of the ran circuit as a collections.Counter

        Args:
            circuit: The circuit to run.
            repetitions: The number of times to run the circuit.
            target: Where to run the job.
            param_resolver: A `cirq.ParamResolver` to resolve parameters in  `circuit`.
            method: Optional execution method.
            options: Optional dictionary of optimization and execution parameters

        Returns:
            A `collection.Counter` for running the circuit.
        """
        resolved_circuit = cirq.protocols.resolve_parameters(circuit, param_resolver)
        job = self.create_job(resolved_circuit, int(repetitions), target, method, options)
        counts = job.counts()

        return counts

    def run(
        self,
        circuit: cirq.Circuit,
        repetitions: int,
        target: Optional[str] = None,
        param_resolver: cirq.ParamResolver = cirq.ParamResolver({}),
        method: Optional[str] = None,
        options: Optional[Dict[str, Any]] = None,
    ) -> cirq.ResultDict:
        """Run the given circuit on the Superstaq API and returns the result
        of the ran circut as a cirq.ResultDict.

        Args:
            circuit: The circuit to run.
            repetitions: The number of times to run the circuit.
            target: Where to run the job.
            method: Execution method.
            options: Optional dictionary of optimization and execution parameters
            param_resolver: A `cirq.ParamResolver` to resolve parameters in  `circuit`.

        Returns:
            A `cirq.ResultDict` for running the circuit.
        """
        counts = self.get_counts(circuit, repetitions, target, param_resolver, method, options)
        return counts_to_results(counts, circuit, param_resolver)

    def sampler(self, target: Optional[str] = None) -> cirq.Sampler:
        """Returns a `cirq.Sampler` object for accessing sampler interface.

        Args:
            target: Target to sample against.

        Returns:
            A `cirq.Sampler` for the Superstaq API.
        """
        target = self._resolve_target(target)
        return css.sampler.Sampler(service=self, target=target)

    def create_job(
        self,
        circuit: cirq.AbstractCircuit,
        repetitions: int = 1000,
        target: Optional[str] = None,
        method: Optional[str] = None,
        options: Optional[Dict[str, Any]] = None,
    ) -> css.job.Job:
        """Create a new job to run the given circuit.

        Args:
            circuit: The circuit to run.
            repetitions: The number of times to repeat the circuit. Defaults to 1000.
            target: Where to run the job.
            method: Execution method.
            options: Optional dictionary of optimization and execution parameters

        Returns:
            A `css.Job` which can be queried for status or results.

        Raises:
            ValueError: If `circuit` is not a valid `cirq.Circuit` or has no measurements to sample.
            SuperstaQException: If there was an error accessing the API.
        """
        _validate_cirq_circuits(circuit)
        if not isinstance(circuit, cirq.Circuit):
            raise ValueError("This endpoint does not support the submission of multiple circuits.")

        if not circuit.has_measurements():
            # TODO: only raise if the run method actually requires samples (and not for e.g. a
            # statevector simulation)
            raise ValueError("Circuit has no measurements to sample.")

        serialized_circuits = css.serialization.serialize_circuits(circuit)

        target = self._resolve_target(target)

        result = self._client.create_job(
            serialized_circuits={"cirq_circuits": serialized_circuits},
            repetitions=repetitions,
            target=target,
            method=method,
            options=options,
        )
        # The returned job does not have fully populated fields; they will be filled out by
        # when the new job's status is first queried
        return self.get_job(result["job_ids"][0])

    def get_job(self, job_id: str) -> css.job.Job:
        """Gets a job that has been created on the Superstaq API.

        Args:
            job_id: The UUID of the job. Jobs are assigned these numbers by the server during the
            creation of the job.

        Returns:
            A `css.Job` which can be queried for status or results.

        Raises:
            SuperstaQNotFoundException: If there was no job with the given `job_id`.
            SuperstaQException: If there was an error accessing the API.
        """
        return css.job.Job(client=self._client, job_id=job_id)

    def get_balance(self, pretty_output: bool = True) -> Union[str, float]:
        """Get the querying user's account balance in USD.

        Args:
            pretty_output: Whether to return a pretty string or a float of the balance.

        Returns:
            If pretty_output is True, returns the balance as a nicely formatted string ($-prefix,
                commas on LHS every three digits, and two digits after period). Otherwise, simply
                returns a float of the balance.
        """
        balance = self._client.get_balance()["balance"]
        if pretty_output:
            return f"${balance:,.2f}"
        return balance

    def get_targets(self) -> Dict[str, List[str]]:
        """Get list of available targets."""
        return self._client.get_targets()["superstaq_targets"]

    def resource_estimate(
        self, circuits: Union[cirq.Circuit, List[cirq.Circuit]], target: Optional[str] = None
    ) -> Union[ResourceEstimate, List[ResourceEstimate]]:
        """Generates resource estimates for circuit(s).

        Args:
            circuits: Cirq Circuit(s).
            target: String of target representing target device
        Returns:
            ResourceEstimate(s) containing resource costs (after compilation)
        """
        _validate_cirq_circuits(circuits)
        circuit_is_list = not isinstance(circuits, cirq.Circuit)
        serialized_circuit = css.serialization.serialize_circuits(circuits)

        target = self._resolve_target(target)

        request_json = {
            "cirq_circuits": serialized_circuit,
            "target": target,
        }

        json_dict = self._client.resource_estimate(request_json)

        resource_estimates = [
            ResourceEstimate(json_data=resource_estimate)
            for resource_estimate in json_dict["resource_estimates"]
        ]

        if circuit_is_list:
            return resource_estimates
        return resource_estimates[0]

<<<<<<< HEAD
    def aqt_compile(
        self,
        circuits: Union[cirq.Circuit, List[cirq.Circuit]],
        target: str = "aqt_keysight_qpu",
        atol: Optional[float] = None,
        gate_defs: Optional[
            Mapping[str, Union[npt.NDArray[np.complex_], cirq.Gate, cirq.Operation, None]]
        ] = None,
        **kwargs: Any,
    ) -> css.compiler_output.CompilerOutput:
        """Compiles and optimizes the given circuit(s) for the Advanced Quantum Testbed (AQT) at
        Lawrence Berkeley National Laboratory.

        Args:
            circuits: The circuit(s) to compile.
            target: String of target AQT device.
            atol: An optional tolerance to use for approximate gate synthesis.
            gate_defs: An optional dictionary mapping names in qtrl configs to operations, where
                each operation can be a unitary matrix, `cirq.Gate`, `cirq.Operation`, or None. More
                specific associations take precedence, for example `{"SWAP": cirq.SQRT_ISWAP,
                "SWAP/C5C4": cirq.SQRT_ISWAP_INV}` implies `SQRT_ISWAP` for all "SWAP" calibrations
                except "SWAP/C5C4" (which will instead be mapped to a `SQRT_ISWAP_INV` gate on
                qubits 4 and 5). Setting any calibration to None will disable that calibration.
            kwargs: Other desired aqt_compile options.

        Returns:
            Object whose .circuit(s) attribute contains the optimized circuits(s). If qtrl is
            installed, the object's .seq attribute is a qtrl Sequence object containing pulse
            sequences for each compiled circuit, and its .pulse_list(s) attribute contains the
            corresponding list(s) of cycles.

        Raises:
            ValueError: If `target` is not a valid AQT target.
        """
        return self._aqt_compile(circuits, target=target, atol=atol, gate_defs=gate_defs, **kwargs)

=======
>>>>>>> 4e01889a
    def aqt_compile_eca(
        self,
        circuits: Union[cirq.Circuit, List[cirq.Circuit]],
        num_equivalent_circuits: int,
        random_seed: Optional[int] = None,
        target: str = "aqt_keysight_qpu",
        atol: Optional[float] = None,
        gate_defs: Optional[
            Mapping[str, Union[npt.NDArray[np.complex_], cirq.Gate, cirq.Operation, None]]
        ] = None,
        **kwargs: Any,
    ) -> css.compiler_output.CompilerOutput:
        """Compiles and optimizes the given circuit(s) for the Advanced Quantum Testbed (AQT) at
        Lawrence Berkeley National Laboratory using Equivalent Circuit Averaging (ECA).

        See arxiv.org/pdf/2111.04572.pdf for a description of ECA.

        Note:
            This method has been deprecated. Instead, use the `num_eca_circuits` argument of
            `aqt_compile()`.

        Args:
            circuits: The circuit(s) to compile.
            num_equivalent_circuits: Number of logically equivalent random circuits to generate for
                each input circuit.
            random_seed: Optional seed for circuit randomizer.
            target: String of target AQT device.
            atol: An optional tolerance to use for approximate gate synthesis.
            gate_defs: An optional dictionary mapping names in qtrl configs to operations, where
                each operation can be a unitary matrix, `cirq.Gate`, `cirq.Operation`, or None. More
                specific associations take precedence, for example `{"SWAP": cirq.SQRT_ISWAP,
                "SWAP/C5C4": cirq.SQRT_ISWAP_INV}` implies `SQRT_ISWAP` for all "SWAP" calibrations
                except "SWAP/C5C4" (which will instead be mapped to a `SQRT_ISWAP_INV` gate on
                qubits 4 and 5). Setting any calibration to None will disable that calibration.
            kwargs: Other desired aqt_compile_eca options.

        Returns:
            Object whose .circuits attribute is a list (or list of lists) of logically equivalent
            circuits. If qtrl is installed, the object's .seq attribute is a qtrl Sequence object
            containing pulse sequences for each compiled circuit, and its .pulse_list(s) attribute
            contains the corresponding list(s) of cycles.
<<<<<<< HEAD

        Raises:
            ValueError: If `target` is not a valid AQT target.
        """
        return self._aqt_compile(
=======
        """
        warnings.warn(
            "The `aqt_compile_eca()` method has been deprecated, and will be removed in a future "
            "version of cirq-superstaq. Instead, use the `num_eca_circuits` argument of "
            "`aqt_compile()` to compile circuits for ECA.",
            DeprecationWarning,
            stacklevel=2,
        )

        return self.aqt_compile(
>>>>>>> 4e01889a
            circuits,
            target=target,
            num_eca_circuits=num_equivalent_circuits,
            random_seed=random_seed,
            atol=atol,
            gate_defs=gate_defs,
            **kwargs,
        )

    def aqt_compile(
        self,
        circuits: Union[cirq.Circuit, List[cirq.Circuit]],
        target: str = "aqt_keysight_qpu",
        *,
        num_eca_circuits: Optional[int] = None,
        random_seed: Optional[int] = None,
        atol: Optional[float] = None,
        gate_defs: Optional[
            Mapping[str, Union[npt.NDArray[np.complex_], cirq.Gate, cirq.Operation, None]]
        ] = None,
        **kwargs: Any,
    ) -> css.compiler_output.CompilerOutput:
        """Compiles and optimizes the given circuit(s) for the Advanced Quantum Testbed (AQT).

        AQT is a superconducting transmon quantum computing testbed at Lawrence Berkeley National
        Laboratory. More information can be found at https://aqt.lbl.gov.

        Specifying a nonzero value for `num_eca_circuits` enables compilation with Equivalent
        Circuit Averaging (ECA). See https://arxiv.org/abs/2111.04572 for a description of ECA.

        Args:
            circuits: The circuit(s) to compile.
            target: String of target AQT device.
            num_eca_circuits: Optional number of logically equivalent random circuits to generate
                from each input circuit for Equivalent Circuit Averaging (ECA).
            random_seed: Optional seed used for approximate synthesis and ECA.
            atol: An optional tolerance to use for approximate gate synthesis.
            gate_defs: An optional dictionary mapping names in qtrl configs to operations, where
                each operation can be a unitary matrix, `cirq.Gate`, `cirq.Operation`, or None. More
                specific associations take precedence, for example `{"SWAP": cirq.SQRT_ISWAP,
                "SWAP/C5C4": cirq.SQRT_ISWAP_INV}` implies `SQRT_ISWAP` for all "SWAP" calibrations
                except "SWAP/C5C4" (which will instead be mapped to a `SQRT_ISWAP_INV` gate on
                qubits 4 and 5). Setting any calibration to None will disable that calibration.
            kwargs: Other desired compile options.

        Returns:
            Object whose .circuit(s) attribute contains the optimized circuits(s). Alternatively for
            ECA, an object whose .circuits attribute is a list (or list of lists) of logically
            equivalent circuits. If qtrl is installed, the object's .seq attribute is a qtrl
            Sequence object containing pulse sequences for each compiled circuit, and its
            .pulse_list(s) attribute contains the corresponding list(s) of cycles.
        """
        target = self._resolve_target(target)
        if not target.startswith("aqt_"):
            raise ValueError(f"{target!r} is not a valid AQT target.")

        _validate_cirq_circuits(circuits)
        serialized_circuits = css.serialization.serialize_circuits(circuits)
        circuits_is_list = not isinstance(circuits, cirq.Circuit)

        request_json = {
            "cirq_circuits": serialized_circuits,
            "target": target,
        }

        options_dict: Dict[str, object]
        options_dict = {**kwargs}

<<<<<<< HEAD
        if num_equivalent_circuits is not None:
            gss.validation.validate_integer_param(num_equivalent_circuits)
            options_dict["num_eca_circuits"] = int(num_equivalent_circuits)
        if random_seed is not None:
            gss.validation.validate_integer_param(random_seed)
            options_dict["random_seed"] = int(random_seed)
=======
        if num_eca_circuits is not None:
            _validate_integer_param(num_eca_circuits)
            options_dict["num_eca_circuits"] = num_eca_circuits
        if random_seed is not None:
            _validate_integer_param(random_seed)
            options_dict["random_seed"] = random_seed
>>>>>>> 4e01889a
        if atol is not None:
            options_dict["atol"] = float(atol)
        if gate_defs is not None:
            gate_defs_cirq = {}
            for key, val in gate_defs.items():
                if val is not None and not isinstance(val, (cirq.Gate, cirq.Operation)):
                    val = _to_matrix_gate(val).with_name(key)
                gate_defs_cirq[key] = val
            options_dict["gate_defs"] = gate_defs_cirq

        if options_dict:
            request_json["options"] = cirq.to_json(options_dict)

        json_dict = self._client.post_request("/aqt_compile", request_json)
        return css.compiler_output.read_json_aqt(json_dict, circuits_is_list, num_eca_circuits)

    def qscout_compile(
        self,
        circuits: Union[cirq.Circuit, List[cirq.Circuit]],
        mirror_swaps: bool = False,
        base_entangling_gate: str = "xx",
        target: str = "sandia_qscout_qpu",
        **kwargs: Any,
    ) -> css.compiler_output.CompilerOutput:
        """Compiles and optimizes the given circuit(s) for the QSCOUT trapped-ion testbed at
        Sandia National Laboratories [1].

        Compiled circuits are returned as both `cirq.Circuit` objects and corresponding Jaqal [2]
        programs (strings).

        References:
            [1] S. M. Clark et al., *Engineering the Quantum Scientific Computing Open User
                Testbed*, IEEE Transactions on Quantum Engineering Vol. 2, 3102832 (2021).
                https://doi.org/10.1109/TQE.2021.3096480.
            [2] B. Morrison, et al., *Just Another Quantum Assembly Language (Jaqal)*, 2020 IEEE
                International Conference on Quantum Computing and Engineering (QCE), 402-408 (2020).
                https://arxiv.org/abs/2008.08042.

        Args:
            circuits: The circuit(s) to compile.
            target: String of target representing target device
            mirror_swaps: Whether to use mirror swapping to reduce two-qubit gate overhead.
            base_entangling_gate: The base entangling gate to use (either "xx" or "zz").
            kwargs: Other desired qscout_compile options.

        Returns:
            Object whose .circuit(s) attribute contains optimized `cirq.Circuit`(s), and
            `.jaqal_program(s)` attribute contains the corresponding Jaqal program(s).

        Raises:
            ValueError: If `base_entangling_gate` is not a valid gate option.
            ValueError: If `target` is not a valid Sandia target.
        """
        target = self._resolve_target(target)
        if not target.startswith("sandia_"):
            raise ValueError(f"{target!r} is not a valid Sandia target.")

        if base_entangling_gate not in ("xx", "zz"):
            raise ValueError("base_entangling_gate must be either 'xx' or 'zz'")

        _validate_cirq_circuits(circuits)
        serialized_circuits = css.serialization.serialize_circuits(circuits)
        circuits_is_list = not isinstance(circuits, cirq.Circuit)

        options_dict = {
            "mirror_swaps": mirror_swaps,
            "base_entangling_gate": base_entangling_gate,
            **kwargs,
        }

        json_dict = self._client.qscout_compile(
            {
                "cirq_circuits": serialized_circuits,
                "options": cirq.to_json(options_dict),
                "target": target,
            }
        )

        return css.compiler_output.read_json_qscout(json_dict, circuits_is_list)

    def cq_compile(
        self,
        circuits: Union[cirq.Circuit, List[cirq.Circuit]],
        target: str = "cq_hilbert_qpu",
        **kwargs: Any,
    ) -> css.compiler_output.CompilerOutput:
        """Compiles and optimizes the given circuit(s) to the target CQ device.

        Args:
            circuits: The circuit(s) to compile.
            target: String of target CQ device.
            kwargs: Other desired cq_compile options.

        Returns:
            Object whose .circuit(s) attribute contains the compiled `cirq.Circuit`(s).

        Raises:
            ValueError: If `target` is not a valid IBMQ target.
        """
        target = self._resolve_target(target)
        if not target.startswith("cq_"):
            raise ValueError(f"{target!r} is not a valid CQ target.")

        return self.compile(circuits, target=target, **kwargs)

    def ibmq_compile(
        self,
        circuits: Union[cirq.Circuit, List[cirq.Circuit]],
        target: str = "ibmq_qasm_simulator",
        **kwargs: Any,
    ) -> css.compiler_output.CompilerOutput:
        """Compiles and optimizes the given circuit(s) to the target IBMQ device.

        Qiskit Terra must be installed to correctly deserialize pulse schedules for pulse-enabled
        targets.

        Args:
            circuits: The circuit(s) to compile.
            target: String of target IBMQ device.
            kwargs: Other desired ibmq_compile options.

        Returns:
            Object whose .circuit(s) attribute contains the compiled `cirq.Circuit`(s), and whose
            .pulse_sequence(s) attribute contains the corresponding pulse schedule(s) (when
            available).

        Raises:
            ValueError: If `target` is not a valid IBMQ target.
        """
        target = self._resolve_target(target)
        if not target.startswith("ibmq_"):
            raise ValueError(f"{target!r} is not a valid IBMQ target.")

        return self.compile(circuits, target=target, **kwargs)

    def compile(
        self,
        circuits: Union[cirq.Circuit, List[cirq.Circuit]],
        target: str,
        **kwargs: Any,
    ) -> css.compiler_output.CompilerOutput:
        """Compiles the given circuit(s) to the target device.

        Args:
            circuits: The circuit(s) to compile.
            target: String of target device.
            kwargs: Other desired compilation options.

        Returns:
            Object whose .circuit(s) attribute contains the compiled `cirq.Circuit`(s).
        """
        _validate_cirq_circuits(circuits)
        serialized_circuits = css.serialization.serialize_circuits(circuits)
        circuits_is_list = not isinstance(circuits, cirq.Circuit)

        target = self._resolve_target(target)

        request_json = {
            "cirq_circuits": serialized_circuits,
            "target": target,
            "options": cirq.to_json(kwargs),
        }

        json_dict = self._client.compile(request_json)

        return css.compiler_output.read_json(json_dict, circuits_is_list)

    def supercheq(
        self, files: List[List[int]], num_qubits: int, depth: int
    ) -> Tuple[List[cirq.Circuit], npt.NDArray[np.float_]]:
        """Returns the randomly generated circuits and the fidelity matrix for inputted files."""

        json_dict = self._client.supercheq(files, num_qubits, depth, "cirq_circuits")
        circuits = css.serialization.deserialize_circuits(json_dict["cirq_circuits"])
        fidelities = gss.serialization.deserialize(json_dict["fidelities"])
        return circuits, fidelities

    def target_info(self, target: str) -> Dict[str, Any]:
        """Returns information about device specified by `target`."""
        target = self._resolve_target(target)
        return self._client.target_info(target)["target_info"]<|MERGE_RESOLUTION|>--- conflicted
+++ resolved
@@ -374,45 +374,6 @@
             return resource_estimates
         return resource_estimates[0]
 
-<<<<<<< HEAD
-    def aqt_compile(
-        self,
-        circuits: Union[cirq.Circuit, List[cirq.Circuit]],
-        target: str = "aqt_keysight_qpu",
-        atol: Optional[float] = None,
-        gate_defs: Optional[
-            Mapping[str, Union[npt.NDArray[np.complex_], cirq.Gate, cirq.Operation, None]]
-        ] = None,
-        **kwargs: Any,
-    ) -> css.compiler_output.CompilerOutput:
-        """Compiles and optimizes the given circuit(s) for the Advanced Quantum Testbed (AQT) at
-        Lawrence Berkeley National Laboratory.
-
-        Args:
-            circuits: The circuit(s) to compile.
-            target: String of target AQT device.
-            atol: An optional tolerance to use for approximate gate synthesis.
-            gate_defs: An optional dictionary mapping names in qtrl configs to operations, where
-                each operation can be a unitary matrix, `cirq.Gate`, `cirq.Operation`, or None. More
-                specific associations take precedence, for example `{"SWAP": cirq.SQRT_ISWAP,
-                "SWAP/C5C4": cirq.SQRT_ISWAP_INV}` implies `SQRT_ISWAP` for all "SWAP" calibrations
-                except "SWAP/C5C4" (which will instead be mapped to a `SQRT_ISWAP_INV` gate on
-                qubits 4 and 5). Setting any calibration to None will disable that calibration.
-            kwargs: Other desired aqt_compile options.
-
-        Returns:
-            Object whose .circuit(s) attribute contains the optimized circuits(s). If qtrl is
-            installed, the object's .seq attribute is a qtrl Sequence object containing pulse
-            sequences for each compiled circuit, and its .pulse_list(s) attribute contains the
-            corresponding list(s) of cycles.
-
-        Raises:
-            ValueError: If `target` is not a valid AQT target.
-        """
-        return self._aqt_compile(circuits, target=target, atol=atol, gate_defs=gate_defs, **kwargs)
-
-=======
->>>>>>> 4e01889a
     def aqt_compile_eca(
         self,
         circuits: Union[cirq.Circuit, List[cirq.Circuit]],
@@ -454,13 +415,9 @@
             circuits. If qtrl is installed, the object's .seq attribute is a qtrl Sequence object
             containing pulse sequences for each compiled circuit, and its .pulse_list(s) attribute
             contains the corresponding list(s) of cycles.
-<<<<<<< HEAD
 
         Raises:
             ValueError: If `target` is not a valid AQT target.
-        """
-        return self._aqt_compile(
-=======
         """
         warnings.warn(
             "The `aqt_compile_eca()` method has been deprecated, and will be removed in a future "
@@ -471,7 +428,6 @@
         )
 
         return self.aqt_compile(
->>>>>>> 4e01889a
             circuits,
             target=target,
             num_eca_circuits=num_equivalent_circuits,
@@ -523,6 +479,9 @@
             equivalent circuits. If qtrl is installed, the object's .seq attribute is a qtrl
             Sequence object containing pulse sequences for each compiled circuit, and its
             .pulse_list(s) attribute contains the corresponding list(s) of cycles.
+
+        Raises:
+            ValueError: If `target` is not a valid AQT target.
         """
         target = self._resolve_target(target)
         if not target.startswith("aqt_"):
@@ -540,21 +499,12 @@
         options_dict: Dict[str, object]
         options_dict = {**kwargs}
 
-<<<<<<< HEAD
-        if num_equivalent_circuits is not None:
-            gss.validation.validate_integer_param(num_equivalent_circuits)
-            options_dict["num_eca_circuits"] = int(num_equivalent_circuits)
-        if random_seed is not None:
-            gss.validation.validate_integer_param(random_seed)
-            options_dict["random_seed"] = int(random_seed)
-=======
         if num_eca_circuits is not None:
             _validate_integer_param(num_eca_circuits)
-            options_dict["num_eca_circuits"] = num_eca_circuits
+            options_dict["num_eca_circuits"] = int(num_eca_circuits)
         if random_seed is not None:
             _validate_integer_param(random_seed)
-            options_dict["random_seed"] = random_seed
->>>>>>> 4e01889a
+            options_dict["random_seed"] = int(random_seed)
         if atol is not None:
             options_dict["atol"] = float(atol)
         if gate_defs is not None:
