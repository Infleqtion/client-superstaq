--- conflicted
+++ resolved
@@ -601,11 +601,7 @@
             kwargs: Other desired cq_compile options.
 
         Returns:
-<<<<<<< HEAD
-            Object whose .circuit(s) attribute is an optimized cirq Circuit(s).
-=======
             Object whose .circuit(s) attribute contains the compiled `cirq.Circuit`(s).
->>>>>>> 17bdedf6
         """
         return self.compile(circuits, target=target, **kwargs)
 
@@ -626,9 +622,6 @@
             kwargs: Other desired ibmq_compile options.
 
         Returns:
-<<<<<<< HEAD
-            Object whose .circuit(s) attribute is an optimized cirq Circuit(s).
-=======
             Object whose .circuit(s) attribute contains the compiled `cirq.Circuit`(s), and whose
             .pulse_sequence(s) attribute contains the corresponding pulse schedule(s) (when
             available).
@@ -654,7 +647,6 @@
 
         Returns:
             Object whose .circuit(s) attribute contains the compiled `cirq.Circuit`(s).
->>>>>>> 17bdedf6
         """
         _validate_cirq_circuits(circuits)
         serialized_circuits = css.serialization.serialize_circuits(circuits)
