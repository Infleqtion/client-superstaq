--- conflicted
+++ resolved
@@ -352,19 +352,11 @@
         """Generates resource estimates for circuit(s).
 
         Args:
-<<<<<<< HEAD
-            circuits: Cirq Circuit(s).
-            target: String of target representing target device.
-        
-        Returns:
-            ResourceEstimate(s) containing resource costs (after compilation).
-=======
             circuits:  The cirq circuit(s) to generate resource estimate.
             target: String of target representing target device.
 
         Returns:
             `ResourceEstimate`(s) containing resource costs (after compilation).
->>>>>>> 371863f5
         """
         _validate_cirq_circuits(circuits)
         circuit_is_list = not isinstance(circuits, cirq.Circuit)
@@ -693,21 +685,12 @@
         """Returns the randomly generated circuits and the fidelity matrix for inputted files.
 
         Args:
-<<<<<<< HEAD
-            files: List of files to use Supercheq on.
+            files: Input files from which to generate random circuits and fidelity matrix.
             num_qubits: The number of qubits to use to generate random circuits.
             depth: The depth of the random circuits to generate.
 
         Returns:
-            The generated circuits and the fidelities for distinguishing files.
-=======
-            files: Input files from which to generate random circuits and fidelity matrix.
-            num_qubits: Number of qubits for the circuits.
-            depth: The circuit depth for Supercheq.
-
-        Returns:
-            A tuple containing the circuits and fidelities.
->>>>>>> 371863f5
+            A tuple containing the generated circuits and the fidelities for distinguishing files.
         """
 
         json_dict = self._client.supercheq(files, num_qubits, depth, "cirq_circuits")
