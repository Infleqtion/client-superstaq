--- conflicted
+++ resolved
@@ -1,4 +1,3 @@
-<<<<<<< HEAD
 # Copyright 2025 Infleqtion
 #
 # Licensed under the Apache License, Version 2.0 (the "License");
@@ -13,11 +12,8 @@
 # See the License for the specific language governing permissions and
 # limitations under the License.
 
-from general_superstaq._init_vars import API_URL, API_VERSION
-=======
 from general_superstaq import models
 from general_superstaq._init_vars import API_URL, API_URL_V3, API_VERSION
->>>>>>> 0d3c2aec
 from general_superstaq._version import __version__
 from general_superstaq.resource_estimate import ResourceEstimate
 from general_superstaq.service import Service
