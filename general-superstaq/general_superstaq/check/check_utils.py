#!/usr/bin/env python3

"""Dumping ground for check script utilities.
"""

import argparse
import enum
import fnmatch
import os
import re
import subprocess
import sys
from typing import Any, Callable, Iterable, List, Union

# identify the root directory of the "main" script that called this module
try:
    main_file_dir = os.path.dirname(os.path.abspath(sys.argv[0]))
    root_dir = subprocess.check_output(
        ["git", "rev-parse", "--show-toplevel"], cwd=main_file_dir, text=True
    ).strip()
except subprocess.CalledProcessError:
    root_dir = subprocess.check_output(["git", "rev-parse", "--show-toplevel"], text=True).strip()


def _check_output(*commands: str) -> str:
    """Wrapper for subprocess.check_output to run commands from root_dir and clean up the output."""
    return subprocess.check_output(commands, text=True, cwd=root_dir).strip()


# container for string formatting console codes
class Style(str, enum.Enum):
<<<<<<< HEAD
    """Class for string formatting console codes."""
=======
    """Container for string formatting console codes."""
>>>>>>> 6991e82f

    BLACK = "\033[30m"
    RED = "\033[31m"
    GREEN = "\033[32m"
    YELLOW = "\033[33m"
    BLUE = "\033[34m"
    MAGENTA = "\033[35m"
    CYAN = "\033[36m"
    WHITE = "\033[37m"
    BOLD = "\033[1m"
    UNDERLINE = "\033[4m"
    RESET = "\033[0m"


def styled(text: str, style_code: str) -> str:
<<<<<<< HEAD
    """Returns a styled text.

    Args:
        text: The text that is being printed.
        style_code: String code for the text style.

    Returns:
        The styled text.
=======
    """Style (format) text for printing in the console.

    Args:
        text: The text to style.
        style_code: Console code for the text style.

    Returns:
        Styled text.
>>>>>>> 6991e82f
    """
    return style_code + text + Style.RESET


def warning(text: str) -> str:
<<<<<<< HEAD
    """Returns a styled text for warnings.

    Args:
        text: The text that is being printed.

    Returns:
        The styled warning text.
=======
    """Style (format) text indicating a warning.

    Args:
        text: The text to style.

    Returns:
        Styled text.
>>>>>>> 6991e82f
    """
    return styled(text, Style.BOLD + Style.YELLOW)


def failure(text: str) -> str:
<<<<<<< HEAD
    """Returns a styled text for failures.

    Args:
        text: The text that is being printed.

    Returns:
        The styled failure text.
=======
    """Style (format) text indicating a failure.

    Args:
        text: The text to style.

    Returns:
        Styled text.
>>>>>>> 6991e82f
    """
    return styled(text, Style.BOLD + Style.RED)


def success(text: str) -> str:
<<<<<<< HEAD
    """Returns a styled text for success.

    Args:
        text: The text that is being printed.

    Returns:
        The styled success text.
=======
    """Style (format) text indicating success.

    Args:
        text: The text to style.

    Returns:
        Styled text.
>>>>>>> 6991e82f
    """
    return styled(text, Style.BOLD + Style.GREEN)


# default branches to compare against when performing incremental checks
default_branches = ("upstream/main", "origin/main", "main")


####################################################################################################
# methods for identifying files to check


def get_tracked_files(include: Union[str, Iterable[str]]) -> List[str]:
    """Identify all files tracked by git (in this repo) that match the given match_patterns.

    If no patterns are provided, return a list of all tracked files in the repo.
    """
    include = [include] if isinstance(include, str) else include
    return _check_output("git", "ls-files", "--deduplicate", *include).splitlines()


def existing_files(files: Iterable[str]) -> List[str]:
    """Returns the subset of `files` which actually exist."""
    return [file for file in files if os.path.isfile(os.path.join(root_dir, file))]


def exclude_files(files: Iterable[str], exclude: Union[str, Iterable[str]]) -> List[str]:
    """Returns the files which don't match any of the globs in exclude."""

    exclude = [exclude] if isinstance(exclude, str) else exclude

    files = list(files)
    for exclusion in exclude:
        files = [file for file in files if not fnmatch.fnmatch(file, exclusion)]

    return files


def select_files(files: Iterable[str], include: Union[str, Iterable[str]]) -> List[str]:
    """Returns the files which match at least one of the globs in include."""

    files = list(files)
    excluded_files = exclude_files(files, include)
    return [file for file in files if file not in excluded_files]


def get_changed_files(
    files: Iterable[str], revisions: Iterable[str], silent: bool = False
) -> List[str]:
    """Returns the files that have been changed in the current branch.

    You can specify git revisions to compare against when determining whether a file is considered
    to have "changed".  If multiple revisions are provided, this script compares against their most
    recent common ancestor.

    If an empty list of revisions is specified, this script will default to the first of the
    default_branches (specified above) that it finds.  If none of these branches exists, this method
    raises a ValueError.
    """
    revisions = list(revisions)

    # verify that all arguments are valid revisions
    invalid_revisions = [revision for revision in revisions if not _revision_exists(revision)]
    if invalid_revisions:
        rev_text = " ".join([f"'{rev}'" for rev in invalid_revisions])
        raise ValueError(failure(f"Revision(s) not found: {rev_text}"))

    # identify the revision to compare against
    base_revision = _get_ancestor(*revisions, silent=silent)

    # identify the revision to diff against ~ most recent common ancestor of base_revision and HEAD
    common_ancestor = _get_ancestor(base_revision, "HEAD", silent=True)
    if not silent:
        revision_commit = _check_output("git", "rev-parse", base_revision)
        if common_ancestor == revision_commit:
            print(f"Comparing against revision '{base_revision}'")
        else:
            print(f"Comparing against revision '{base_revision}' (merge base '{common_ancestor}')")

    changed_files = _check_output("git", "diff", "--name-only", common_ancestor).splitlines()

    files_to_examine = [file for file in files if file in changed_files]

    if not silent:
        print(f"Found {len(files_to_examine)} changed file(s) to examine")
        for file in files_to_examine:
            print(file)
    return files_to_examine


def _get_ancestor(*revisions: str, silent: bool = False) -> str:
    """Helper function to identify the most recent common ancestor of the given git revisions."""
    if len(revisions) == 1:
        return revisions[0]

    elif len(revisions) > 1:
        if not silent:
            rev_text = " ".join([f"'{rev}'" for rev in revisions])
            print(f"Finding common ancestor of revisions {rev_text}")
        return _check_output("git", "merge-base", *revisions)

    else:
        for branch in default_branches:
            if _revision_exists(branch):
                return branch
        error = f"Default git revisions not found: {default_branches}"
        raise RuntimeError(failure(error))


def _revision_exists(revision: str) -> bool:
    """Helper function to check whether a git revision exists."""
    return not subprocess.call(
        ["git", "rev-parse", "--verify", revision],
        stdout=subprocess.DEVNULL,
        stderr=subprocess.DEVNULL,
        cwd=root_dir,
    )


def get_test_files(
    files: Iterable[str], exclude: Union[str, Iterable[str]] = (), silent: bool = False
) -> List[str]:
    """For the given files, identify all associated test files (i.e. files with the same name, but
    with a "_test.py" suffix).
    """

    test_files = []
    for file in files:
        if file.split("::")[0].endswith("_test.py"):
            test_files.append(file)
        else:
            test_file = re.sub(r"\.py$", "_test.py", file)
            if os.path.isfile(os.path.join(root_dir, test_file)):
                test_files.append(test_file)
            elif not silent:
                print(warning(f"WARNING: no test file found for {file}"))

    if exclude:
        test_files = exclude_files(test_files, exclude)

    return sorted(set(test_files))


####################################################################################################
# file parsing, incremental checks, and decorator to exit instead of returning a failing exit code


def get_file_parser() -> argparse.ArgumentParser:
<<<<<<< HEAD
    """Runs an incremental check on files that have changed since a specified revision."""
=======
    """Construct an console argument parser that identifies files to check.

    The parser also has a flag to do incremental cheks, i.e., on the subset files that have changed
    since a specified git revision, as well as a flag to exclude files matching a specified glob.
    """
>>>>>>> 6991e82f
    parser = argparse.ArgumentParser(
        allow_abbrev=False, formatter_class=argparse.RawDescriptionHelpFormatter
    )

    help_text = "The files to check. If not passed any files, inspects the entire repo."
    parser.add_argument("files", nargs="*", help=help_text)

    help_text = (
        "Run an incremental check on files that have changed since a specified revision.  "
        f"If no revisions are specified, compare against the first of {default_branches} "
        "that exists. If multiple revisions are provided, this script compares against "
        "their most recent common ancestor. Incremental checks ignore integration tests."
    )
    parser.add_argument("-i", "--incremental", dest="revisions", nargs="*", help=help_text)
    parser.add_argument(
        "-x", "--exclude", action="extend", metavar="GLOB", help="Exclude files matching GLOB."
    )

    return parser


def extract_files(
    parsed_args: argparse.Namespace,
    include: Union[str, Iterable[str]] = (),
    exclude: Union[str, Iterable[str]] = (),
    silent: bool = False,
) -> List[str]:
    """Collect a list of files to test, according to command line arguments and `include`/`exclude`
    values.

    Args:
        parsed_args: The namespace generated by the ArgumentParser returned by `get_file_parser()`.
        include: Glob(s) indicating which tracked files to consider (e.g. "*.py").
        exclude: Glob(s) indicating which tracked files to skip (e.g. "*integration_test.py").
        silent: If True, restrict printing to warning and error messages.

    Returns:
        If `parsed_args.files` is empty (i.e. no file paths or globs have been passed to the file
        parser), a list of tracked files in the active repo branch meeting all of the following
        criteria:
        1. The file's path (relative to `root_dir`) matches at least one path or glob in `include`,
        2. The path does not match any path or glob in `exclude`,
        3. The path does not match any path or glob in `parsed_args.exclude`,
        4. If `parsed_args.revisions` is not None, the file additionally must have been modified in
            the current branch (see `get_changed_files()` for details on how this is determined).

        If `parsed_args.files` is nonempty, a restricted file list containing:
        1. Paths meeting the above criteria and matching any glob in `parsed_args.files`.
        2. Paths meeting the above criteria and located in any extant subdirectory passed to the
            file parser directly.
        3. Paths to extant files passed to the file parser directly, regardless of above criteria.
    """

    exclude = [exclude] if isinstance(exclude, str) else exclude

    if parsed_args.exclude:
        exclude = [*exclude, *parsed_args.exclude]

    files = []
    globs = []
    for glob in parsed_args.files:
        if os.path.isfile(glob.split("::")[0]):  # always include files passed directly as arguments
            files.append(os.path.relpath(glob, start=root_dir))
        elif os.path.isdir(glob):  # treat subdirectories the same as the glob "<subdir>/*"
            globs.append(os.path.normpath(os.path.join(os.path.relpath(glob, start=root_dir), "*")))
        else:
            globs.append(glob)

    if globs or not parsed_args.files:
        tracked_files = get_tracked_files(include)
        tracked_files = existing_files(tracked_files)
        tracked_files = exclude_files(tracked_files, exclude)
        if globs:
            tracked_files = select_files(tracked_files, globs)
        files += tracked_files

    if parsed_args.revisions is not None:
        files = get_changed_files(files, parsed_args.revisions, silent=silent)

    return sorted(set(files))


def enable_exit_on_failure(func_with_returncode: Callable[..., int]) -> Callable[..., int]:
    """Decorator optionally allowing a function to exit instead of returning a failing
    return code."""

    def func_with_exit(*args: Any, exit_on_failure: bool = False, **kwargs: Any) -> int:
        returncode = func_with_returncode(*args, **kwargs)
        if exit_on_failure and returncode:
            exit(returncode)
        return returncode

    return func_with_exit<|MERGE_RESOLUTION|>--- conflicted
+++ resolved
@@ -29,11 +29,7 @@
 
 # container for string formatting console codes
 class Style(str, enum.Enum):
-<<<<<<< HEAD
-    """Class for string formatting console codes."""
-=======
     """Container for string formatting console codes."""
->>>>>>> 6991e82f
 
     BLACK = "\033[30m"
     RED = "\033[31m"
@@ -49,16 +45,6 @@
 
 
 def styled(text: str, style_code: str) -> str:
-<<<<<<< HEAD
-    """Returns a styled text.
-
-    Args:
-        text: The text that is being printed.
-        style_code: String code for the text style.
-
-    Returns:
-        The styled text.
-=======
     """Style (format) text for printing in the console.
 
     Args:
@@ -67,21 +53,11 @@
 
     Returns:
         Styled text.
->>>>>>> 6991e82f
     """
     return style_code + text + Style.RESET
 
 
 def warning(text: str) -> str:
-<<<<<<< HEAD
-    """Returns a styled text for warnings.
-
-    Args:
-        text: The text that is being printed.
-
-    Returns:
-        The styled warning text.
-=======
     """Style (format) text indicating a warning.
 
     Args:
@@ -89,21 +65,11 @@
 
     Returns:
         Styled text.
->>>>>>> 6991e82f
     """
     return styled(text, Style.BOLD + Style.YELLOW)
 
 
 def failure(text: str) -> str:
-<<<<<<< HEAD
-    """Returns a styled text for failures.
-
-    Args:
-        text: The text that is being printed.
-
-    Returns:
-        The styled failure text.
-=======
     """Style (format) text indicating a failure.
 
     Args:
@@ -111,21 +77,11 @@
 
     Returns:
         Styled text.
->>>>>>> 6991e82f
     """
     return styled(text, Style.BOLD + Style.RED)
 
 
 def success(text: str) -> str:
-<<<<<<< HEAD
-    """Returns a styled text for success.
-
-    Args:
-        text: The text that is being printed.
-
-    Returns:
-        The styled success text.
-=======
     """Style (format) text indicating success.
 
     Args:
@@ -133,7 +89,6 @@
 
     Returns:
         Styled text.
->>>>>>> 6991e82f
     """
     return styled(text, Style.BOLD + Style.GREEN)
 
@@ -282,15 +237,11 @@
 
 
 def get_file_parser() -> argparse.ArgumentParser:
-<<<<<<< HEAD
-    """Runs an incremental check on files that have changed since a specified revision."""
-=======
     """Construct an console argument parser that identifies files to check.
 
     The parser also has a flag to do incremental cheks, i.e., on the subset files that have changed
     since a specified git revision, as well as a flag to exclude files matching a specified glob.
     """
->>>>>>> 6991e82f
     parser = argparse.ArgumentParser(
         allow_abbrev=False, formatter_class=argparse.RawDescriptionHelpFormatter
     )
