--- conflicted
+++ resolved
@@ -6,12 +6,9 @@
 import uuid
 from collections.abc import Sequence
 from enum import Enum
-from typing import TYPE_CHECKING, Any
+from typing import Any
 
 import pydantic
-
-if TYPE_CHECKING:
-    from typing_extensions import Self
 
 
 class JobType(str, Enum):
@@ -145,35 +142,9 @@
     final_logical_to_physicals: list[dict[int, int] | None]
     """Serialized initial final-to-physical mapping for each circuit."""
     logical_qubits: list[str | None]
-<<<<<<< HEAD
-    """Serialized logical qubits of compiled circuit"""
-    device_qubits: list[str | None]
-    """Serialized device qubits."""
-
-    @pydantic.model_validator(mode="after")
-    def validate_consistent_number_of_circuits(self) -> Self:
-        """Checks that all lists contain the correct number of elements
-        (equal to the number of circuits).
-
-        Raises:
-            ValueError: If any list attribute has the wrong number of elements
-
-        Returns:
-            The validated model.
-        """
-        for name, attr in self.model_dump().items():
-            if isinstance(attr, list):
-                if len(attr) != self.num_circuits:
-                    raise ValueError(
-                        f"Field {name} does not contain the correct number of elements. "
-                        f"Expected {self.num_circuits} but found {len(attr)}."
-                    )
-        return self
-=======
     """Serialized logical qubits of compiled circuit. Only provided for CIRQ circuit type."""
     physical_qubits: list[str | None]
     """Serialized physical qubits of the device. Only provided for CIRQ circuit type."""
->>>>>>> c3282098
 
 
 class NewJob(DefaultPydanticModel):
