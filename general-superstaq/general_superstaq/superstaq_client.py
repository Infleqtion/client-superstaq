--- conflicted
+++ resolved
@@ -369,9 +369,11 @@
             ibmq_name: The name of the account to retrieve. The default is `default-ibm-quantum`.
             kwargs: Other optimization and execution parameters.
         """
-<<<<<<< HEAD
         api_key = api_key or gss.superstaq_client.find_api_key()
         remote_host = remote_host or os.getenv("SUPERSTAQ_REMOTE_HOST") or gss.API_URL
+        self.circuit_type = circuit_type
+        if self.api_version == "v0.3.0" and self.remote_host == gss.API_URL:
+            self.remote_host = gss.API_URL_V3
 
         super().__init__(
             client_name=client_name,
@@ -381,46 +383,6 @@
             max_retry_seconds=max_retry_seconds,
             verbose=verbose,
         )
-=======
-        self.api_key = api_key or gss.superstaq_client.find_api_key()
-        self.remote_host = remote_host or os.getenv("SUPERSTAQ_REMOTE_HOST") or gss.API_URL
-        self.client_name = client_name
-        self.api_version = api_version
-        self.circuit_type = circuit_type
-        self.max_retry_seconds = max_retry_seconds
-        self.verbose = verbose
-
-        if self.api_version == "v0.3.0" and self.remote_host == gss.API_URL:
-            self.remote_host = gss.API_URL_V3
-        url = urllib.parse.urlparse(self.remote_host)
-        assert url.scheme, (
-            f"Specified URL protocol/scheme in `remote_host` ({self.remote_host}) is not valid. "
-            "Use, for example, 'http', 'https'."
-        )
-        assert url.netloc, (
-            f"Specified network location in `remote_host` ({self.remote_host}) is not a valid URL "
-            "like, for example, http://example.com"
-        )
-
-        assert self.api_version in self.SUPPORTED_VERSIONS, (
-            f"Only API versions {self.SUPPORTED_VERSIONS} are accepted but got {self.api_version}"
-        )
-        assert max_retry_seconds >= 0, "Negative retry not possible without time machine."
-
-        self.url = f"{url.scheme}://{url.netloc}/{self.api_version}"
-        self.verify_https: bool = self.url in [
-            f"{gss.API_URL}/{self.api_version}",
-            f"{gss.API_URL_V3}/{self.api_version}",
-        ]
-
-        self.headers = {
-            "Authorization": self.api_key,
-            "Content-Type": "application/json",
-            "X-Client-Name": self.client_name,
-            "X-Client-Version": self.api_version,
-        }
-        self.session = requests.Session()
->>>>>>> ab1559b6
 
         if cq_token:
             kwargs["cq_token"] = cq_token
@@ -952,208 +914,6 @@
             A dictionary containing the AQT configs.
         """
 
-<<<<<<< HEAD
-=======
-    def get_request(
-        self, endpoint: str, query: Mapping[str, object] | None = None, **credentials: str
-    ) -> Any:
-        """Performs a GET request on a given endpoint.
-
-        Args:
-            endpoint: The endpoint to perform the GET request on.
-            query: An optional query dictionary to include in the get request.
-                This query will be appended to the url.
-            credentials: Any credentials that need to be added to the request headers.
-
-        Returns:
-            The response of the GET request.
-        """
-
-        def request() -> requests.Response:
-            """Builds GET request object.
-
-            Returns:
-                The Flask GET request object.
-            """
-            if not query:
-                q_string = ""
-            else:
-                q_string = "?" + urllib.parse.urlencode(query, doseq=True)
-            return self.session.get(
-                f"{self.url}{endpoint}{q_string}",
-                headers=self._custom_headers(**credentials),
-                verify=self.verify_https,
-            )
-
-        response = self._make_request(request)
-        return self._handle_response(response)
-
-    def post_request(
-        self, endpoint: str, json_dict: Mapping[str, object], **credentials: str
-    ) -> Any:
-        """Performs a POST request on a given endpoint with a given payload.
-
-        Args:
-            endpoint: The endpoint to perform the POST request on.
-            json_dict: The payload to POST.
-            credentials: Any credentials that need to be added to the request headers.
-
-        Returns:
-            The response of the POST request.
-        """
-
-        def request() -> requests.Response:
-            """Builds GET request object.
-
-            Returns:
-                The Flask GET request object.
-            """
-            return self.session.post(
-                f"{self.url}{endpoint}",
-                json=json_dict,
-                headers=self._custom_headers(**credentials),
-                verify=self.verify_https,
-            )
-
-        response = self._make_request(request)
-        return self._handle_response(response)
-
-    def put_request(
-        self, endpoint: str, json_dict: Mapping[str, object], **credentials: str
-    ) -> Any:
-        """Performs a PUT request on a given endpoint with a given payload.
-
-        Args:
-            endpoint: The endpoint to perform the PUT request on.
-            json_dict: The payload to PUT.
-            credentials: Any credentials that need to be added to the request headers.
-
-        Returns:
-            The response of the PUT request.
-        """
-
-        # Update headers with custom values
-        def request() -> requests.Response:
-            """Builds PUT request object.
-
-            Returns:
-                The Flask PUT request object.
-            """
-            return self.session.put(
-                f"{self.url}{endpoint}",
-                json=json_dict,
-                headers=self._custom_headers(**credentials),
-                verify=self.verify_https,
-            )
-
-        response = self._make_request(request)
-        return self._handle_response(response)
-
-    def _handle_response(self, response: requests.Response) -> object:
-        response_json = response.json()
-        if isinstance(response_json, dict) and "warnings" in response_json:
-            for warning in response_json["warnings"]:
-                warnings.warn(warning["message"], gss.SuperstaqWarning, stacklevel=4)
-            del response_json["warnings"]
-        return response_json
-
-    def _handle_status_codes(self, response: requests.Response) -> None:
-        """A method to handle status codes.
-
-        Args:
-            response: The `requests.Response` to get the status codes from.
-
-        Raises:
-            ~gss.SuperstaqServerException: If unauthorized by Superstaq API.
-            ~gss.SuperstaqServerException: If an error has occurred in making a request
-                to the Superstaq API.
-        """
-        if response.status_code == requests.codes.unauthorized:
-            if response.json() == (
-                "You must accept the Terms of Use (superstaq.infleqtion.com/terms_of_use)."
-            ):
-                self._prompt_accept_terms_of_use()
-                return
-
-            elif response.json() == ("You must validate your registered email."):
-                raise gss.SuperstaqServerException(
-                    "You must validate your registered email.",
-                    response.status_code,
-                )
-
-            else:
-                raise gss.SuperstaqServerException(
-                    '"Not authorized" returned by Superstaq API.  '
-                    "Check to ensure you have supplied the correct API key.",
-                    response.status_code,
-                )
-
-        if response.status_code == requests.codes.gateway_timeout:
-            # Job took too long. Don't retry, it probably won't be any faster.
-            raise gss.SuperstaqServerException(
-                "Connection timed out while processing your request. Try submitting a smaller "
-                "batch of circuits.",
-                response.status_code,
-            )
-
-        if response.status_code not in self.RETRIABLE_STATUS_CODES:
-            try:
-                json_content = self._handle_response(response)
-            except requests.JSONDecodeError:
-                json_content = None
-
-            if isinstance(json_content, dict) and set(json_content.keys()).intersection(
-                {"message", "detail"}
-            ):
-                alternative: str = json_content.get("detail", "")
-                message: str = json_content.get("message", alternative)
-            else:
-                message = str(response.text)
-
-            raise gss.SuperstaqServerException(
-                message=message, status_code=response.status_code, contact_info=True
-            )
-
-    def _make_request(self, request: Callable[[], requests.Response]) -> requests.Response:
-        """Make a request to the API, retrying if necessary.
-
-        Args:
-            request: A function that returns a `requests.Response`.
-
-        Raises:
-            ~gss.SuperstaqServerException: If there was a not-retriable error from
-                the API.
-            TimeoutError: If the requests retried for more than `max_retry_seconds`.
-
-        Returns:
-            The `requests.Response` from the final successful request call.
-        """
-        # Initial backoff of 100ms.
-        delay_seconds = 0.1
-        while True:
-            try:
-                response = request()
-
-                if response.ok:
-                    return response
-
-                self._handle_status_codes(response)
-                message = response.reason
-
-            # Fallthrough should retry.
-            except requests.RequestException as e:
-                # Connection error, timeout at server, or too many redirects.
-                # Retry these.
-                message = f"RequestException of type {type(e)}."
-            if delay_seconds > self.max_retry_seconds:
-                raise TimeoutError(f"Reached maximum number of retries. Last error: {message}")
-            if self.verbose:
-                print(message, file=sys.stderr)  # noqa: T201
-                print(f"Waiting {delay_seconds} seconds before retrying.")  # noqa: T201
-            time.sleep(delay_seconds)
-            delay_seconds *= 2
-
->>>>>>> ab1559b6
     def _warn_unstable_version(self) -> None:
         warnings.warn(
             (
