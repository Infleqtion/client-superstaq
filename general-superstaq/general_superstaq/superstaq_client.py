# Copyright 2021 The Cirq Developers
# Licensed under the Apache License, Version 2.0 (the "License");
# you may not use this file except in compliance with the License.
# You may obtain a copy of the License at
#
#     https://www.apache.org/licenses/LICENSE-2.0
#
# Unless required by applicable law or agreed to in writing, software
# distributed under the License is distributed on an "AS IS" BASIS,
# WITHOUT WARRANTIES OR CONDITIONS OF ANY KIND, either express or implied.
# See the License for the specific language governing permissions and
# limitations under the License.
"""Client for making requests to Superstaq's API."""
import json
import os
import pathlib
import sys
import textwrap
import time
import urllib
from typing import Any, Callable, Dict, List, Optional, Union

import qubovert as qv
import requests

import general_superstaq as gss


class _SuperstaqClient:
    """Handles calls to Superstaq's API.

    Users should not instantiate this themselves,
    but instead should use `$client_superstaq.Service`.
    """

    RETRIABLE_STATUS_CODES = {
        requests.codes.service_unavailable,
    }
    SUPPORTED_VERSIONS = {
        gss.API_VERSION,
    }

    def __init__(
        self,
        client_name: str,
        api_key: Optional[str] = None,
        remote_host: Optional[str] = None,
        api_version: str = gss.API_VERSION,
        max_retry_seconds: float = 60,  # 1 minute
        verbose: bool = False,
    ):
        """Creates the SuperstaqClient.

        Users should use `$client_superstaq.Service` instead of this class directly.

        The SuperstaqClient handles making requests to the SuperstaqClient,
        returning dictionary results. It handles retry and authentication.

        Args:
            remote_host: The url of the server exposing the Superstaq API. This will strip anything
                besides the base scheme and netloc, i.e. it only takes the part of the host of
                the form `http://example.com` of `http://example.com/test`.
            api_key: The key used for authenticating against the Superstaq API.
            api_version: Which version fo the api to use, defaults to client_superstaq.API_VERSION,
                which is the most recent version when this client was downloaded.
            max_retry_seconds: The time to continue retriable responses. Defaults to 3600.
            verbose: Whether to print to stderr and stdio any retriable errors that are encountered.
        """

        self.api_key = api_key or gss.superstaq_client.find_api_key()
        self.remote_host = remote_host or os.getenv("SUPERSTAQ_REMOTE_HOST") or gss.API_URL
        self.client_name = client_name
        self.api_version = api_version
        self.max_retry_seconds = max_retry_seconds
        self.verbose = verbose
        url = urllib.parse.urlparse(self.remote_host)
        assert url.scheme and url.netloc, (
            f"Specified remote_host {self.remote_host} is not a valid url, for example "
            "http://example.com"
        )

        assert (
            self.api_version in self.SUPPORTED_VERSIONS
        ), f"Only API versions {self.SUPPORTED_VERSIONS} are accepted but got {self.api_version}"
        assert max_retry_seconds >= 0, "Negative retry not possible without time machine."

        self.url = f"{url.scheme}://{url.netloc}/{api_version}"
        self.verify_https: bool = f"{gss.API_URL}/{self.api_version}" == self.url
        self.headers = {
            "Authorization": self.api_key,
            "Content-Type": "application/json",
            "X-Client-Name": self.client_name,
            "X-Client-Version": self.api_version,
        }

    def get_request(self, endpoint: str) -> Any:
        """Performs a GET request on a given endpoint
        Args:
            endpoint: The endpoint to perform the GET request on
        Returns:
            The response of the GET request
        """

        def request() -> requests.Response:
            return requests.get(
                f"{self.url}{endpoint}",
                headers=self.headers,
                verify=self.verify_https,
            )

        return self._make_request(request).json()

    def get_superstaq_version(self) -> Dict[str, Optional[str]]:
        """Gets Superstaq version from response header

        Returns:
            A dict containing the current Superstaq version.
        """

        response = requests.get(self.url)
        version = response.headers.get("superstaq_version")

        return {"superstaq_version": version}

    def post_request(self, endpoint: str, json_dict: Dict[str, Any]) -> Any:
        """Performs a POST request on a given endpoint with a given payload
        Args:
            endpoint: The endpoint to perform the POST request on
            json_dict: The payload to POST
        Returns:
            The response of the POST request
        """

        def request() -> requests.Response:
            return requests.post(
                f"{self.url}{endpoint}",
                json=json_dict,
                headers=self.headers,
                verify=self.verify_https,
            )

        return self._make_request(request).json()

    def create_job(
        self,
        serialized_circuits: Dict[str, str],
        repetitions: int = 1,
        target: str = "ss_unconstrained_simulator",
        method: Optional[str] = None,
        options: Optional[Dict[str, Any]] = None,
    ) -> Dict[str, List[str]]:
        """Create a job.

        Args:
            serialized_circuits: The serialized representation of the circuit to run.
            repetitions: The number of times to repeat the circuit. For simulation the repeated
                sampling is not done on the server, but is passed as metadata to be recovered
                from the returned job.
            target: Target to run on.
            method: Which type of method to execute the circuits (noisy simulator,
            non-noisy simulator, hardware, e.t.c)
            options: The different available options for creating a job.
                - qiskit_pulse: Whether to use Superstaq's pulse-level optimizations for IBMQ
                devices.

        Returns:
            The json body of the response as a dict. This does not contain populated information
            about the job, but does contain the job id.

        Raises:
            An SuperstaqException if the request fails.
        """
        gss.validation.validate_target(target)
        gss.validation.validate_integer_param(repetitions)

        json_dict: Dict[str, Any] = {
            **serialized_circuits,
            "target": target,
            "shots": int(repetitions),
        }

        if method is not None:
            json_dict["method"] = method

        if options is not None:
            json_dict["options"] = json.dumps(options)
        return self.post_request("/jobs", json_dict)

    def get_job(self, job_id: str) -> Dict[str, str]:
        """Get the job from the Superstaq API.

        Args:
            job_id: The UUID of the job (returned when the job was created).

        Returns:
            The json body of the response as a dict.

        Raises:
            SuperstaqNotFoundException: If a job with the given job_id does not exist.
            SuperstaqException: For other API call failures.
        """
        return self.get_request(f"/job/{job_id}")

    def get_balance(self) -> Dict[str, float]:
        """Get the querying user's account balance in USD.

        Returns:
            The json body of the response as a dict.
        """
        return self.get_request("/balance")

    def _accept_terms_of_use(self, user_input: str) -> str:
        """Makes a POST request to Superstaq API to confirm acceptance of terms of use.

        Args:
            user_input: user's response to prompt for acceptance of TOU. Server accepts YES

        Returns:
            String with success message.
        """
        return self.post_request("/accept_terms_of_use", {"user_input": user_input})

    def get_targets(self) -> Dict[str, Dict[str, List[str]]]:
        """Makes a GET request to Superstaq API to get a list of available targets."""
        return self.get_request("/targets")

    def add_new_user(self, json_dict: Dict[str, str]) -> str:
        """Makes a POST request to Superstaq API to add a new user.

        Args:
            json_dict: dictionary with user entry.

        Returns:
            The response as a string.
        """
        return self.post_request("/add_new_user", json_dict)

    def update_user_balance(self, json_dict: Dict[str, Union[float, str]]) -> str:
        """Makes a POST request to Superstaq API to update a user's balance in the database.

        Args:
            json_dict: dictionary with user entry and new balance.

        Returns:
            The response as a string.
        """
        return self.post_request("/update_user_balance", json_dict)

    def update_user_role(self, json_dict: Dict[str, Union[int, str]]) -> str:
        """Makes a POST request to Superstaq API to update a user's role.

        Args:
            json_dict: dictionary with user entry and new role.

        Returns:
            The response as a string.
        """
        return self.post_request("/update_user_role", json_dict)

    def resource_estimate(self, json_dict: Dict[str, str]) -> Dict[str, List[Dict[str, int]]]:
        """POSTs the given payload to the `/resource_estimate` endpoint
        Args:
            json_dict: The payload to POST
        Returns: The response of the given payload
        """
        return self.post_request("/resource_estimate", json_dict)

    def aqt_compile(self, json_dict: Dict[str, str]) -> Dict[str, str]:
        """Makes a POST request to Superstaq API to compile a list of circuits for Berkeley-AQT."""
        return self.post_request("/aqt_compile", json_dict)

    def qscout_compile(self, json_dict: Dict[str, str]) -> Dict[str, Union[str, List[str]]]:
        """Makes a POST request to Superstaq API to compile a list of circuits for QSCOUT."""
        return self.post_request("/qscout_compile", json_dict)

    def compile(self, json_dict: Dict[str, str]) -> Dict[str, str]:
        """Makes a POST request to Superstaq API to compile a list of circuits."""
        return self.post_request("/compile", json_dict)

    def submit_qubo(
        self,
        qubo: qv.QUBO,
        target: str,
        repetitions: int = 1000,
        method: Optional[str] = None,
    ) -> Dict[str, str]:
<<<<<<< HEAD
        """Makes a POST request to Superstaq API to submit a QUBO problem to the given target."""
=======
        """Makes a POST request to SuperstaQ API to submit a QUBO problem to the given target."""
        gss.validation.validate_target(target)
        gss.validation.validate_integer_param(repetitions)

>>>>>>> 55306486
        json_dict = {
            "qubo": gss.qubo.convert_qubo_to_model(qubo),
            "target": target,
            "shots": int(repetitions),
            "method": method,
        }
        return self.post_request("/qubo", json_dict)

    def supercheq(
        self,
        files: List[List[int]],
        num_qubits: int,
        depth: int,
        circuit_return_type: str,
    ) -> Any:
        """Performs a POST request on the `/supercheq` endpoint.

        Args:
            files: List of files specified as binary using ints.
                For example: [[1, 0, 1], [1, 1, 1]].
            num_qubits: Number of qubits to run SupercheQ on.
            depth: The depth of the circuits to run SupercheQ on.
            circuit_return_type: Supports only `cirq` and `qiskit` for now.

        Returns:
            The output of SupercheQ.
        """
        gss.validation.validate_integer_param(num_qubits)
        gss.validation.validate_integer_param(depth)

        json_dict = {
            "files": files,
            "num_qubits": int(num_qubits),
            "depth": int(depth),
            "circuit_return_type": circuit_return_type,
        }
        return self.post_request("/supercheq", json_dict)

    def target_info(self, target: str) -> Dict[str, Any]:
        """Makes a POST request to the Superstaq API (using the `/target_info` endpoint to request
        information about `target`.

        Args:
            target: String representing the device to get information about.

        Returns: Target information.
        """
        gss.validation.validate_target(target)

        json_dict = {
            "target": target,
        }
        return self.post_request("/target_info", json_dict)

    def find_min_vol_portfolio(
        self, json_dict: Dict[str, Union[List[str], int, float, str]]
    ) -> gss.MinVolJson:
        """Makes a POST request to Superstaq API to find a minimum volatility portfolio
        that exceeds a certain specified return."""
        return self.post_request("/minvol", json_dict)

    def find_max_pseudo_sharpe_ratio(
        self, json_dict: Dict[str, Union[List[str], float, str, Optional[int]]]
    ) -> gss.MaxSharpeJson:
        """Makes a POST request to Superstaq API to find a max Sharpe ratio portfolio."""
        return self.post_request("/maxsharpe", json_dict)

    def tsp(self, json_dict: Dict[str, List[str]]) -> gss.TSPJson:
        """Makes a POST request to Superstaq API to find a optimal TSP tour."""
        return self.post_request("/tsp", json_dict)

    def warehouse(self, json_dict: Dict[str, Union[int, List[str], str]]) -> gss.WareHouseJson:
        """Makes a POST request to Superstaq API to find optimal warehouse assignment."""
        return self.post_request("/warehouse", json_dict)

    def ibmq_set_token(self, json_dict: Dict[str, str]) -> str:
        """Makes a POST request to Superstaq API to set IBMQ token field in database.

        Args:
            json_dict: Dictionary with IBMQ token string entry.

        Returns:
            The response as a string.
        """
        return self.post_request("/ibmq_token", json_dict)

    def cq_set_token(self, json_dict: Dict[str, str]) -> str:
        """Makes a POST request to Superstaq API to set CQ token field in database.

        Args:
            json_dict: Dictionary with CQ token string entry.

        Returns:
            The response as a string.
        """
        return self.post_request("/cq_token", json_dict)

    def aqt_upload_configs(self, aqt_configs: Dict[str, str]) -> str:
        """Makes a POST request to Superstaq API to upload configurations."""
        return self.post_request("/aqt_configs", aqt_configs)

    def aqt_get_configs(self) -> Dict[str, str]:
        """Writes AQT configs from the AQT system onto the given file paths."""
        return self.get_request("/get_aqt_configs")

    def _handle_status_codes(self, response: requests.Response) -> None:
        if response.status_code == requests.codes.unauthorized:
            if response.json() == (
                "You must accept the Terms of Use (superstaq.super.tech/terms_of_use)."
            ):
                self._prompt_accept_terms_of_use()
                return
            else:
                raise gss.SuperstaqException(
                    '"Not authorized" returned by Superstaq API.  '
                    "Check to ensure you have supplied the correct API key.",
                    response.status_code,
                )

        if response.status_code not in self.RETRIABLE_STATUS_CODES:
            if "message" in response.json():
                message = response.json()["message"]
            else:
                message = str(response.text)
            slack_invite_url = (
                "https://join.slack.com/t/superstaq/shared_invite/"
                "zt-1wr6eok5j-fMwB7dPEWGG~5S474xGhxw"
            )
            raise gss.SuperstaqException(
                f"Non-retriable error making request to Superstaq API, {message}.\n\n"
                "If you would like to contact a member of our team, email us at "
                f"superstaq@infleqtion.com or join our Slack workspace: {slack_invite_url}",
                response.status_code,
            )

    def _prompt_accept_terms_of_use(self) -> None:
        message = (
            "Acceptance of the Terms of Use (superstaq.super.tech/terms_of_use)"
            " is necessary before using Superstaq.\nType in YES to accept: "
        )
        user_input = input(message).upper()
        response = self._accept_terms_of_use(user_input)
        print(response)
        if response != "Accepted. You can now continue using Superstaq.":
            raise gss.SuperstaqException(
                "You'll need to accept Terms of Use before usage of Superstaq.",
                requests.codes.unauthorized,
            )

    def _make_request(self, request: Callable[[], requests.Response]) -> requests.Response:
        """Make a request to the API, retrying if necessary.

        Args:
            request: A function that returns a `requests.Response`.

        Raises:
            SuperstaqException: If there was a not-retriable error from the API.
            TimeoutError: If the requests retried for more than `max_retry_seconds`.

        Returns:
            The request.Response from the final successful request call.
        """
        # Initial backoff of 100ms.
        delay_seconds = 0.1
        while True:
            try:
                response = request()
                if response.ok:
                    return response

                self._handle_status_codes(response)
                message = response.reason

            # Fallthrough should retry.
            except requests.RequestException as e:
                # Connection error, timeout at server, or too many redirects.
                # Retry these.
                message = f"RequestException of type {type(e)}."
            if delay_seconds > self.max_retry_seconds:
                raise TimeoutError(f"Reached maximum number of retries. Last error: {message}")
            if self.verbose:
                print(message, file=sys.stderr)
                print(f"Waiting {delay_seconds} seconds before retrying.")
            time.sleep(delay_seconds)
            delay_seconds *= 2

    def __str__(self) -> str:
        return f"Client with host={self.url} and name={self.client_name}"

    def __repr__(self) -> str:
        return textwrap.dedent(
            f"""\
            gss.superstaq_client._SuperstaqClient(
                remote_host={self.url!r},
                api_key={self.api_key!r},
                client_name={self.client_name!r},
                api_version={self.api_version!r},
                max_retry_seconds={self.max_retry_seconds!r},
                verbose={self.verbose!r},
            )"""
        )


def find_api_key() -> str:
    """Try to load a Superstaq API key from the environment or a key file."""

    # look for the key in the environment
    env_api_key = os.getenv("SUPERSTAQ_API_KEY")
    if env_api_key:
        return env_api_key

    data_dir = pathlib.Path(os.getenv("XDG_DATA_HOME", "~/.local/share")).expanduser()
    home_dir = pathlib.Path.home()
    for directory in [
        data_dir.joinpath("super.tech"),
        data_dir.joinpath("coldquanta"),
        home_dir.joinpath(".super.tech"),
        home_dir.joinpath(".coldquanta"),
    ]:
        path = directory.joinpath("superstaq_api_key")
        if path.is_file():
            with open(path, "r") as file:
                return file.readline()

    raise EnvironmentError(
        "Superstaq API key not specified and not found.\n"
        "Try passing an 'api_key' variable, or setting your API key in the command line "
        "with SUPERSTAQ_API_KEY=..."
    )<|MERGE_RESOLUTION|>--- conflicted
+++ resolved
@@ -284,14 +284,10 @@
         repetitions: int = 1000,
         method: Optional[str] = None,
     ) -> Dict[str, str]:
-<<<<<<< HEAD
         """Makes a POST request to Superstaq API to submit a QUBO problem to the given target."""
-=======
-        """Makes a POST request to SuperstaQ API to submit a QUBO problem to the given target."""
         gss.validation.validate_target(target)
         gss.validation.validate_integer_param(repetitions)
 
->>>>>>> 55306486
         json_dict = {
             "qubo": gss.qubo.convert_qubo_to_model(qubo),
             "target": target,
