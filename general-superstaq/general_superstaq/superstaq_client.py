--- conflicted
+++ resolved
@@ -1470,14 +1470,9 @@
         circuits, circuit_type = self._extract_circuits(json_dict)
 
         # Define job
-<<<<<<< HEAD
         options_dict = json.loads(json_dict.get("options", "{}"))
-        new_job = _models.NewJob(
-            job_type=_models.JobType.COMPILE,
-=======
         new_job = gss.models.NewJob(
             job_type=gss.models.JobType.COMPILE,
->>>>>>> 9db6ac36
             target=json_dict["target"],
             circuits=circuits,
             circuit_type=circuit_type,
