--- conflicted
+++ resolved
@@ -1350,11 +1350,7 @@
 
 
 @pytest.mark.parametrize(
-<<<<<<< HEAD
-    "circuit_type, expected_map",
-=======
     ("circuit_type", "expected_map"),
->>>>>>> e03758b9
     [
         ("cirq", '[[[{"qubit": "q0"}, {"qubit": "q0"}]]]'),
         ("qiskit", "[[[0, 0]]]"),
