# Copyright 2021 The Cirq Developers
# Licensed under the Apache License, Version 2.0 (the "License");
# you may not use this file except in compliance with the License.
# You may obtain a copy of the License at
#
#     https://www.apache.org/licenses/LICENSE-2.0
#
# Unless required by applicable law or agreed to in writing, software
# distributed under the License is distributed on an "AS IS" BASIS,
# WITHOUT WARRANTIES OR CONDITIONS OF ANY KIND, either express or implied.
# See the License for the specific language governing permissions and
# limitations under the License.
from __future__ import annotations

import contextlib
import datetime
import io
import json
import os
import uuid
from typing import Any
from unittest import mock

import pytest
import requests

import general_superstaq as gss
from general_superstaq.testing import RETURNED_TARGETS, TARGET_LIST

EXPECTED_HEADERS = {
    "v0.2.0": {
        "Authorization": "to_my_heart",
        "Content-Type": "application/json",
        "X-Client-Version": "v0.2.0",
        "X-Client-Name": "general-superstaq",
    },
    "v0.3.0": {
        "Authorization": "to_my_heart",
        "Content-Type": "application/json",
        "X-Client-Version": "v0.3.0",
        "X-Client-Name": "general-superstaq",
    },
}

CLIENT_VERSION = {
    "v0.2.0": gss.superstaq_client._SuperstaqClient,
    "v0.3.0": gss.superstaq_client._SuperstaqClientV3,
}


@pytest.fixture
def client_v2() -> gss.superstaq_client._SuperstaqClient:
    """Client for API v0.2.0.

    Returns:
        A Superstaq client for API v0.2.0
    """
    client = gss.superstaq_client._SuperstaqClient(
        client_name="general-superstaq",
        remote_host="http://example.com",
        api_key="to_my_heart",
        api_version="v0.2.0",
    )
    return client


@pytest.fixture
def client_v3() -> gss.superstaq_client._SuperstaqClientV3:
    """Client for API v0.3.0.

    Returns:
        A Superstaq client for API v0.3.0
    """
    client = gss.superstaq_client._SuperstaqClientV3(
        client_name="general-superstaq",
        remote_host="http://example.com",
        api_key="to_my_heart",
        api_version="v0.3.0",
    )
    return client


@pytest.mark.parametrize("client_name", ["client_v2", "client_v3"])
def test_superstaq_client_str_and_repr(client_name: str, request: pytest.FixtureRequest) -> None:
    client = request.getfixturevalue(client_name)
    api_version = client.api_version
    assert str(client) == (
        f"Client version {api_version} with host=http://example.com/{api_version} "
        "and name=general-superstaq"
    )
    assert str(eval(repr(client))) == str(client)


@pytest.mark.parametrize("api_version", ["v0.2.0", "v0.3.0"])
def test_superstaq_client_args(api_version: str) -> None:
    client_version = CLIENT_VERSION[api_version]
    client = client_version(
        client_name="general-superstaq",
        remote_host="http://example.com",
        api_key="to_my_heart",
        api_version=api_version,
        cq_token="cq_token",
        ibmq_channel="ibm_cloud",
        ibmq_instance="instance",
        ibmq_token="ibm_cloud_token",
    )
    assert client.client_kwargs == {
        "cq_token": "cq_token",
        "ibmq_channel": "ibm_cloud",
        "ibmq_instance": "instance",
        "ibmq_token": "ibm_cloud_token",
    }

    with pytest.raises(ValueError, match="must be either 'ibm_cloud' or 'ibm_quantum_platform'"):
        _ = client_version(
            client_name="general-superstaq",
            remote_host="http://example.com",
            api_key="to_my_heart",
            api_version=api_version,
            ibmq_channel="foo",
        )

    with pytest.raises(ValueError, match="Instead, use 'ibm_quantum_platform'"):
        _ = client_version(
            client_name="general-superstaq",
            remote_host="http://example.com",
            api_key="to_my_heart",
            api_version=api_version,
            ibmq_channel="ibm_quantum",
        )


def test_superstaq_client_url_switchV3() -> None:
    client = gss.superstaq_client._SuperstaqClientV3(
        client_name="general-superstaq",
        api_key="to_my_heart",
        api_version="v0.3.0",
    )

    assert client.remote_host == "https://superstaq-prod.infleqtion.com"


def test_general_superstaq_exception_str() -> None:
    ex = gss.SuperstaqServerException("err.", status_code=501)
    assert str(ex) == "err. (Status code: 501)"


@pytest.mark.parametrize("client_name", ["client_v2", "client_v3"])
def test_warning_from_server(client_name: str, request: pytest.FixtureRequest) -> None:
    client = request.getfixturevalue(client_name)

    warning = {"message": "WARNING!", "category": "SuperstaqWarning"}

    with mock.patch("requests.Session.get", ok=True) as mock_get:
        mock_get.return_value.json = lambda: {"abc": 123, "warnings": [warning]}
        with pytest.warns(gss.SuperstaqWarning, match="WARNING!"):
            assert client.get_request("/endpoint") == {"abc": 123}

    with mock.patch("requests.Session.post", ok=True) as mock_post:
        mock_post.return_value.json = lambda: {"abc": 123, "warnings": [warning, warning]}
        with pytest.warns(gss.SuperstaqWarning, match="WARNING!"):
            assert client.post_request("/endpoint", {}) == {"abc": 123}


@pytest.mark.parametrize("api_version", ["v0.2.0", "v0.3.0"])
@pytest.mark.parametrize("invalid_url", ["http://", "ftp:s//foo", "http:/:42"])
def test_superstaq_client_invalid_remote_host_netloc(api_version: str, invalid_url: str) -> None:
    client_version = CLIENT_VERSION[api_version]
    with pytest.raises(AssertionError, match="Specified network location"):
        _ = client_version(
            client_name="general-superstaq",
            remote_host=invalid_url,
            api_key="a",
            api_version=api_version,
        )


@pytest.mark.parametrize("api_version", ["v0.2.0", "v0.3.0"])
@pytest.mark.parametrize(
    "invalid_url",
    ["url", "www.example.com/path", "example.com//path"],
)
def test_superstaq_client_invalid_remote_host_protocol(api_version: str, invalid_url: str) -> None:
    client_version = CLIENT_VERSION[api_version]
    with pytest.raises(AssertionError, match="Specified URL protocol"):
        _ = client_version(
            client_name="general-superstaq",
            remote_host=invalid_url,
            api_key="a",
            api_version=api_version,
        )


@pytest.mark.parametrize("api_version", ["v0.2.0", "v0.3.0"])
def test_superstaq_client_invalid_api_version(api_version: str) -> None:
    client_version = CLIENT_VERSION[api_version]
    with pytest.raises(AssertionError, match="are accepted"):
        _ = client_version(
            client_name="general-superstaq",
            remote_host="http://example.com",
            api_key="a",
            api_version="v0.0",
        )
    with pytest.raises(AssertionError, match="0.0"):
        _ = client_version(
            client_name="general-superstaq",
            remote_host="http://example.com",
            api_key="a",
            api_version="v0.0",
        )


@pytest.mark.parametrize("api_version", ["v0.2.0", "v0.3.0"])
def test_superstaq_client_time_travel(api_version: str) -> None:
    client_version = CLIENT_VERSION[api_version]
    with pytest.raises(AssertionError, match="time machine"):
        _ = client_version(
            client_name="general-superstaq",
            remote_host="http://example.com",
            api_key="a",
            api_version=api_version,
            max_retry_seconds=-1,
        )


@pytest.mark.parametrize("api_version", ["v0.2.0", "v0.3.0"])
def test_superstaq_client_attributes(api_version: str) -> None:
    client_version = CLIENT_VERSION[api_version]
    client = client_version(
        client_name="general-superstaq",
        remote_host="http://example.com",
        api_key="to_my_heart",
        api_version=api_version,
        max_retry_seconds=10,
        verbose=True,
    )
    assert client.url == f"http://example.com/{api_version}"
    assert client.headers == EXPECTED_HEADERS[api_version]
    assert client.max_retry_seconds == 10
    assert client.verbose
    assert client.api_version == api_version


@pytest.mark.parametrize("user_input", ["YES", "NO"])
@pytest.mark.parametrize("client_name", ["client_v2", "client_v3"])
@mock.patch("requests.Session.put")
@mock.patch("requests.Session.post")
def test_accept_terms_of_use(
    mock_post: mock.MagicMock,
    mock_put: mock.MagicMock,
    client_name: str,
    user_input: str,
    request: pytest.FixtureRequest,
) -> None:
    client = request.getfixturevalue(client_name)

    expected_json: dict[str, Any]
    if client.api_version == "v0.2.0":
        mock_call = mock_post
        endpoint = "accept_terms_of_use"
        expected_json = {"user_input": user_input}
    else:
        mock_call = mock_put
        endpoint = "client/accept_terms_of_use"
        expected_json = {"accept": user_input == "YES"}

    client._accept_terms_of_use(user_input)
    mock_call.assert_called_with(
        f"http://example.com/{client.api_version}/{endpoint}",
        headers=EXPECTED_HEADERS[client.api_version],
        json=expected_json,
        verify=False,
    )


@pytest.mark.parametrize(
    ("client_name", "mock_accept"),
    [
        ("client_v2", "general_superstaq.superstaq_client._SuperstaqClient._accept_terms_of_use"),
        ("client_v3", "general_superstaq.superstaq_client._SuperstaqClientV3._accept_terms_of_use"),
    ],
)
# @mock.patch("general_superstaq.superstaq_client._SuperstaqClient._accept_terms_of_use")
@mock.patch("requests.Session.get")
def test_superstaq_client_needs_accept_terms_of_use(
    mock_get: mock.MagicMock,
    # mock_accept_terms_of_use: mock.MagicMock,
    client_name: str,
    mock_accept: str,
    request: pytest.FixtureRequest,
    capsys: pytest.CaptureFixture[str],
) -> None:
    client = request.getfixturevalue(client_name)

    fake_get_response = mock.MagicMock()
    fake_get_response.ok = False
    fake_get_response.status_code = requests.codes.unauthorized
    fake_get_response.json.return_value = (
        "You must accept the Terms of Use (superstaq.infleqtion.com/terms_of_use)."
    )
    mock_get.return_value = fake_get_response

    with mock.patch(mock_accept) as mock_accept_terms_of_use:
        mock_accept_terms_of_use.return_value = "YES response required to proceed"

        with mock.patch("builtins.input"):
            with pytest.raises(
                gss.SuperstaqServerException, match="You'll need to accept the Terms of Use"
            ):
                client.get_balance()
            assert capsys.readouterr().out == "YES response required to proceed\n"

    fake_authorized_get_response = mock.MagicMock()
    fake_authorized_get_response.ok = True
    fake_authorized_get_response.json.return_value = {"email": "test@email.com", "balance": 1.234}
    mock_get.side_effect = [fake_get_response, fake_authorized_get_response]
    with mock.patch(mock_accept) as mock_accept_terms_of_use:
        mock_accept_terms_of_use.return_value = "Accepted. You can now continue using Superstaq."
        with mock.patch("builtins.input"):
            client.get_balance()
            assert capsys.readouterr().out == "Accepted. You can now continue using Superstaq.\n"


@pytest.mark.parametrize("client_name", ["client_v2", "client_v3"])
@mock.patch("requests.Session.post")
def test_superstaq_client_validate_email_error(
    mock_post: mock.MagicMock,
    client_name: str,
    request: pytest.FixtureRequest,
) -> None:
    client = request.getfixturevalue(client_name)

    mock_post.return_value.ok = False
    mock_post.return_value.status_code = requests.codes.unauthorized
    mock_post.return_value.json.return_value = "You must validate your registered email."

    with pytest.raises(
        gss.SuperstaqServerException, match="You must validate your registered email."
    ):
        _ = client.create_job({"cirq_circuits": "World"}, target="ss_example_qpu")


@pytest.mark.parametrize("api_version", ["v0.2.0", "v0.3.0"])
def test_superstaq_client_use_stored_ibmq_credential(api_version: str) -> None:
    client_version = CLIENT_VERSION[api_version]
    credentials = {"token": "ibmq_token", "instance": "instance", "channel": "ibm_quantum_platform"}
    with mock.patch(
        "general_superstaq.superstaq_client.read_ibm_credentials", return_value=credentials
    ):
        client = client_version(
            client_name="general-superstaq",
            remote_host="http://example.com",
            api_key="to_my_heart",
            api_version=api_version,
            cq_token="cq_token",
            use_stored_ibmq_credentials=True,
        )
        assert client.client_kwargs == {
            "cq_token": "cq_token",
            "ibmq_channel": "ibm_quantum_platform",
            "ibmq_instance": "instance",
            "ibmq_token": "ibmq_token",
        }


@pytest.mark.parametrize("method", ["dry-run", "sim"])
@pytest.mark.parametrize("target", ["ss_example_qpu", "ss_example_simulator"])
@pytest.mark.parametrize(
    ("client_name", "job_id"), [("client_v2", "id"), ("client_v3", uuid.UUID(int=0))]
)
@mock.patch("requests.Session.post")
def test_supertstaq_client_create_job(
    mock_post: mock.MagicMock,
    client_name: str,
    job_id: str | uuid.UUID,
    target: str,
    method: str,
    request: pytest.FixtureRequest,
) -> None:
    client = request.getfixturevalue(client_name)
    api_version = client.api_version

    mock_post.return_value.status_code = requests.codes.ok
    mock_post.return_value.json.return_value = {"job_id": job_id, "num_circuits": 1}

    response = client.create_job(
        serialized_circuits={"qiskit_circuits": "World"},
        repetitions=200,
        target=target,
        method=method,
        cq_token={"@type": "RefreshFlowState", "access_token": "123"},
    )
    assert response == {"job_id": job_id, "num_circuits": 1}

    if api_version == "v0.2.0":
        expected_json = {
            "qiskit_circuits": "World",
            "target": target,
            "shots": 200,
            "method": method,
            "options": json.dumps(
                {"cq_token": {"@type": "RefreshFlowState", "access_token": "123"}}
            ),
        }
        endpoint = "/jobs"
        expected_headers = EXPECTED_HEADERS[api_version]
    else:
        job_type = "submit"
        sim_method = None
        if target.endswith("_simulator") or method == "sim":
            job_type = "simulate"
            if method == "sim":
                sim_method = "sim"
        expected_json = {
            "job_type": job_type,
            "target": target,
            "circuits": "World",
            "circuit_type": "qiskit",
            "verbatim": False,
            "shots": 200,
            "dry_run": method == "dry-run",
            "sim_method": sim_method,
            "priority": 0,
            "options_dict": {"cq_token": {"@type": "RefreshFlowState", "access_token": "123"}},
            "tags": [],
        }
        endpoint = "/client/job"
        expected_headers = {
            **EXPECTED_HEADERS[api_version],
            "cq_token": '{"@type": "RefreshFlowState", "access_token": "123"}',
        }

    mock_post.assert_called_with(
        f"http://example.com/{api_version}{endpoint}",
        json=expected_json,
        headers=expected_headers,
        verify=False,
    )


@pytest.mark.parametrize("client_name", ["client_v2", "client_v3"])
@mock.patch("requests.Session.post")
def test_superstaq_client_create_job_unauthorized(
    mock_post: mock.MagicMock,
    client_name: str,
    request: pytest.FixtureRequest,
) -> None:
    client = request.getfixturevalue(client_name)

    mock_post.return_value.ok = False
    mock_post.return_value.status_code = requests.codes.unauthorized

    with pytest.raises(gss.SuperstaqServerException, match="Not authorized"):
        _ = client.create_job({"cirq_circuits": "World"}, target="ss_example_qpu")


@pytest.mark.parametrize("client_name", ["client_v2", "client_v3"])
@mock.patch("requests.Session.post")
def test_superstaq_client_create_job_not_found(
    mock_post: mock.MagicMock,
    client_name: str,
    request: pytest.FixtureRequest,
) -> None:
    client = request.getfixturevalue(client_name)

    mock_post.return_value.ok = False
    mock_post.return_value.status_code = requests.codes.not_found

    with pytest.raises(gss.SuperstaqServerException):
        _ = client.create_job({"qiskit_circuits": "World"}, target="ss_example_qpu")


@pytest.mark.parametrize("client_name", ["client_v2", "client_v3"])
@mock.patch("requests.Session.post")
def test_superstaq_client_create_job_not_retriable(
    mock_post: mock.MagicMock,
    client_name: str,
    request: pytest.FixtureRequest,
) -> None:
    client = request.getfixturevalue(client_name)

    mock_post.return_value.ok = False
    mock_post.return_value.status_code = requests.codes.not_implemented

    with pytest.raises(gss.SuperstaqServerException, match="Status code: 501"):
        _ = client.create_job({"cirq_circuits": "World"}, target="ss_example_qpu")


@pytest.mark.parametrize(
    ("api_version", "job_id"), [("v0.2.0", "id"), ("v0.3.0", uuid.UUID(int=0))]
)
@mock.patch("requests.Session.post")
def test_superstaq_client_create_job_retry(
    mock_post: mock.MagicMock, api_version: str, job_id: str | uuid.UUID
) -> None:
    client_version = CLIENT_VERSION[api_version]
    client = client_version(
        client_name="general-superstaq",
        remote_host="http://example.com",
        api_key="to_my_heart",
        api_version=api_version,
        verbose=True,
    )

    response1 = mock.MagicMock(ok=False, status_code=requests.codes.service_unavailable)
    response1.json.return_value = {"job_id": job_id, "num_circuits": 1}
    response2 = mock.MagicMock(ok=True)
    response2.json.return_value = {"job_id": job_id, "num_circuits": 1}
    mock_post.side_effect = [response1, response2]

    test_stdout = io.StringIO()
    with contextlib.redirect_stdout(test_stdout):
        _ = client.create_job({"qiskit_circuits": "World"}, target="ss_example_qpu")
    assert test_stdout.getvalue().strip() == "Waiting 0.1 seconds before retrying."
    assert mock_post.call_count == 2


@pytest.mark.parametrize(
    ("client_name", "job_id"), [("client_v2", "id"), ("client_v3", uuid.UUID(int=0))]
)
@mock.patch("requests.Session.post")
def test_superstaq_client_create_job_retry_request_error(
    mock_post: mock.MagicMock,
    client_name: str,
    job_id: str | uuid.UUID,
    request: pytest.FixtureRequest,
) -> None:
    client = request.getfixturevalue(client_name)

    response2 = mock.MagicMock()
    mock_post.side_effect = [requests.exceptions.ConnectionError(), response2]
    response2.ok = True
    response2.json.return_value = {"job_id": job_id, "num_circuits": 1}

    _ = client.create_job({"cirq_circuits": "World"}, target="ss_example_qpu")
    assert mock_post.call_count == 2


@pytest.mark.parametrize("client_name", ["client_v2", "client_v3"])
@mock.patch("requests.Session.post")
def test_superstaq_client_create_job_invalid_json(
    mock_post: mock.MagicMock,
    client_name: str,
    request: pytest.FixtureRequest,
) -> None:
    client = request.getfixturevalue(client_name)

    response = requests.Response()
    response.status_code = requests.codes.not_implemented
    response._content = b"invalid/json"
    mock_post.return_value = response

    with (
        mock.patch("requests.Session.post", return_value=response),
        pytest.raises(gss.SuperstaqServerException, match="invalid/json"),
    ):
        _ = client.create_job({"qiskit_circuits": "World"}, target="ss_example_qpu")


@pytest.mark.parametrize("client_name", ["client_v2", "client_v3"])
@mock.patch("requests.Session.post")
def test_superstaq_client_create_job_dont_retry_on_timeout(
    mock_post: mock.MagicMock,
    client_name: str,
    request: pytest.FixtureRequest,
) -> None:
    client = request.getfixturevalue(client_name)

    response = requests.Response()
    response.status_code = requests.codes.gateway_timeout
    response._content = b"invalid/json"
    mock_post.return_value = response

    with (
        mock.patch("requests.Session.post", return_value=response),
        pytest.raises(gss.SuperstaqServerException, match="timed out"),
    ):
        _ = client.create_job({"cirq_circuits": "World"}, target="ss_example_qpu")


@pytest.mark.parametrize("api_version", ["v0.2.0", "v0.3.0"])
@mock.patch("requests.Session.post")
def test_superstaq_client_create_job_timeout(mock_post: mock.MagicMock, api_version: str) -> None:
    client_version = CLIENT_VERSION[api_version]
    client = client_version(
        client_name="general-superstaq",
        remote_host="http://example.com",
        api_key="to_my_heart",
        api_version=api_version,
        max_retry_seconds=0.2,
    )

    mock_post.return_value.ok = False
    mock_post.return_value.status_code = requests.codes.service_unavailable

    with pytest.raises(TimeoutError):
        _ = client.create_job({"qiskit_circuits": "World"}, target="ss_example_qpu")


@pytest.mark.parametrize(
    ("client_name", "job_id"), [("client_v2", "id"), ("client_v3", uuid.UUID(int=0))]
)
@mock.patch("requests.Session.post")
def test_superstaq_client_create_job_json(
    mock_post: mock.MagicMock,
    client_name: str,
    job_id: str | uuid.UUID,
    request: pytest.FixtureRequest,
) -> None:
    client = request.getfixturevalue(client_name)

    mock_post.return_value.ok = False
    mock_post.return_value.status_code = requests.codes.bad_request
    mock_post.return_value.json.return_value = {
        "message": "foo bar",
        "job_id": job_id,
        "num_circuits": 1,
    }

    with pytest.raises(gss.SuperstaqServerException, match="Status code: 400"):
        _ = client.create_job(
            serialized_circuits={"cirq_circuits": "World"},
            repetitions=200,
            target="ss_example_qpu",
        )


@pytest.mark.parametrize("client_name", ["client_v2", "client_v3"])
@mock.patch("requests.Session.get")
@mock.patch("requests.Session.post")
def test_superstaq_client_fetch_jobs(
    mock_post: mock.MagicMock,
    mock_get: mock.MagicMock,
    client_name: str,
    request: pytest.FixtureRequest,
) -> None:
    client = request.getfixturevalue(client_name)
    api_version = client.api_version

    if api_version == "v0.2.0":
        mock_post.return_value.ok = True
        mock_post.return_value.json.return_value = {"my_id": {"foo": "bar"}}
        response = client.fetch_jobs(job_ids=["job_id"], cq_token={"access_token": "token"})
        assert response == {"my_id": {"foo": "bar"}}

        mock_post.assert_called_with(
            f"http://example.com/{api_version}/fetch_jobs",
            json={
                "job_ids": ["job_id"],
                "options": '{"cq_token": {"access_token": "token"}}',
            },
            headers=EXPECTED_HEADERS[api_version],
            verify=False,
        )
    else:
        expected_result = {
            uuid.UUID(int=0): {
                "job_type": "submit",
                "statuses": ["completed"],
                "status_messages": [None],
                "user_email": "test@email.com",
                "target": "ss_example_qpu",
                "provider_id": ["ss"],
                "num_circuits": 1,
                "compiled_circuits": ["compiled world"],
                "input_circuits": ["world"],
                "circuit_type": "cirq",
                "counts": [{"count": 200}],
                "results_dicts": [None],
                "shots": [200],
                "dry_run": True,
                "submission_timestamp": datetime.datetime(1, 1, 1),
                "last_updated_timestamp": [None],
                "initial_logical_to_physicals": [{0: 0}],
                "final_logical_to_physicals": [{0: 0}],
                "logical_qubits": ["0"],
                "physical_qubits": ["0"],
            }
        }
        mock_get.return_value.ok = True
        mock_get.return_value.json.return_value = expected_result
        response = client.fetch_jobs(job_ids=[uuid.UUID(int=0)], cq_token={"access_token": "token"})
        assert response == expected_result

        mock_get.assert_called_with(
            f"http://example.com/{api_version}/client/job/cirq?job_id={uuid.UUID(int=0)}",
            headers=dict(EXPECTED_HEADERS[api_version], cq_token='{"access_token": "token"}'),
            verify=False,
        )


@pytest.mark.parametrize(
    ("client_name", "endpoint"),
    [
        ("client_v2", "http://example.com/v0.2.0/balance"),
        ("client_v3", "http://example.com/v0.3.0/client/balance"),
    ],
)
@mock.patch("requests.Session.get")
def test_superstaq_client_get_balance(
    mock_get: mock.MagicMock,
    client_name: str,
    endpoint: str,
    request: pytest.FixtureRequest,
) -> None:
    client = request.getfixturevalue(client_name)
    api_version = client.api_version

    if api_version == "v0.2.0":
        mock_get.return_value.ok = True
        mock_get.return_value.json.return_value = {"balance": 123.4567}
        response = client.get_balance()
    else:
        mock_get.return_value.ok = True
        mock_get.return_value.json.return_value = {"balance": 123.4567, "email": "test@email.com"}
        response = client.get_balance()

    mock_get.assert_called_with(
        endpoint,
        headers=EXPECTED_HEADERS[api_version],
        verify=False,
    )
    assert response == {"balance": 123.4567}


@pytest.mark.parametrize("client_name", ["client_v2", "client_v3"])
@mock.patch("requests.Session.get")
def test_superstaq_client_get_version(
    mock_get: mock.MagicMock,
    client_name: str,
    request: pytest.FixtureRequest,
) -> None:
    client = request.getfixturevalue(client_name)
    api_version = client.api_version

    mock_get.return_value.ok = True
    mock_get.return_value.headers = {"superstaq_version": "1.2.3"}

    response = client.get_superstaq_version()

    assert response == {"superstaq_version": "1.2.3"}
    mock_get.assert_called_with(f"http://example.com/{api_version}")


@pytest.mark.parametrize(
    ("client_name", "endpoint"),
    [
        ("client_v2", "http://example.com/v0.2.0/add_new_user"),
        ("client_v3", "http://example.com/v0.3.0/client/user"),
    ],
)
@mock.patch("requests.Session.post")
def test_add_new_user(
    mock_post: mock.MagicMock,
    client_name: str,
    endpoint: str,
    request: pytest.FixtureRequest,
) -> None:
    client = request.getfixturevalue(client_name)
    api_version = client.api_version

    if api_version == "v0.2.0":
        expected_json = {"Marie Curie": "mc@gmail.com"}

    else:
        expected_json = {"name": "Marie Curie", "email": "mc@email.com", "role": "genius"}

    client.add_new_user(expected_json)
    mock_post.assert_called_with(
        endpoint,
        headers=EXPECTED_HEADERS[api_version],
        json=expected_json,
        verify=False,
    )


@pytest.mark.parametrize(
    ("client_name", "endpoint", "expected_json", "call_type"),
    [
        (
            "client_v2",
            "http://example.com/v0.2.0/update_user_balance",
            {"email": "mc@gmail.com", "balance": 5.00},
            "requests.Session.post",
        ),
        (
            "client_v3",
            "http://example.com/v0.3.0/client/user/mc@gmail.com",
            {"balance": 5.00},
            "requests.Session.put",
        ),
    ],
)
def test_update_user_balance(
    client_name: str,
    endpoint: str,
    expected_json: dict[str, Any],
    call_type: str,
    request: pytest.FixtureRequest,
) -> None:
    client = request.getfixturevalue(client_name)

    with mock.patch(call_type) as mock_call:
        client.update_user_balance({"email": "mc@gmail.com", "balance": 5.00})
        mock_call.assert_called_with(
            endpoint,
            headers=EXPECTED_HEADERS[client.api_version],
            json=expected_json,
            verify=False,
        )


def test_update_user_balance_invalid_v3(client_v3: gss.superstaq_client._SuperstaqClientV3) -> None:
    with pytest.raises(ValueError, match="user email"):
        client_v3.update_user_balance({"balance": 5.00})

    with pytest.raises(ValueError, match="new balance"):
        client_v3.update_user_balance({"email": "test@email.com"})


@pytest.mark.parametrize(
    ("client_name", "endpoint", "role", "expected_json", "call_type"),
    [
        (
            "client_v2",
            "http://example.com/v0.2.0/update_user_role",
            5,
            {"email": "mc@gmail.com", "role": 5},
            "requests.Session.post",
        ),
        (
            "client_v3",
            "http://example.com/v0.3.0/client/user/mc@gmail.com",
            "genius",
            {"role": "genius"},
            "requests.Session.put",
        ),
    ],
)
def test_update_user_role(
    client_name: str,
    endpoint: str,
    role: int | str,
    expected_json: dict[str, Any],
    call_type: str,
    request: pytest.FixtureRequest,
) -> None:
    client = request.getfixturevalue(client_name)

    with mock.patch(call_type) as mock_call:
        client.update_user_role({"email": "mc@gmail.com", "role": role})
        mock_call.assert_called_with(
            endpoint,
            headers=EXPECTED_HEADERS[client.api_version],
            json=expected_json,
            verify=False,
        )


def test_update_user_role_invalid_v3(client_v3: gss.superstaq_client._SuperstaqClientV3) -> None:
    with pytest.raises(ValueError, match="user email"):
        client_v3.update_user_role({"role": "genius"})

    with pytest.raises(ValueError, match="new role"):
        client_v3.update_user_role({"email": "test@email.com"})


@pytest.mark.parametrize("client_name", ["client_v2", "client_v3"])
@mock.patch("requests.Session.post")
def test_superstaq_client_resource_estimate(
    mock_post: mock.MagicMock,
    client_name: str,
    request: pytest.FixtureRequest,
) -> None:
    client = request.getfixturevalue(client_name)
    api_version = client.api_version

    if api_version == "v0.2.0":
        client.resource_estimate({"Hello": "1", "World": "2"})
        mock_post.assert_called_once()
        assert mock_post.call_args[0][0] == f"http://example.com/{api_version}/resource_estimate"
    else:
        with pytest.raises(NotImplementedError, match="resource_estimate is not implemented"):
            client.resource_estimate({"Hello": "1", "World": "2"})


@pytest.mark.parametrize(
    ("api_version", "endpoint"),
    [
        ("v0.2.0", "http://example.com/v0.2.0/targets"),
        ("v0.3.0", "http://example.com/v0.3.0/client/targets"),
    ],
)
@mock.patch("requests.Session.get")
@mock.patch("requests.Session.post")
def test_superstaq_client_get_targets(
    mock_post: mock.MagicMock,
    mock_get: mock.MagicMock,
    api_version: str,
    endpoint: str,
) -> None:
    client_version = CLIENT_VERSION[api_version]
    client = client_version(
        client_name="general-superstaq",
        remote_host="http://example.com",
        api_key="to_my_heart",
        api_version=api_version,
    )
    token_client = client_version(
        client_name="general-superstaq",
        remote_host="http://example.com",
        api_key="to_my_heart",
        api_version=api_version,
        ibmq_token="token",
    )
    if api_version == "v0.2.0":
        mock_post.return_value.ok = True
        mock_post.return_value.json.return_value = {"superstaq_targets": TARGET_LIST}
        response = client.get_targets()
        assert response == RETURNED_TARGETS
        mock_post.assert_called_once_with(
            endpoint,
            headers=EXPECTED_HEADERS[api_version],
            verify=False,
            json={},
        )

        response = client.get_targets(simulator=True)
        mock_post.assert_called_with(
            endpoint,
            headers=EXPECTED_HEADERS[api_version],
            verify=False,
            json={"simulator": True},
        )

        response = token_client.get_targets(simulator=True)
        mock_post.assert_called_with(
            endpoint,
            headers=EXPECTED_HEADERS[api_version],
            verify=False,
            json={"simulator": True, "options": json.dumps({"ibmq_token": "token"})},
        )
    else:
        target_list_v3 = [
            dict(target_name=name, simulator=True, accessible=False, **properties)
            for name, properties in TARGET_LIST.items()
        ]
        mock_get.return_value.ok = True
        mock_get.return_value.json.return_value = target_list_v3
        response = client.get_targets()
        assert response == RETURNED_TARGETS
        mock_get.assert_called_once_with(
            endpoint,
            headers=EXPECTED_HEADERS[api_version],
            verify=False,
        )

        response = client.get_targets(simulator=True)
        mock_get.assert_called_with(
            endpoint + "?simulator=True",
            headers=EXPECTED_HEADERS[api_version],
            verify=False,
        )

        response = token_client.get_targets(simulator=True)
        mock_get.assert_called_with(
            endpoint + "?simulator=True",
            headers={**EXPECTED_HEADERS[api_version], "ibmq_token": "token"},
            verify=False,
        )


@pytest.mark.parametrize("api_version", ["v0.2.0", "v0.3.0"])
@mock.patch("requests.Session.get")
@mock.patch("requests.Session.post")
def test_superstaq_client_get_my_targets(
    mock_post: mock.MagicMock,
    mock_get: mock.MagicMock,
    api_version: str,
) -> None:
    client_version = CLIENT_VERSION[api_version]
    client = client_version(
        client_name="general-superstaq",
        remote_host="http://example.com",
        api_key="to_my_heart",
        api_version=api_version,
        ibmq_token="token",
    )
    target = {
        "ss_unconstrained_simulator": {
            "supports_submit": True,
            "supports_submit_qubo": True,
            "supports_compile": True,
            "available": True,
            "retired": False,
            "accessible": True,
        }
    }
    if api_version == "v0.2.0":
        mock_post.return_value.ok = True
        mock_post.return_value.json.return_value = {"superstaq_targets": target}
        response = client.get_my_targets()
        assert response == [
            gss.typing.Target(
                target="ss_unconstrained_simulator",
                **target["ss_unconstrained_simulator"],
            )
        ]
        mock_post.assert_called_once_with(
            f"http://example.com/{api_version}/targets",
            headers=EXPECTED_HEADERS[api_version],
            verify=False,
            json={"accessible": True, "options": json.dumps({"ibmq_token": "token"})},
        )
    else:
        mock_get.return_value.ok = True
        mock_get.return_value.json.return_value = [
            {
                "target_name": "ss_unconstrained_simulator",
                "simulator": True,
                **target["ss_unconstrained_simulator"],
            }
        ]
        response = client.get_my_targets()
        assert response == [
            gss.typing.Target(
                target="ss_unconstrained_simulator",
                **target["ss_unconstrained_simulator"],
            )
        ]
        mock_get.assert_called_once_with(
            f"http://example.com/{api_version}/client/targets?accessible=True",
            headers={**EXPECTED_HEADERS[api_version], "ibmq_token": "token"},
            verify=False,
        )


@pytest.mark.parametrize(
    ("client_name", "job_id", "call_type"),
    [
        ("client_v2", "id", "requests.Session.post"),
        ("client_v3", uuid.UUID(int=0), "requests.Session.get"),
    ],
)
def test_superstaq_client_fetch_jobs_unauthorized(
    client_name: str,
    job_id: str | uuid.UUID,
    call_type: str,
    request: pytest.FixtureRequest,
) -> None:
    client = request.getfixturevalue(client_name)

    with mock.patch(call_type) as mock_call:
        mock_call.return_value.ok = False
        mock_call.return_value.status_code = requests.codes.unauthorized

        with pytest.raises(gss.SuperstaqServerException, match="Not authorized"):
            _ = client.fetch_jobs([job_id])


@pytest.mark.parametrize(
    ("client_name", "job_id", "call_type"),
    [
        ("client_v2", "id", "requests.Session.post"),
        ("client_v3", uuid.UUID(int=0), "requests.Session.get"),
    ],
)
def test_superstaq_client_fetch_jobs_not_found(
    client_name: str,
    job_id: str | uuid.UUID,
    call_type: str,
    request: pytest.FixtureRequest,
) -> None:
    client = request.getfixturevalue(client_name)

    with mock.patch(call_type) as mock_call:
        mock_call.return_value.ok = False
        mock_call.return_value.status_code = requests.codes.not_found

        with pytest.raises(gss.SuperstaqServerException):
            _ = client.fetch_jobs([job_id])


@pytest.mark.parametrize(
    ("client_name", "job_id", "call_type"),
    [
        ("client_v2", "id", "requests.Session.post"),
        ("client_v3", uuid.UUID(int=0), "requests.Session.get"),
    ],
)
def test_superstaq_client_fetch_jobs_not_retriable(
    client_name: str,
    job_id: str | uuid.UUID,
    call_type: str,
    request: pytest.FixtureRequest,
) -> None:
    client = request.getfixturevalue(client_name)

    with mock.patch(call_type) as mock_call:
        mock_call.return_value.ok = False
        mock_call.return_value.status_code = requests.codes.bad_request

        with pytest.raises(gss.SuperstaqServerException, match="Status code: 400"):
            _ = client.fetch_jobs([job_id])


@pytest.mark.parametrize(
    ("client_name", "job_id", "call_type"),
    [
        ("client_v2", "id", "requests.Session.post"),
        ("client_v3", uuid.UUID(int=0), "requests.Session.get"),
    ],
)
def test_superstaq_client_fetch_jobs_retry(
    client_name: str,
    job_id: str | uuid.UUID,
    call_type: str,
    request: pytest.FixtureRequest,
) -> None:
    client = request.getfixturevalue(client_name)

    response1 = mock.MagicMock()
    response1.ok = False
    response1.status_code = requests.codes.service_unavailable

    response2 = mock.MagicMock()
    response2.ok = True

    with mock.patch(call_type) as mock_call:
        mock_call.side_effect = [response1, response2]
        _ = client.fetch_jobs([job_id])

        assert mock_call.call_count == 2


@pytest.mark.parametrize(
    ("client_name", "job_id", "call_type"),
    [
        ("client_v2", "id", "requests.Session.post"),
        ("client_v3", uuid.UUID(int=0), "requests.Session.put"),
    ],
)
def test_superstaq_client_cancel_jobs_unauthorized(
    client_name: str,
    job_id: str | uuid.UUID,
    call_type: str,
    request: pytest.FixtureRequest,
) -> None:
    client = request.getfixturevalue(client_name)

    with mock.patch(call_type) as mock_call:
        mock_call.return_value.ok = False
        mock_call.return_value.status_code = requests.codes.unauthorized

        with pytest.raises(gss.SuperstaqServerException, match="Not authorized"):
            _ = client.cancel_jobs([job_id])


@pytest.mark.parametrize(
    ("client_name", "job_id", "call_type"),
    [
        ("client_v2", "id", "requests.Session.post"),
        ("client_v3", uuid.UUID(int=0), "requests.Session.put"),
    ],
)
def test_superstaq_client_cancel_jobs_not_found(
    client_name: str,
    job_id: str | uuid.UUID,
    call_type: str,
    request: pytest.FixtureRequest,
) -> None:
    client = request.getfixturevalue(client_name)

    with mock.patch(call_type) as mock_call:
        mock_call.return_value.ok = False
        mock_call.return_value.status_code = requests.codes.not_found

        with pytest.raises(gss.SuperstaqServerException):
            _ = client.cancel_jobs([job_id])


@pytest.mark.parametrize(
    ("client_name", "job_id", "call_type"),
    [
        ("client_v2", "id", "requests.Session.post"),
        ("client_v3", uuid.UUID(int=0), "requests.Session.put"),
    ],
)
def test_superstaq_client_get_cancel_jobs_retriable(
    client_name: str,
    job_id: str | uuid.UUID,
    call_type: str,
    request: pytest.FixtureRequest,
) -> None:
    client = request.getfixturevalue(client_name)

    with mock.patch(call_type) as mock_call:
        mock_call.return_value.ok = False
        mock_call.return_value.status_code = requests.codes.bad_request

        with pytest.raises(gss.SuperstaqServerException, match="Status code: 400"):
            _ = client.cancel_jobs([job_id], cq_token=1)


@pytest.mark.parametrize(
    ("client_name", "job_id", "call_type"),
    [
        ("client_v2", "id", "requests.Session.post"),
        ("client_v3", uuid.UUID(int=0), "requests.Session.put"),
    ],
)
def test_superstaq_client_cancel_jobs_retry(
    client_name: str,
    job_id: str | uuid.UUID,
    call_type: str,
    request: pytest.FixtureRequest,
) -> None:
    client = request.getfixturevalue(client_name)

    response1 = mock.MagicMock(ok=False, status_code=requests.codes.service_unavailable)
    response2 = mock.MagicMock(ok=True)
    if client.api_version == "v0.3.0":
        response2.json.return_value = {
            "succeeded": [str(job_id)],
            "message": "",
        }

    with mock.patch(call_type) as mock_call:
        mock_call.side_effect = [response1, response2]
        _ = client.cancel_jobs([job_id])
        assert mock_call.call_count == 2


@pytest.mark.parametrize("client_name", ["client_v2", "client_v3"])
@mock.patch("requests.Session.post")
def test_superstaq_client_aqt_compile(
    mock_post: mock.MagicMock,
    client_name: str,
    request: pytest.FixtureRequest,
) -> None:
    client = request.getfixturevalue(client_name)
    api_version = client.api_version

    if api_version == "v0.2.0":
        client.aqt_compile({"Hello": "1", "World": "2"})
        mock_post.assert_called_once()
        assert mock_post.call_args[0][0] == f"http://example.com/{api_version}/aqt_compile"
    else:
        with pytest.raises(DeprecationWarning, match="`aqt_compile` is deprecated"):
            client.aqt_compile({"Hello": "1", "World": "2"})


@pytest.mark.parametrize("client_name", ["client_v2", "client_v3"])
@mock.patch("requests.Session.post")
def test_superstaq_client_qscout_compile(
    mock_post: mock.MagicMock,
    client_name: str,
    request: pytest.FixtureRequest,
) -> None:
    client = request.getfixturevalue(client_name)
    api_version = client.api_version

    if api_version == "v0.2.0":
        client.qscout_compile({"Hello": "1", "World": "2"})
        mock_post.assert_called_once()
        assert mock_post.call_args[0][0] == f"http://example.com/{api_version}/qscout_compile"
    else:
        with pytest.raises(DeprecationWarning, match="`qscout_compile` is deprecated"):
            client.qscout_compile({"Hello": "1", "World": "2"})


@mock.patch("requests.Session.post")
def test_superstaq_client_compile_v2(
    mock_post: mock.MagicMock,
    client_v2: gss.superstaq_client._SuperstaqClient,
) -> None:
    client_v2.compile(
        {"Hello": "1", "World": "2"},
    )

    mock_post.assert_called_once()
    assert mock_post.call_args[0][0] == f"http://example.com/{client_v2.api_version}/compile"


def test_superstaq_client_compile_v3_multi_circuit_types(
    client_v3: gss.superstaq_client._SuperstaqClientV3,
) -> None:
    with pytest.raises(RuntimeError, match="multiple circuit types"):
        client_v3.compile({"cirq_circuits": "Hello", "qiskit_circuits": "World"})


def test_superstaq_client_compile_v3__type_not_found(
    client_v3: gss.superstaq_client._SuperstaqClientV3,
) -> None:
    with pytest.raises(RuntimeError, match="No recognized circuits found."):
        client_v3.compile({"qasm_circuits": "Hello"})


@mock.patch("requests.Session.get")
@mock.patch("requests.Session.post")
def test_superstaq_client_compile_v3_failed(
    mock_post: mock.MagicMock,
    mock_get: mock.MagicMock,
    client_v3: gss.superstaq_client._SuperstaqClientV3,
) -> None:
    job_id = uuid.UUID(int=0)
    job_data = {
        str(job_id): {
            "job_type": "compile",
            "statuses": ["failed"],
            "status_messages": [None],
            "user_email": "test@email.com",
            "target": "ss_example_qpu",
            "provider_id": ["ss"],
            "num_circuits": 1,
            "compiled_circuits": ["compiled world"],
            "input_circuits": ["world"],
            "circuit_type": "cirq",
            "counts": [{"count": 200}],
            "results_dicts": [None],
            "shots": [200],
            "dry_run": True,
            "submission_timestamp": datetime.datetime(1, 1, 1),
            "last_updated_timestamp": [None],
            "initial_logical_to_physicals": [{0: 0}],
            "final_logical_to_physicals": [{0: 0}],
            "logical_qubits": ["0"],
            "physical_qubits": ["0"],
        }
    }
    mock_post.return_value.json.return_value = {"job_id": job_id, "num_circuits": 1}
    mock_get.return_value.json.return_value = job_data

    with pytest.raises(gss.SuperstaqException, match=f"Check job ID {job_id} for further details."):
        _ = client_v3.compile({"cirq_circuits": "Hello", "target": "ss_example_qpu"})

    mock_post.assert_called_with(
        f"http://example.com/{client_v3.api_version}/client/job",
        json={
            "job_type": "compile",
            "target": "ss_example_qpu",
            "circuits": "Hello",
            "circuit_type": "cirq",
            "verbatim": False,
            "shots": 0,
            "dry_run": False,
            "sim_method": None,
            "priority": 0,
            "options_dict": {},
            "tags": [],
        },
        headers=EXPECTED_HEADERS[client_v3.api_version],
        verify=False,
    )
    mock_get.assert_called_with(
        f"http://example.com/{client_v3.api_version}/client/job/cirq?job_id={job_id}",
        headers=EXPECTED_HEADERS[client_v3.api_version],
        verify=False,
    )


@pytest.mark.parametrize(
<<<<<<< HEAD
    ("circuit_type", "expected_map"),
    [
        ("cirq", '[[[{"qubit": "q0"}, {"qubit": "q0"}]]]'),
        ("qiskit", "[[[0, 0]]]"),
=======
    ("circuit_type", "expected_map", "serialized_circuit"),
    [
        ("cirq", '[[[{"qubit": "q0"}, {"qubit": "q0"}]]]', '["compiled world"]'),
        ("qiskit", "[[[0, 0]]]", '["\\"compiled world\\""]'),
>>>>>>> 5d3a697f
    ],
)
@mock.patch("requests.Session.get")
@mock.patch("requests.Session.post")
def test_superstaq_client_compile_v3(
    mock_post: mock.MagicMock,
    mock_get: mock.MagicMock,
    circuit_type: str,
    expected_map: str,
<<<<<<< HEAD
=======
    serialized_circuit: str,
>>>>>>> 5d3a697f
    client_v3: gss.superstaq_client._SuperstaqClientV3,
) -> None:
    job_id = uuid.UUID(int=0)
    job_data = {
        str(job_id): {
            "job_type": "compile",
            "statuses": ["completed"],
            "status_messages": [None],
            "user_email": "test@email.com",
            "target": "ss_example_qpu",
            "provider_id": ["ss"],
            "num_circuits": 1,
            "compiled_circuits": ['"compiled world"'],
            "input_circuits": ["world"],
            "circuit_type": circuit_type,
            "counts": [{"count": 200}],
            "results_dicts": [None],
            "shots": [200],
            "dry_run": True,
            "submission_timestamp": datetime.datetime(1, 1, 1),
            "last_updated_timestamp": [None],
            "initial_logical_to_physicals": [{0: 0}],
            "final_logical_to_physicals": [{0: 0}],
            "logical_qubits": ['[{"qubit": "q0"}]'],
            "physical_qubits": ['[{"qubit": "q0"}]'],
        }
    }
    mock_post.return_value.json.return_value = {"job_id": job_id, "num_circuits": 1}
    mock_get.return_value.json.return_value = job_data

    compilation_results = client_v3.compile(
        {f"{circuit_type}_circuits": "Hello", "target": "ss_example_qpu"}
    )

    mock_post.assert_called_with(
        f"http://example.com/{client_v3.api_version}/client/job",
        json={
            "job_type": "compile",
            "target": "ss_example_qpu",
            "circuits": "Hello",
            "circuit_type": circuit_type,
            "verbatim": False,
            "shots": 0,
            "dry_run": False,
            "sim_method": None,
            "priority": 0,
            "options_dict": {},
            "tags": [],
        },
        headers=EXPECTED_HEADERS[client_v3.api_version],
        verify=False,
    )
    mock_get.assert_called_with(
        f"http://example.com/{client_v3.api_version}/client/job/cirq?job_id={job_id}",
        headers=EXPECTED_HEADERS[client_v3.api_version],
        verify=False,
    )
    assert compilation_results == {
<<<<<<< HEAD
        f"{circuit_type}_circuits": '["compiled world"]',
=======
        f"{circuit_type}_circuits": serialized_circuit,
>>>>>>> 5d3a697f
        "initial_logical_to_physicals": expected_map,
        "final_logical_to_physicals": expected_map,
    }


@mock.patch("requests.Session.get")
@mock.patch("requests.Session.post")
def test_superstaq_client_compile_v3_with_wait(
    mock_post: mock.MagicMock,
    mock_get: mock.MagicMock,
    client_v3: gss.superstaq_client._SuperstaqClientV3,
) -> None:
    job_id = uuid.UUID(int=0)
    compiling_data = {
        "job_type": "compile",
        "statuses": ["compiling"],
        "status_messages": [None],
        "user_email": "test@email.com",
        "target": "ss_example_qpu",
        "provider_id": ["ss"],
        "num_circuits": 1,
        "compiled_circuits": ['"compiled world"'],
        "input_circuits": ["world"],
        "circuit_type": "cirq",
        "counts": [{"count": 200}],
        "results_dicts": [None],
        "shots": [200],
        "dry_run": True,
        "submission_timestamp": datetime.datetime(1, 1, 1),
        "last_updated_timestamp": [None],
        "initial_logical_to_physicals": [{0: 0}],
        "final_logical_to_physicals": [{0: 0}],
        "logical_qubits": ['[{"qubit": "q0"}]'],
        "physical_qubits": ['[{"qubit": "q0"}]'],
    }

    mock_post.return_value.json.return_value = {"job_id": job_id, "num_circuits": 1}
    response1 = mock.MagicMock()
    response1.json.return_value = {str(job_id): compiling_data}
    completed_data = compiling_data.copy()
    completed_data["statuses"] = ["completed"]
    response2 = mock.MagicMock()
    response2.json.return_value = {str(job_id): completed_data}
    mock_get.side_effect = [response1, response2]

    with mock.patch("time.sleep", return_value=None):
        compilation_results = client_v3.compile(
            {"cirq_circuits": "Hello", "target": "ss_example_qpu"}
        )

    mock_post.assert_called_with(
        f"http://example.com/{client_v3.api_version}/client/job",
        json={
            "job_type": "compile",
            "target": "ss_example_qpu",
            "circuits": "Hello",
            "circuit_type": "cirq",
            "verbatim": False,
            "shots": 0,
            "dry_run": False,
            "sim_method": None,
            "priority": 0,
            "options_dict": {},
            "tags": [],
        },
        headers=EXPECTED_HEADERS[client_v3.api_version],
        verify=False,
    )
    mock_get.assert_called_with(
        f"http://example.com/{client_v3.api_version}/client/job/cirq?job_id={job_id}",
        headers=EXPECTED_HEADERS[client_v3.api_version],
        verify=False,
    )
    assert mock_get.call_count == 2
    assert compilation_results == {
        "cirq_circuits": '["compiled world"]',
        "initial_logical_to_physicals": '[[[{"qubit": "q0"}, {"qubit": "q0"}]]]',
        "final_logical_to_physicals": '[[[{"qubit": "q0"}, {"qubit": "q0"}]]]',
    }


@pytest.mark.parametrize("client_name", ["client_v2", "client_v3"])
@mock.patch("requests.Session.post")
def test_superstaq_client_submit_qubo(
    mock_post: mock.MagicMock,
    client_name: str,
    request: pytest.FixtureRequest,
) -> None:
    client = request.getfixturevalue(client_name)
    api_version = client.api_version

    example_qubo = {
        ("a",): 2.0,
        ("a", "b"): 1.0,
        ("b", 0): -5,
        (): -3.0,
    }
    target = "ss_unconstrained_simulator"
    repetitions = 10

    if api_version == "v0.2.0":
        client.submit_qubo(
            example_qubo,
            target,
            method="qaoa",
            repetitions=repetitions,
            max_solutions=1,
            foo_kwarg=True,
        )

        expected_json = {
            "qubo": [(("a",), 2.0), (("a", "b"), 1.0), (("b", 0), -5), ((), -3.0)],
            "target": target,
            "shots": repetitions,
            "method": "qaoa",
            "max_solutions": 1,
            "dry_run": False,
            "options": json.dumps(
                {
                    "qaoa_depth": 1,
                    "rqaoa_cutoff": 0,
                    "random_seed": None,
                    "foo_kwarg": True,
                }
            ),
        }

        mock_post.assert_called_with(
            f"http://example.com/{api_version}/qubo",
            headers=EXPECTED_HEADERS[api_version],
            json=expected_json,
            verify=False,
        )
    else:
        with pytest.raises(NotImplementedError, match="submit_qubo is not implemented"):
            client.submit_qubo(
                example_qubo,
                target,
                method="qaoa",
                repetitions=repetitions,
                max_solutions=1,
                foo_kwarg=True,
            )


@pytest.mark.parametrize("client_name", ["client_v2", "client_v3"])
@mock.patch("requests.Session.post")
def test_superstaq_client_supercheq(
    mock_post: mock.MagicMock,
    client_name: str,
    request: pytest.FixtureRequest,
) -> None:
    client = request.getfixturevalue(client_name)
    api_version = client.api_version

    if api_version == "v0.2.0":
        client.supercheq([[0]], 1, 1, "cirq_circuits")

        expected_json = {
            "files": [[0]],
            "num_qubits": 1,
            "depth": 1,
            "circuit_return_type": "cirq_circuits",
        }
        mock_post.assert_called_with(
            f"http://example.com/{api_version}/supercheq",
            headers=EXPECTED_HEADERS[api_version],
            json=expected_json,
            verify=False,
        )
    else:
        with pytest.raises(NotImplementedError, match="supercheq is not implemented"):
            client.supercheq([[0]], 1, 1, "cirq_circuits")


@pytest.mark.parametrize("client_name", ["client_v2", "client_v3"])
@mock.patch("requests.Session.post")
def test_superstaq_client_aces(
    mock_post: mock.MagicMock,
    client_name: str,
    request: pytest.FixtureRequest,
) -> None:
    client = request.getfixturevalue(client_name)
    api_version = client.api_version

    if api_version == "v0.2.0":
        client.submit_aces(
            target="ss_unconstrained_simulator",
            qubits=[0, 1],
            shots=100,
            num_circuits=10,
            mirror_depth=6,
            extra_depth=4,
            method="dry-run",
            weights=[1, 2],
            tag="test-tag",
            lifespan=10,
            noise={"type": "symmetric_depolarize", "params": (0.01,)},
        )

        expected_json = {
            "target": "ss_unconstrained_simulator",
            "qubits": [0, 1],
            "shots": 100,
            "num_circuits": 10,
            "mirror_depth": 6,
            "extra_depth": 4,
            "method": "dry-run",
            "weights": [1, 2],
            "noise": {"type": "symmetric_depolarize", "params": (0.01,)},
            "tag": "test-tag",
            "lifespan": 10,
        }
        mock_post.assert_called_with(
            f"http://example.com/{api_version}/aces",
            headers=EXPECTED_HEADERS[api_version],
            json=expected_json,
            verify=False,
        )

        client.process_aces("id")
        mock_post.assert_called_with(
            f"http://example.com/{api_version}/aces_fetch",
            headers=EXPECTED_HEADERS[api_version],
            json={"job_id": "id"},
            verify=False,
        )
    else:
        with pytest.raises(NotImplementedError, match="submit_aces is not implemented"):
            client.submit_aces(
                target="ss_unconstrained_simulator",
                qubits=[0, 1],
                shots=100,
                num_circuits=10,
                mirror_depth=6,
                extra_depth=4,
                method="dry-run",
                weights=[1, 2],
                tag="test-tag",
                lifespan=10,
                noise={"type": "symmetric_depolarize", "params": (0.01,)},
            )

        with pytest.raises(NotImplementedError, match="process_aces is not implemented"):
            client.process_aces(uuid.UUID(int=0))


@pytest.mark.parametrize("client_name", ["client_v2", "client_v3"])
@mock.patch("requests.Session.post")
def test_superstaq_client_cb(
    mock_post: mock.MagicMock,
    client_name: str,
    request: pytest.FixtureRequest,
) -> None:
    client = request.getfixturevalue(client_name)
    api_version = client.api_version

    if api_version == "v0.2.0":
        client.submit_cb(
            target="ss_unconstrained_simulator",
            shots=100,
            serialized_circuits={"circuits": "test_circuit_data"},
            n_channels=6,
            n_sequences=30,
            depths=[2, 4, 6],
            method="dry-run",
            noise={"type": "symmetric_depolarize", "params": (0.01,)},
        )

        expected_json = {
            "target": "ss_unconstrained_simulator",
            "shots": 100,
            "circuits": "test_circuit_data",
            "n_channels": 6,
            "n_sequences": 30,
            "depths": [2, 4, 6],
            "method": "dry-run",
            "noise": {"type": "symmetric_depolarize", "params": (0.01,)},
        }

        mock_post.assert_called_with(
            f"http://example.com/{api_version}/cb_submit",
            headers=EXPECTED_HEADERS[api_version],
            json=expected_json,
            verify=False,
        )

        client.process_cb("id", counts="[{}]")
        mock_post.assert_called_with(
            f"http://example.com/{api_version}/cb_fetch",
            headers=EXPECTED_HEADERS[api_version],
            json={"job_id": "id", "counts": "[{}]"},
            verify=False,
        )
    else:
        with pytest.raises(NotImplementedError, match="submit_cb is not implemented"):
            client.submit_cb(
                target="ss_unconstrained_simulator",
                shots=100,
                serialized_circuits={"circuits": "test_circuit_data"},
                n_channels=6,
                n_sequences=30,
                depths=[2, 4, 6],
                method="dry-run",
                noise={"type": "symmetric_depolarize", "params": (0.01,)},
            )

        with pytest.raises(NotImplementedError, match="process_cb is not implemented"):
            client.process_cb(uuid.UUID(int=0), "count")


@pytest.mark.parametrize("client_name", ["client_v2", "client_v3"])
@mock.patch("requests.Session.post")
def test_superstaq_client_dfe(
    mock_post: mock.MagicMock,
    client_name: str,
    request: pytest.FixtureRequest,
) -> None:
    client = request.getfixturevalue(client_name)
    api_version = client.api_version

    if api_version == "v0.2.0":
        client.submit_dfe(
            circuit_1={"Hello": "World"},
            target_1="ss_example_qpu",
            circuit_2={"Hello": "World"},
            target_2="ss_example_qpu",
            num_random_bases=5,
            shots=100,
            lifespan=10,
        )

        state = {
            "Hello": "World",
            "target": "ss_example_qpu",
        }
        expected_json = {
            "state_1": state,
            "state_2": state,
            "shots": 100,
            "n_bases": 5,
            "options": json.dumps({"lifespan": 10}),
        }

        mock_post.assert_called_with(
            f"http://example.com/{api_version}/dfe_post",
            headers=EXPECTED_HEADERS[api_version],
            json=expected_json,
            verify=False,
        )

        client.process_dfe(["id1", "id2"])
        expected_json = {"job_id_1": "id1", "job_id_2": "id2"}
        mock_post.assert_called_with(
            f"http://example.com/{api_version}/dfe_fetch",
            headers=EXPECTED_HEADERS[api_version],
            json=expected_json,
            verify=False,
        )

        with pytest.raises(ValueError, match="must contain exactly two job ids"):
            client.process_dfe(["1", "2", "3"])
    else:
        with pytest.raises(NotImplementedError, match="submit_dfe is not implemented"):
            client.submit_dfe(
                circuit_1={"Hello": "World"},
                target_1="ss_example_qpu",
                circuit_2={"Hello": "World"},
                target_2="ss_example_qpu",
                num_random_bases=5,
                shots=100,
                lifespan=10,
            )

        with pytest.raises(NotImplementedError, match="process_dfe is not implemented"):
            client.process_dfe([uuid.UUID(int=0)])


@pytest.mark.parametrize(
    ("client_name", "endpoint", "call_type"),
    [
        ("client_v2", "http://example.com/v0.2.0/aqt_configs", "requests.Session.post"),
        ("client_v3", "http://example.com/v0.3.0/aqt_configs", "requests.Session.put"),
    ],
)
def test_superstaq_client_aqt_upload_configs(
    client_name: str,
    endpoint: str,
    call_type: str,
    request: pytest.FixtureRequest,
) -> None:
    client = request.getfixturevalue(client_name)
    expected_json = {"pulses": "Hello", "variables": "World"}

    with mock.patch(call_type) as mock_call:
        client.aqt_upload_configs({"pulses": "Hello", "variables": "World"})
        mock_call.assert_called_with(
            endpoint,
            headers=EXPECTED_HEADERS[client.api_version],
            json=expected_json,
            verify=False,
        )


@pytest.mark.parametrize("client_name", ["client_v2", "client_v3"])
@mock.patch("requests.Session.get")
def test_superstaq_client_aqt_get_configs(
    mock_get: mock.MagicMock,
    client_name: str,
    request: pytest.FixtureRequest,
) -> None:
    client = request.getfixturevalue(client_name)
    expected_json = {"pulses": "Hello", "variables": "World"}

    mock_get.return_value.json.return_value = expected_json

    assert client.aqt_get_configs() == expected_json


@pytest.mark.parametrize(
    ("client_name", "endpoint"),
    [
        ("client_v2", "http://example.com/v0.2.0/target_info"),
        ("client_v3", "http://example.com/v0.3.0/client/retrieve_target_info"),
    ],
)
@mock.patch("requests.Session.post")
def test_superstaq_client_target_info(
    mock_post: mock.MagicMock,
    client_name: str,
    endpoint: str,
    request: pytest.FixtureRequest,
) -> None:
    client = request.getfixturevalue(client_name)
    mock_post.return_value.ok.return_value = True
    mock_post.return_value.json.return_value = {"target_info": {"Hello": "World"}}

    expected_json: dict[str, Any]
    if client.api_version == "v0.2.0":
        expected_json = {"target": "ss_example_qpu", "options": "{}"}
    else:
        expected_json = {"target": "ss_example_qpu", "options_dict": {}}

    client.target_info("ss_example_qpu")
    mock_post.assert_called_with(
        endpoint,
        headers=EXPECTED_HEADERS[client.api_version],
        json=expected_json,
        verify=False,
    )


@pytest.mark.parametrize(
    ("api_version", "endpoint"),
    [
        ("v0.2.0", "http://example.com/v0.2.0/target_info"),
        ("v0.3.0", "http://example.com/v0.3.0/client/retrieve_target_info"),
    ],
)
@mock.patch("requests.Session.post")
def test_superstaq_client_target_info_with_credentials(
    mock_post: mock.MagicMock,
    api_version: str,
    endpoint: str,
) -> None:
    client_version = CLIENT_VERSION[api_version]
    client = client_version(
        client_name="general-superstaq",
        remote_host="http://example.com",
        api_key="to_my_heart",
        api_version=api_version,
        cq_token="cq-token",
    )

    mock_post.return_value.json.return_value = {"target_info": {"Hello": "World"}}
    client.target_info("ss_example_qpu")

    expected_json: dict[str, Any]
    if api_version == "v0.2.0":
        expected_json = {
            "target": "ss_example_qpu",
            "options": json.dumps({"cq_token": "cq-token"}),
        }
        headers = EXPECTED_HEADERS[api_version]
    else:
        expected_json = {"target": "ss_example_qpu", "options_dict": {}}
        headers = {**EXPECTED_HEADERS[api_version], "cq_token": "cq-token"}
    mock_post.assert_called_with(
        endpoint,
        headers=headers,
        json=expected_json,
        verify=False,
    )


def test_read_ibm_credentials() -> None:
    credentials = {
        "default-ibm-quantum": {
            "token": "ibmq_token",
            "instance": "instance",
            "channel": "ibm_quantum_platform",
            "is_default_account": "True",
        },
        "myAccount": {"token": "account_token", "channel": "ibm_cloud"},
    }
    one_none_default_account = {"myAccount": {"token": "account_token", "channel": "ibm_cloud"}}
    multiple_none_default_account = {
        "myAccount": {"token": "account_token", "channel": "ibm_cloud"},
        "otherAccount": {"token": "other_token", "channel": "ibm_quantum_platform"},
    }

    bad_credentials = {"account": {"instance": "instance", "channel": "ibm_quantum_platform"}}

    with mock.patch("pathlib.Path.is_file", return_value=True):
        with mock.patch("builtins.open", mock.mock_open(read_data=json.dumps(credentials))):
            # multiple accounts with a default marked
            assert gss.superstaq_client.read_ibm_credentials(None) == credentials.get(
                "default-ibm-quantum"
            )
            assert gss.superstaq_client.read_ibm_credentials("myAccount") == credentials.get(
                "myAccount"
            )
        # only one account
        with mock.patch(
            "builtins.open", mock.mock_open(read_data=json.dumps(one_none_default_account))
        ):
            assert gss.superstaq_client.read_ibm_credentials(None) == one_none_default_account.get(
                "myAccount"
            )

        # fail because multiple accounts found with none marked as default
        with (
            pytest.raises(
                ValueError, match="Multiple accounts found but none are marked as default."
            ),
            mock.patch(
                "builtins.open", mock.mock_open(read_data=json.dumps(multiple_none_default_account))
            ),
        ):
            gss.superstaq_client.read_ibm_credentials(None)

        # fail because provided name is not an account in the config
        with (
            pytest.raises(KeyError, match="No account credentials saved under the name 'bad_key'"),
            mock.patch("builtins.open", mock.mock_open(read_data=json.dumps(credentials))),
        ):
            gss.superstaq_client.read_ibm_credentials("bad_key")

        # fail with missing token field in config
        with (
            pytest.raises(KeyError, match="`token` and/or `channel` keys missing from credentials"),
            mock.patch("builtins.open", mock.mock_open(read_data=json.dumps(bad_credentials))),
        ):
            gss.superstaq_client.read_ibm_credentials(None)
    #
    # fail to find credentials file
    with (
        pytest.raises(FileNotFoundError, match="The `qiskit-ibm.json` file was not found in"),
        mock.patch("pathlib.Path.is_file", return_value=False),
    ):
        gss.superstaq_client.read_ibm_credentials(None)


def test_find_api_key() -> None:
    # find key in the environment
    with mock.patch.dict(os.environ, {"SUPERSTAQ_API_KEY": "tomyheart"}):
        assert gss.superstaq_client.find_api_key() == "tomyheart"

    # find key in a config file
    with (
        mock.patch.dict(os.environ, SUPERSTAQ_API_KEY=""),
        mock.patch("pathlib.Path.is_file", return_value=True),
        mock.patch("builtins.open", mock.mock_open(read_data="tomyheart")),
    ):
        assert gss.superstaq_client.find_api_key() == "tomyheart"

    # fail to find an API key :(
    with (
        pytest.raises(EnvironmentError, match="Superstaq API key not specified and not found."),
        mock.patch.dict(os.environ, SUPERSTAQ_API_KEY=""),
        mock.patch("pathlib.Path.is_file", return_value=False),
    ):
        gss.superstaq_client.find_api_key()


@pytest.mark.parametrize(
    ("api_version", "endpoint"),
    [
        ("v0.2.0", "http://example.com/v0.2.0/user_info"),
        ("v0.3.0", "http://example.com/v0.3.0/client/user"),
    ],
)
@mock.patch("requests.Session.get")
def test_get_user_info(
    mock_get: mock.MagicMock,
    api_version: str,
    endpoint: str,
) -> None:
    client_version = CLIENT_VERSION[api_version]
    client = client_version(
        client_name="general-superstaq",
        remote_host="http://example.com",
        api_key="to_my_heart",
        api_version=api_version,
        cq_token="cq-token",
    )

    data: list[dict[str, Any]]
    if api_version == "v0.2.0":
        mock_get.return_value.json.return_value = {"example@email.com": {"Some": "Data"}}
        data = [{"Some": "Data"}]
    else:
        data = [
            {
                "name": "Marie Curie",
                "email": "mc@email.com",
                "role": "genius",
                "balance": 1867.0,
                "token": "cq-token",
                "user_id": uuid.UUID(int=0),
            }
        ]
        mock_get.return_value.json.return_value = data

    user_info = client.get_user_info()
    mock_get.assert_called_once_with(
        endpoint,
        headers=EXPECTED_HEADERS[api_version],
        verify=False,
    )
    assert user_info == data


@pytest.mark.parametrize(
    ("api_version", "endpoint"),
    [
        ("v0.2.0", "http://example.com/v0.2.0/user_info"),
        ("v0.3.0", "http://example.com/v0.3.0/client/user"),
    ],
)
@mock.patch("requests.Session.get")
def test_get_user_info_query(
    mock_get: mock.MagicMock,
    api_version: str,
    endpoint: str,
) -> None:
    client_version = CLIENT_VERSION[api_version]
    client = client_version(
        client_name="general-superstaq",
        remote_host="http://example.com",
        api_key="to_my_heart",
        api_version=api_version,
        cq_token="cq-token",
    )

    data: list[dict[str, Any]]
    if api_version == "v0.2.0":
        mock_get.return_value.json.return_value = {"example@email.com": {"Some": "Data"}}
        data = [{"Some": "Data"}]
    else:
        data = [
            {
                "name": "Alice",
                "email": "al@email.com",
                "role": "genius",
                "balance": 1867.0,
                "token": "cq-token",
                "user_id": uuid.UUID(int=0),
            }
        ]
        mock_get.return_value.json.return_value = data

    user_info = client.get_user_info(name="Alice")
    mock_get.assert_called_once_with(
        endpoint + "?name=Alice",
        headers=EXPECTED_HEADERS[api_version],
        verify=False,
    )
    assert user_info == data


def test_get_user_info_v3_fail(client_v3: gss.superstaq_client._SuperstaqClientV3) -> None:
    with pytest.raises(TypeError, match="Superstaq API v0.3.0 uses UUID"):
        client_v3.get_user_info(user_id=42)


@pytest.mark.parametrize(
    ("api_version", "endpoint"),
    [
        ("v0.2.0", "http://example.com/v0.2.0/user_info"),
        ("v0.3.0", "http://example.com/v0.3.0/client/user"),
    ],
)
@mock.patch("requests.Session.get")
def test_get_user_info_query_composite(
    mock_get: mock.MagicMock,
    api_version: str,
    endpoint: str,
) -> None:
    client_version = CLIENT_VERSION[api_version]
    client = client_version(
        client_name="general-superstaq",
        remote_host="http://example.com",
        api_key="to_my_heart",
        api_version=api_version,
        cq_token="cq-token",
    )

    data: list[dict[str, Any]]
    user_id: int | uuid.UUID
    if api_version == "v0.2.0":
        mock_get.return_value.json.return_value = {"example@email.com": {"Some": "Data"}}
        data = [{"Some": "Data"}]
        user_id = 42
        endpoint = endpoint + f"?name=Alice&id={user_id}"

    else:
        data = [
            {
                "name": "Alice",
                "email": "al@email.com",
                "role": "genius",
                "balance": 1867.0,
                "token": "cq-token",
                "user_id": uuid.UUID(int=0),
            }
        ]
        mock_get.return_value.json.return_value = data
        user_id = uuid.UUID(int=0)
        endpoint = endpoint + f"?name=Alice&user_id={user_id}"

    user_info = client.get_user_info(user_id=user_id, name="Alice")

    mock_get.assert_called_once_with(
        endpoint,
        headers=EXPECTED_HEADERS[api_version],
        verify=False,
    )
    assert user_info == data


@pytest.mark.parametrize(
    ("api_version", "endpoint"),
    [
        ("v0.2.0", "http://example.com/v0.2.0/user_info"),
        ("v0.3.0", "http://example.com/v0.3.0/client/user"),
    ],
)
@mock.patch("requests.Session.get")
def test_get_user_info_empty_response(
    mock_get: mock.MagicMock,
    api_version: str,
    endpoint: str,
) -> None:
    client_version = CLIENT_VERSION[api_version]
    client = client_version(
        client_name="general-superstaq",
        remote_host="http://example.com",
        api_key="to_my_heart",
        api_version=api_version,
        cq_token="cq-token",
    )
    mock_get.return_value.json.return_value = {}

    with pytest.raises(
        gss.SuperstaqServerException,
        match=("Something went wrong. The server has returned an empty response."),
    ):
        client.get_user_info()

    mock_get.assert_called_once_with(
        endpoint,
        headers=EXPECTED_HEADERS[api_version],
        verify=False,
    )<|MERGE_RESOLUTION|>--- conflicted
+++ resolved
@@ -1360,17 +1360,10 @@
 
 
 @pytest.mark.parametrize(
-<<<<<<< HEAD
-    ("circuit_type", "expected_map"),
-    [
-        ("cirq", '[[[{"qubit": "q0"}, {"qubit": "q0"}]]]'),
-        ("qiskit", "[[[0, 0]]]"),
-=======
     ("circuit_type", "expected_map", "serialized_circuit"),
     [
         ("cirq", '[[[{"qubit": "q0"}, {"qubit": "q0"}]]]', '["compiled world"]'),
         ("qiskit", "[[[0, 0]]]", '["\\"compiled world\\""]'),
->>>>>>> 5d3a697f
     ],
 )
 @mock.patch("requests.Session.get")
@@ -1380,10 +1373,7 @@
     mock_get: mock.MagicMock,
     circuit_type: str,
     expected_map: str,
-<<<<<<< HEAD
-=======
     serialized_circuit: str,
->>>>>>> 5d3a697f
     client_v3: gss.superstaq_client._SuperstaqClientV3,
 ) -> None:
     job_id = uuid.UUID(int=0)
@@ -1442,11 +1432,7 @@
         verify=False,
     )
     assert compilation_results == {
-<<<<<<< HEAD
-        f"{circuit_type}_circuits": '["compiled world"]',
-=======
         f"{circuit_type}_circuits": serialized_circuit,
->>>>>>> 5d3a697f
         "initial_logical_to_physicals": expected_map,
         "final_logical_to_physicals": expected_map,
     }
