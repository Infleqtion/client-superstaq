import re
<<<<<<< HEAD
from typing import Optional
=======
from typing import Dict, Sequence
>>>>>>> 68c773aa


def validate_integer_param(integer_param: object, allow_zero: Optional[bool] = False) -> None:
    """Validates that an input parameter is positive and an integer.

    Args:
        integer_param: An input parameter.
        allow_zero: Optional boolean flag to check for non-negative values.

    Raises:
        TypeError: If input is not an integer.
        ValueError: If input is not postive.
        ValueError: If input is not non-negative and `allow_zero` = True.
    """
    if not (
        (hasattr(integer_param, "__int__") and int(integer_param) == integer_param)
        or (isinstance(integer_param, str) and integer_param.isdecimal())
    ):
        raise TypeError(f"{integer_param} cannot be safely cast as an integer.")

<<<<<<< HEAD
    if allow_zero:
        if int(integer_param) < 0:
            raise ValueError(f"{integer_param} is not a non-negative integer.")
    else:
        if int(integer_param) <= 0:
            raise ValueError(f"{integer_param} is not a positive integer.")
=======
    if int(integer_param) <= 0:
        raise ValueError(f"{integer_param} is not a positive integer.")
>>>>>>> 68c773aa


def validate_target(target: str) -> None:
    """Checks that a target contains a valid format, vendor prefix, and device type.

    Args:
        target: A string containing the name of a target device.

    Raises:
        ValueError: If `target` has an invalid format, vendor prefix, or device type.
    """
    vendor_prefixes = [
        "aqt",
        "aws",
        "cq",
        "qtm",
        "ibmq",
        "ionq",
        "oxford",
        "quera",
        "rigetti",
        "sandia",
        "ss",
        "toshiba",
    ]

    target_device_types = ["qpu", "simulator"]

    # Check valid format
    match = re.fullmatch("^([A-Za-z0-9-]+)_([A-Za-z0-9-.]+)_([a-z]+)", target)
    if not match:
        raise ValueError(
            f"{target!r} does not have a valid string format. Valid target strings should be in "
            "the form '<provider>_<device>_<type>', e.g. 'ibmq_lagos_qpu'."
        )

    prefix, _, device_type = match.groups()

    # Check valid prefix
    if prefix not in vendor_prefixes:
        raise ValueError(
            f"{target!r} does not have a valid target prefix. Valid prefixes are: "
            f"{vendor_prefixes}."
        )

    # Check for valid device type
    if device_type not in target_device_types:
        raise ValueError(
            f"{target!r} does not have a valid target device type. Valid device types are: "
            f"{target_device_types}."
        )


def validate_noise_type(noise: Dict[str, object], n_qubits: int) -> None:
    """Validates that an ACES noise model is valid.

    Args:
        noise: A noise model parameter.
        n_qubits: Number of qubits the noise model is applied to.

    Raises:
        ValueError: If `noise` is not valid.
    """
    noise_type = noise.get("type")
    if not ((params := noise.get("params")) and isinstance(params, Sequence)):
        raise ValueError("`params` must be a sequence in the dict if `type` is in the dict.")

    if noise_type not in [
        "symmetric_depolarize",
        "bit_flip",
        "phase_flip",
        "asymmetric_depolarize",
    ]:
        raise ValueError(f"{noise_type} is not a valid channel.")

    if noise_type in [
        "bit_flip",
        "phase_flip",
    ]:
        if not (
            len(params) == 1
            and isinstance(params[0], (int, float))
            and params[0] >= 0
            and params[0] <= 1
        ):
            raise ValueError(
                f'{params} must be a single number between 0 and 1 for "bit_flip", and '
                f'"phase_flip".'
            )

    if noise_type == "symmetric_depolarize":
        if not (
            len(params) == 1
            and isinstance(params[0], (int, float))
            and params[0] >= 0
            and params[0] <= (1 / (4**n_qubits - 1))
        ):
            raise ValueError(
                f"{params[0]} must be a single number less than 1 / (4^n - 1) for "
                f'"symmetric_depolarize".'
            )

    if noise_type == "asymmetric_depolarize":
        if not (
            len(params) == 3
            and all(isinstance(v, (int, float)) for v in params)
            and sum(params) <= 1
        ):
            raise ValueError(
                f"{params} must be of the form (p_x, p_y, p_z) such that p_x + p_y + p_z <= 1 "
                f'for "asymmetric_depolarize".'
            )<|MERGE_RESOLUTION|>--- conflicted
+++ resolved
@@ -1,10 +1,5 @@
 import re
-<<<<<<< HEAD
-from typing import Optional
-=======
-from typing import Dict, Sequence
->>>>>>> 68c773aa
-
+from typing import Dict, Sequence, Optional
 
 def validate_integer_param(integer_param: object, allow_zero: Optional[bool] = False) -> None:
     """Validates that an input parameter is positive and an integer.
@@ -24,17 +19,12 @@
     ):
         raise TypeError(f"{integer_param} cannot be safely cast as an integer.")
 
-<<<<<<< HEAD
     if allow_zero:
         if int(integer_param) < 0:
             raise ValueError(f"{integer_param} is not a non-negative integer.")
     else:
         if int(integer_param) <= 0:
             raise ValueError(f"{integer_param} is not a positive integer.")
-=======
-    if int(integer_param) <= 0:
-        raise ValueError(f"{integer_param} is not a positive integer.")
->>>>>>> 68c773aa
 
 
 def validate_target(target: str) -> None:
