<<<<<<< HEAD
# Copyright 2024 Infleqtion
#
# Licensed under the Apache License, Version 2.0 (the "License");
# you may not use this file except in compliance with the License.
# You may obtain a copy of the License at
#
#     http://www.apache.org/licenses/LICENSE-2.0
#
# Unless required by applicable law or agreed to in writing, software
# distributed under the License is distributed on an "AS IS" BASIS,
# WITHOUT WARRANTIES OR CONDITIONS OF ANY KIND, either express or implied.
# See the License for the specific language governing permissions and
# limitations under the License.
__version__ = "0.5.20"
=======
__version__ = "0.5.21"
>>>>>>> f0ca5c6f
<|MERGE_RESOLUTION|>--- conflicted
+++ resolved
@@ -1,4 +1,3 @@
-<<<<<<< HEAD
 # Copyright 2024 Infleqtion
 #
 # Licensed under the Apache License, Version 2.0 (the "License");
@@ -13,6 +12,4 @@
 # See the License for the specific language governing permissions and
 # limitations under the License.
 __version__ = "0.5.20"
-=======
-__version__ = "0.5.21"
->>>>>>> f0ca5c6f
+__version__ = "0.5.21"