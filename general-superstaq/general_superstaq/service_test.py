# pylint: disable=missing-function-docstring,missing-class-docstring
from __future__ import annotations

import os
import secrets
import tempfile
from unittest import mock

import pytest

import general_superstaq as gss
from general_superstaq.testing import RETURNED_TARGETS, TARGET_LIST


def test_service_get_balance() -> None:
    service = gss.service.Service(remote_host="http://example.com", api_key="key")
    mock_client = mock.MagicMock()
    mock_client.get_balance.return_value = {"balance": 12345.6789}
    service._client = mock_client

    assert service.get_balance() == "12,345.68 credits"
    assert service.get_balance(pretty_output=False) == 12345.6789


def test_accept_terms_of_use() -> None:
    service = gss.service.Service(remote_host="http://example.com", api_key="key")
    with mock.patch(
        "general_superstaq.superstaq_client._SuperstaqClient.post_request"
    ) as mock_post_request:
        service._accept_terms_of_use("response")
        mock_post_request.assert_called_once_with(
            "/accept_terms_of_use", {"user_input": "response"}
        )


@mock.patch(
    "general_superstaq.superstaq_client._SuperstaqClient.post_request",
    return_value="The user has been added",
)
def test_add_new_user(
    mock_post_request: mock.MagicMock,
) -> None:
    service = gss.service.Service(remote_host="http://example.com", api_key="key")
    assert service.add_new_user("Marie Curie", "mc@gmail.com") == "The user has been added"


@mock.patch(
    "general_superstaq.superstaq_client._SuperstaqClient.post_request",
    return_value="The account's balance has been updated",
)
def test_update_user_balance(
    mock_post_request: mock.MagicMock,
) -> None:
    service = gss.service.Service(remote_host="http://example.com", api_key="key")
    assert (
        service.update_user_balance("mc@gmail.com", 5.00)
        == "The account's balance has been updated"
    )


def test_update_user_balance_limit() -> None:
    service = gss.service.Service(remote_host="http://example.com", api_key="key")
    with pytest.raises(gss.SuperstaqException, match="exceeds limit."):
        (service.update_user_balance("mc@gmail.com", 3500.00))


@mock.patch(
    "general_superstaq.superstaq_client._SuperstaqClient.post_request",
    return_value="The account's role has been updated",
)
def test_update_user_role(
    mock_post_request: mock.MagicMock,
) -> None:
    service = gss.service.Service(remote_host="http://example.com", api_key="key")
    assert service.update_user_role("mc@gmail.com", 5) == "The account's role has been updated"


@mock.patch(
    "general_superstaq.superstaq_client._SuperstaqClient.post_request",
<<<<<<< HEAD
    return_value={"solution": gss.serialization.serialize([{0: 1, 1: 1}] * 10)},
=======
    return_value={
        "qubo": [
            {"keys": ["0"], "value": 1.0},
            {"keys": ["1"], "value": 1.0},
            {"keys": ["0", "1"], "value": -2.0},
        ],
        "target": "ss_unconstrained_simulator",
        "shots": 10,
        "method": "dry-run",
        "max_solutions": 13,
    },
>>>>>>> 7424572c
)
def test_submit_qubo(
    mock_post_request: mock.MagicMock,
) -> None:
    example_qubo = {
        (0,): 1.0,
        (1,): 1.0,
        (0, 1): -2.0,
    }
    target = "ss_unconstrained_simulator"
    repetitions = 10

    service = gss.service.Service(remote_host="http://example.com", api_key="key")
<<<<<<< HEAD
    assert (
        service.submit_qubo(example_qubo, target, repetitions=repetitions, method="dry-run")
        == [{0: 1, 1: 1}] * 10
    )
=======
    assert service.submit_qubo(example_qubo, target, repetitions=repetitions, method="dry-run") == {
        "qubo": [
            {"keys": ["0"], "value": 1.0},
            {"keys": ["1"], "value": 1.0},
            {"keys": ["0", "1"], "value": -2.0},
        ],
        "target": "ss_unconstrained_simulator",
        "shots": 10,
        "method": "dry-run",
        "max_solutions": 13,
    }
>>>>>>> 7424572c


@mock.patch(
    "general_superstaq.superstaq_client._SuperstaqClient.aqt_upload_configs",
    return_value="Your AQT configuration has been updated",
)
def test_service_aqt_upload_configs(
    mock_aqt_compile: mock.MagicMock,
) -> None:
    service = gss.service.Service(remote_host="http://example.com", api_key="key")
    tempdir = tempfile.gettempdir()
    pulses_file = os.path.join(tempdir, f"pulses-{secrets.token_hex(nbytes=16)}.yaml")
    variables_file = os.path.join(tempdir, f"variables-{secrets.token_hex(nbytes=16)}.yaml")

    with open(pulses_file, "w") as pulses:
        pulses.write("Hello")
    with open(variables_file, "w") as variables:
        variables.write("World")

    assert service.aqt_upload_configs(pulses_file, variables_file) == (
        "Your AQT configuration has been updated"
    )
    mock_aqt_compile.assert_called_with({"pulses": "Hello", "variables": "World"})

    assert service.aqt_upload_configs(pulses={"abc": 123}, variables={"xyz": "four"}) == (
        "Your AQT configuration has been updated"
    )
    mock_aqt_compile.assert_called_with({"pulses": "abc: 123\n", "variables": "xyz: four\n"})

    os.remove(variables_file)
    with pytest.raises(ValueError, match=r"variables-.*\.yaml' is not a valid file path"):
        _ = service.aqt_upload_configs(pulses_file, variables_file)

    os.remove(pulses_file)
    with pytest.raises(ValueError, match=r"pulses-.*\.yaml' is not a valid file path"):
        _ = service.aqt_upload_configs(pulses_file, variables_file)

    with pytest.raises(ValueError, match="AQT configs should be"):
        # Invalid input types:
        _ = service.aqt_upload_configs([], [])

    with pytest.raises(ValueError, match="AQT configs should be"):
        # Input type that can't be serialized with yaml.SafeDumper:
        _ = service.aqt_upload_configs({"foo": mock.DEFAULT}, {})

    with mock.patch.dict("sys.modules", {"yaml": None}):
        with pytest.raises(ModuleNotFoundError, match="PyYAML"):
            _ = service.aqt_upload_configs({}, {})


@mock.patch(
    "general_superstaq.superstaq_client._SuperstaqClient.post_request",
    return_value={"superstaq_targets": TARGET_LIST},
)
def test_service_get_targets(mock_get_request: mock.MagicMock) -> None:
    service = gss.service.Service(api_key="key", remote_host="http://example.com")
    assert service.get_targets() == RETURNED_TARGETS


@mock.patch(
    "general_superstaq.superstaq_client._SuperstaqClient.aqt_get_configs",
    return_value={"pulses": "Hello", "variables": "World"},
)
def test_service_aqt_get_configs(
    mock_aqt_compile: mock.MagicMock,
) -> None:
    service = gss.service.Service(remote_host="http://example.com", api_key="key")
    tempdir = tempfile.gettempdir()
    pulses_file = secrets.token_hex(nbytes=16)
    variables_file = secrets.token_hex(nbytes=16)

    service.aqt_download_configs(
        f"{tempdir}/{pulses_file}.yaml", f"{tempdir}/{variables_file}.yaml"
    )

    with open(f"{tempdir}/{pulses_file}.yaml") as file:
        assert file.read() == "Hello"

    with open(f"{tempdir}/{variables_file}.yaml") as file:
        assert file.read() == "World"

    with pytest.raises(ValueError, match="exist."):
        service.aqt_download_configs(
            f"{tempdir}/{pulses_file}.yaml", f"{tempdir}/{variables_file}.yaml"
        )

    service.aqt_download_configs(
        f"{tempdir}/{pulses_file}.yaml", f"{tempdir}/{variables_file}.yaml", overwrite=True
    )

    with pytest.raises(ValueError, match="exists"):
        os.remove(f"{tempdir}/{pulses_file}.yaml")
        service.aqt_download_configs(
            f"{tempdir}/{pulses_file}.yaml", f"{tempdir}/{variables_file}.yaml"
        )

    os.remove(f"{tempdir}/{variables_file}.yaml")

    with pytest.raises(ValueError, match="exists"):
        service.aqt_download_configs(
            f"{tempdir}/{pulses_file}.yaml", f"{tempdir}/{variables_file}.yaml"
        )
        os.remove(f"{tempdir}/{variables_file}.yaml")
        service.aqt_download_configs(
            f"{tempdir}/{pulses_file}.yaml", f"{tempdir}/{variables_file}.yaml"
        )

    with pytest.raises(ValueError, match="Please provide both pulses and variables"):
        service.aqt_download_configs(variables_file_path="foo/bar.yaml")

    assert service.aqt_download_configs() == ("Hello", "World")

    with mock.patch.dict("sys.modules", {"yaml": None}):
        with pytest.raises(ModuleNotFoundError, match="PyYAML"):
            _ = service.aqt_download_configs()


@mock.patch("requests.post")
def test_aces(
    mock_post: mock.MagicMock,
) -> None:
    service = gss.service.Service(remote_host="http://example.com", api_key="key")
    mock_post.return_value.json = lambda: "id1"
    assert (
        service.submit_aces(
            target="ss_unconstrained_simulator",
            qubits=[0, 1],
            shots=100,
            num_circuits=10,
            mirror_depth=5,
            extra_depth=5,
            noise="bit_flip",
            error_prob=0.1,
        )
        == "id1"
    )

    mock_post.return_value.json = lambda: [1] * 51
    assert service.process_aces("id1") == [1] * 51<|MERGE_RESOLUTION|>--- conflicted
+++ resolved
@@ -76,22 +76,8 @@
 
 
 @mock.patch(
-    "general_superstaq.superstaq_client._SuperstaqClient.post_request",
-<<<<<<< HEAD
+    "requests.post",
     return_value={"solution": gss.serialization.serialize([{0: 1, 1: 1}] * 10)},
-=======
-    return_value={
-        "qubo": [
-            {"keys": ["0"], "value": 1.0},
-            {"keys": ["1"], "value": 1.0},
-            {"keys": ["0", "1"], "value": -2.0},
-        ],
-        "target": "ss_unconstrained_simulator",
-        "shots": 10,
-        "method": "dry-run",
-        "max_solutions": 13,
-    },
->>>>>>> 7424572c
 )
 def test_submit_qubo(
     mock_post_request: mock.MagicMock,
@@ -105,24 +91,10 @@
     repetitions = 10
 
     service = gss.service.Service(remote_host="http://example.com", api_key="key")
-<<<<<<< HEAD
     assert (
         service.submit_qubo(example_qubo, target, repetitions=repetitions, method="dry-run")
         == [{0: 1, 1: 1}] * 10
     )
-=======
-    assert service.submit_qubo(example_qubo, target, repetitions=repetitions, method="dry-run") == {
-        "qubo": [
-            {"keys": ["0"], "value": 1.0},
-            {"keys": ["1"], "value": 1.0},
-            {"keys": ["0", "1"], "value": -2.0},
-        ],
-        "target": "ss_unconstrained_simulator",
-        "shots": 10,
-        "method": "dry-run",
-        "max_solutions": 13,
-    }
->>>>>>> 7424572c
 
 
 @mock.patch(
