--- conflicted
+++ resolved
@@ -24,11 +24,7 @@
     valid_inputs = [1, 10, "10", 10.0, np.int16(10), 0b1010]
     for input_value in valid_inputs:
         gss.validation.validate_integer_param(input_value)
-<<<<<<< HEAD
-    gss.validation.validate_integer_param(0, allow_zero=True)
-=======
     gss.validation.validate_integer_param(0, min_val=0)
->>>>>>> 023d8dfd
 
     # Tests for invalid input -> TypeError
     invalid_inputs = [None, "reps", "{!r}".format(b"invalid"), 1.5, "1.0", {1}, [1, 2, 3], "0b1010"]
