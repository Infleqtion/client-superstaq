from __future__ import annotations

import re

import numpy as np
import pytest

import general_superstaq as gss


def test_validate_target() -> None:
    with pytest.raises(ValueError, match=r"does not have a valid string format"):
        gss.validation.validate_target("invalid_target")

    with pytest.raises(ValueError, match=r"does not have a valid target device type"):
        gss.validation.validate_target("ibmq_invalid_device")


def test_validate_integer_param() -> None:
    # Tests for valid inputs -> Pass
    valid_inputs = [1, 10, "10", 10.0, np.int16(10), 0b1010]
    for input_value in valid_inputs:
        gss.validation.validate_integer_param(input_value)
    gss.validation.validate_integer_param(0, min_val=0)

    # Tests for invalid input -> TypeError
    invalid_inputs = [None, "reps", "{!r}".format(b"invalid"), 1.5, "1.0", {1}, [1, 2, 3], "0b1010"]
    for input_value in invalid_inputs:
        with pytest.raises(TypeError) as msg:
            gss.validation.validate_integer_param(input_value)
        assert re.search(
            re.escape(f"{input_value} cannot be safely cast as an integer."), str(msg.value)
        )

    # Tests for invalid input -> ValueError
    invalid_values = [0, -1]
    for input_value in invalid_values:
        with pytest.raises(
            ValueError,
            match=r"is less than the minimum",
        ):
            gss.validation.validate_integer_param(input_value)


def test_validate_noise_type() -> None:
    valid_inputs: list[dict[str, object]] = [
        {"type": "symmetric_depolarize", "params": (0.1,)},
        {"type": "bit_flip", "params": (0.1,)},
        {"type": "phase_flip", "params": (0.1,)},
        {"type": "asymmetric_depolarize", "params": (0.1, 0.1, 0.1)},
    ]
    for input_value in valid_inputs:
        gss.validation.validate_noise_type(input_value, 1)

    with pytest.raises(
        ValueError, match=r"`params` must be a sequence in the dict if `type` is in the dict."
    ):
        gss.validation.validate_noise_type({"type": "test"}, 1)

    with pytest.raises(ValueError, match=r"is not a valid channel."):
        gss.validation.validate_noise_type({"type": "other_channel", "params": (0.1,)}, 1)

    with pytest.raises(ValueError, match='for "bit_flip", and "phase_flip"'):
        gss.validation.validate_noise_type({"type": "bit_flip", "params": (3,)}, 1)

    with pytest.raises(ValueError, match='for "symmetric_depolarize"'):
        gss.validation.validate_noise_type({"type": "symmetric_depolarize", "params": (0.5,)}, 2)

    with pytest.raises(ValueError, match='for "asymmetric_depolarize"'):
        gss.validation.validate_noise_type(
            ({"type": "asymmetric_depolarize", "params": (0.5, 0.5, 0.5)}), 1
        )


def test_validate_qubo() -> None:
<<<<<<< HEAD
    with pytest.raises(ValueError, match=r"QUBOs must be"):
        gss.validation.validate_qubo("not-a-dict")

    with pytest.raises(ValueError, match=r"not a valid key"):
        gss.validation.validate_qubo({"abc": 123})

    with pytest.raises(ValueError, match=r"must be real numbers"):
        gss.validation.validate_qubo({(1, 2): 12 + 3j})

    with pytest.raises(ValueError, match=r"must be real numbers"):
=======
    with pytest.raises(TypeError, match="QUBOs must be"):
        gss.validation.validate_qubo("not-a-dict")

    with pytest.raises(TypeError, match="not a valid key"):
        gss.validation.validate_qubo({"abc": 123})

    with pytest.raises(TypeError, match="must be real numbers"):
        gss.validation.validate_qubo({(1, 2): 12 + 3j})

    with pytest.raises(TypeError, match="must be real numbers"):
>>>>>>> e6736ff9
        gss.validation.validate_qubo({(1, 2): "abc"})

    with pytest.raises(ValueError, match=r"must be quadratic"):
        gss.validation.validate_qubo({(1, 2, 3): 123})

    gss.validation.validate_qubo({(1,): 1.2, (2,): 2.3, (1, 2): -3.4})
    gss.validation.validate_qubo({("a",): 1, ("b",): 2, ("a", "b"): -3})
    gss.validation.validate_qubo({(): 123})<|MERGE_RESOLUTION|>--- conflicted
+++ resolved
@@ -73,29 +73,16 @@
 
 
 def test_validate_qubo() -> None:
-<<<<<<< HEAD
-    with pytest.raises(ValueError, match=r"QUBOs must be"):
+    with pytest.raises(TypeError, match=r"QUBOs must be"):
         gss.validation.validate_qubo("not-a-dict")
 
-    with pytest.raises(ValueError, match=r"not a valid key"):
+    with pytest.raises(TypeError, match=r"not a valid key"):
         gss.validation.validate_qubo({"abc": 123})
 
-    with pytest.raises(ValueError, match=r"must be real numbers"):
+    with pytest.raises(TypeError, match=r"must be real numbers"):
         gss.validation.validate_qubo({(1, 2): 12 + 3j})
 
-    with pytest.raises(ValueError, match=r"must be real numbers"):
-=======
-    with pytest.raises(TypeError, match="QUBOs must be"):
-        gss.validation.validate_qubo("not-a-dict")
-
-    with pytest.raises(TypeError, match="not a valid key"):
-        gss.validation.validate_qubo({"abc": 123})
-
-    with pytest.raises(TypeError, match="must be real numbers"):
-        gss.validation.validate_qubo({(1, 2): 12 + 3j})
-
-    with pytest.raises(TypeError, match="must be real numbers"):
->>>>>>> e6736ff9
+    with pytest.raises(TypeError, match=r"must be real numbers"):
         gss.validation.validate_qubo({(1, 2): "abc"})
 
     with pytest.raises(ValueError, match=r"must be quadratic"):
