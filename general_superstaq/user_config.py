import os
from typing import Any, Dict, Optional, Tuple, Union

import general_superstaq as gss


class UserConfig:
    """This class contains all the user configurations that are used to operate SuperstaQ"""

    def __init__(self, client: gss.superstaq_client._SuperstaQClient):
        self._client = client

    def get_balance(self, pretty_output: bool = True) -> Union[str, float]:
        """Get the querying user's account balance in USD.
        Args:
            pretty_output: whether to return a pretty string or a float of the balance.
        Returns:
            If pretty_output is True, returns the balance as a nicely formatted string ($-prefix,
                commas on LHS every three digits, and two digits after period). Otherwise, simply
                returns a float of the balance.
        """
        balance = self._client.get_balance()["balance"]
        if pretty_output:
            return f"${balance:,.2f}"
        return balance

<<<<<<< HEAD
    def _accept_terms_of_use(self, user_input: str) -> str:
        """Send acceptance of terms of use at https://superstaq.super.tech/terms_of_use.

        Args:
            user_input: if "YES", server will mark user as having accepted TOU.

        Returns:
            String message indicated if user has been marked as having accepted TOU.
        """
        return self._client._accept_terms_of_use(user_input)
=======
    def add_new_user(self, name: str, email: str) -> str:
        """Adds new user.

        Args:
            name: The name to add
            email: The new user's email

        Returns:
            String containing status of update (whether or not it failed)
            and the new user's token.
        """
        return self._client.add_new_user(
            {
                "name": name,
                "email": email,
            }
        )

    def update_user_balance(self, email: str, balance: float) -> str:
        """Updates user's balance.

        Args:
            email: The new user's email
            balance: The new balance

        Returns:
             String containing status of update (whether or not it failed).
        """
        return self._client.update_user_balance(
            {
                "email": email,
                "balance": balance,
            }
        )

    def update_user_role(self, email: str, role: int) -> str:
        """Updates user's role.

        Args:
            email: The new user's email
            role: The new role

        Returns:
             String containing status of update (whether or not it failed).
        """
        return self._client.update_user_role(
            {
                "email": email,
                "role": role,
            }
        )
>>>>>>> c83c244f

    def ibmq_set_token(self, token: str) -> str:
        """Sets IBMQ token field.

        Args:
            token: IBMQ token string.

        Returns:
            String containing status of update (whether or not it failed).
        """
        return self._client.ibmq_set_token({"ibmq_token": token})

    def cq_set_token(self, token: str) -> str:
        """Sets CQ token field.

        Args:
            token: CQ token string.

        Returns:
            String containing status of update (whether or not it failed).
        """
        return self._client.cq_set_token({"cq_token": token})

    def aqt_upload_configs(self, pulses: Any, variables: Any) -> str:
        """Uploads configs for AQT. Arguments can be either file paths (in .yaml format) or qtrl
        Manager instances.

        Args:
            pulses: PulseManager or file path for Pulses calibration data
            variables: VariableManager or file path for Variables calibration data
        Returns:
            A status of the update (whether or not it failed)
        """

        def _config_to_yaml_str(config: Any) -> str:
            if isinstance(config, str):
                if not os.path.isfile(config):
                    raise ValueError(f"{config!r} is not a valid file path.")

                with open(config) as config_file:
                    return config_file.read()

            config = getattr(config, "_config_raw", config)  # required to serialize qtrl Managers
            if isinstance(config, dict):
                try:
                    import yaml

                    return yaml.safe_dump(config)
                except ImportError:
                    raise ModuleNotFoundError(
                        "The PyYAML package is required to upload AQT configurations from dicts. "
                        "You can install it using 'pip install pyyaml'."
                    )
                except yaml.YAMLError:
                    pass

            raise ValueError(
                "Unable to serialize configuration. AQT configs should be qtrl Manager instances "
                "or valid file paths."
            )

        pulses_yaml = _config_to_yaml_str(pulses)
        variables_yaml = _config_to_yaml_str(variables)

        return self._client.aqt_upload_configs({"pulses": pulses_yaml, "variables": variables_yaml})

    def aqt_get_configs(self) -> Dict[str, str]:
        """Calls private client to get the configurations for AQT
        Returns:
            The configurations as a Dictionary
        """
        return self._client.aqt_get_configs()

    def aqt_download_configs(
        self,
        pulses_file_path: Optional[str] = None,
        variables_file_path: Optional[str] = None,
        overwrite: bool = False,
    ) -> Optional[Tuple[Dict[str, Any], Dict[str, Any]]]:
        """Downloads AQT configs that had previously been uploaded to SuperstaQ, optionally saving
        them to disk. Reading AQT configurations requires the PyYAML package.

        Args:
            pulses_file_path (optional): Where to write the pulse configurations
            variables_file_path (optional): Where to write the variables configurations
            overwrite: Whether or not to overwrite existing files
        Returns (if file paths are not provided):
            pulses: A dictionary containing Pulse configuration data
            variables: A dictionary containing Variables configuration data
        Returns (if file paths are provided):
            None
        Raises:
            ValueError: If either file path already exists and overwrite is not True
            ModuleNotFoundError: If file paths are unspecified and PyYAML cannot be imported
        """

        if pulses_file_path and variables_file_path:
            pulses_file_exists = os.path.exists(pulses_file_path)
            variables_file_exists = os.path.exists(variables_file_path)

            if not overwrite and pulses_file_exists and variables_file_exists:
                raise ValueError(
                    f"{pulses_file_path} and {variables_file_path} exist. Please try different "
                    "filenames to write to, or pass overwrite=True to overwrite the existing files."
                )
            elif not overwrite and pulses_file_exists:
                raise ValueError(
                    f"{pulses_file_path} exists. Please try a different filename to write to, "
                    "or pass overwrite=True to overwrite the existing file."
                )
            elif not overwrite and variables_file_exists:
                raise ValueError(
                    f"{variables_file_path} exists Please try a different filename to write to, "
                    "or pass overwrite=True to overwrite the existing file."
                )

            config_dict = self.aqt_get_configs()
            with open(pulses_file_path, "w") as text_file:
                text_file.write(config_dict["pulses"])
                print(f"Pulses configuration save to {pulses_file_path}.")

            with open(variables_file_path, "w") as text_file:
                text_file.write(config_dict["variables"])
                print(f"Variables configuration save to {variables_file_path}.")

            return None

        elif pulses_file_path or variables_file_path:
            raise ValueError("Please provide both pulses and variables file paths, or neither.")

        else:
            try:
                import yaml
            except ImportError:
                raise ModuleNotFoundError(
                    "The PyYAML package is required to parse AQT configuration files. "
                    "You can install it using 'pip install pyyaml'."
                )

            config_dict = self.aqt_get_configs()
            pulses = yaml.safe_load(config_dict["pulses"])
            variables = yaml.safe_load(config_dict["variables"])

            return pulses, variables<|MERGE_RESOLUTION|>--- conflicted
+++ resolved
@@ -24,7 +24,6 @@
             return f"${balance:,.2f}"
         return balance
 
-<<<<<<< HEAD
     def _accept_terms_of_use(self, user_input: str) -> str:
         """Send acceptance of terms of use at https://superstaq.super.tech/terms_of_use.
 
@@ -35,7 +34,7 @@
             String message indicated if user has been marked as having accepted TOU.
         """
         return self._client._accept_terms_of_use(user_input)
-=======
+
     def add_new_user(self, name: str, email: str) -> str:
         """Adds new user.
 
@@ -87,7 +86,6 @@
                 "role": role,
             }
         )
->>>>>>> c83c244f
 
     def ibmq_set_token(self, token: str) -> str:
         """Sets IBMQ token field.
